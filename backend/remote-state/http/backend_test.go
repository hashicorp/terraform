--- conflicted
+++ resolved
@@ -81,7 +81,15 @@
 		t.Fatalf("Unexpected username \"%s\" vs \"%s\" or password \"%s\" vs \"%s\"", client.Username, conf["username"],
 			client.Password, conf["password"])
 	}
-<<<<<<< HEAD
+	if client.Client.RetryMax != 999 {
+		t.Fatalf("Expected retry_max \"%d\", got \"%d\"", 999, client.Client.RetryMax)
+	}
+	if client.Client.RetryWaitMin != 15*time.Second {
+		t.Fatalf("Expected retry_wait_min \"%s\", got \"%s\"", 15*time.Second, client.Client.RetryWaitMin)
+	}
+	if client.Client.RetryWaitMax != 150*time.Second {
+		t.Fatalf("Expected retry_wait_max \"%s\", got \"%s\"", 150*time.Second, client.Client.RetryWaitMax)
+	}
 
 	// Token Auth
 	conf = map[string]cty.Value{
@@ -94,15 +102,5 @@
 
 	if client.Token != "token" {
 		t.Fatalf("Unexpected token \"%s\" vs \"%s\"", client.Token, conf["token"])
-=======
-	if client.Client.RetryMax != 999 {
-		t.Fatalf("Expected retry_max \"%d\", got \"%d\"", 999, client.Client.RetryMax)
-	}
-	if client.Client.RetryWaitMin != 15*time.Second {
-		t.Fatalf("Expected retry_wait_min \"%s\", got \"%s\"", 15*time.Second, client.Client.RetryWaitMin)
-	}
-	if client.Client.RetryWaitMax != 150*time.Second {
-		t.Fatalf("Expected retry_wait_max \"%s\", got \"%s\"", 150*time.Second, client.Client.RetryWaitMax)
->>>>>>> 89aa62c7
 	}
 }
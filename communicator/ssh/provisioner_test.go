--- conflicted
+++ resolved
@@ -132,7 +132,27 @@
 	}
 }
 
-<<<<<<< HEAD
+func TestProvisioner_connInfoEmptyHostname(t *testing.T) {
+	r := &terraform.InstanceState{
+		Ephemeral: terraform.EphemeralState{
+			ConnInfo: map[string]string{
+				"type":        "ssh",
+				"user":        "root",
+				"password":    "supersecret",
+				"private_key": "someprivatekeycontents",
+				"host":        "",
+				"port":        "22",
+				"timeout":     "30s",
+			},
+		},
+	}
+
+	_, err := parseConnectionInfo(r)
+	if err == nil {
+		t.Fatalf("bad: should not allow empty host")
+	}
+}
+
 func TestProvisioner_connInfoProxy(t *testing.T) {
 	r := &terraform.InstanceState{
 		Ephemeral: terraform.EphemeralState{
@@ -161,7 +181,7 @@
 		t.Fatalf("bad: %v", conf)
 	}
 
-	if conf.ProxyHost != "proxy.exmaple.com" {
+	if conf.ProxyHost != "proxy.example.com" {
 		t.Fatalf("bad: %v", conf)
 	}
 
@@ -169,33 +189,11 @@
 		t.Fatalf("bad: %v", conf)
 	}
 
-	if conf.ProxyUser != "proxyuser" {
+	if conf.ProxyUserName != "proxyuser" {
 		t.Fatalf("bad: %v", conf)
 	}
 
 	if conf.ProxyUserPassword != "proxyuser_password" {
 		t.Fatalf("bad: %v", conf)
 	}
-
-=======
-func TestProvisioner_connInfoEmptyHostname(t *testing.T) {
-	r := &terraform.InstanceState{
-		Ephemeral: terraform.EphemeralState{
-			ConnInfo: map[string]string{
-				"type":        "ssh",
-				"user":        "root",
-				"password":    "supersecret",
-				"private_key": "someprivatekeycontents",
-				"host":        "",
-				"port":        "22",
-				"timeout":     "30s",
-			},
-		},
-	}
-
-	_, err := parseConnectionInfo(r)
-	if err == nil {
-		t.Fatalf("bad: should not allow empty host")
-	}
->>>>>>> 0a46ded3
 }
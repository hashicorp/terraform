--- conflicted
+++ resolved
@@ -1,9 +1,5 @@
 ## 0.12.22 (Unreleased)
 
-<<<<<<< HEAD
-BUG FIXES:
-* cli: The `terraform plan` command (and the implied plan run by `terraform apply` with no arguments) will now print any warnings that were generated even if there are no changes to be made. [GH-24095]
-=======
 ENHANCEMENTS:
 * registry: Add configurable retries for module and provider discovery requests to the remote registry ([#24260](https://github.com/hashicorp/terraform/pull/24260))
 * registry: Add configurable request timeout for the remote registry client ([#24259](https://github.com/hashicorp/terraform/pull/24259))
@@ -11,7 +7,7 @@
 BUG FIXES:
 
 * cli: Fix terraform state mv to correctly set the resource each mode based on the target address [#24254]
->>>>>>> 566be7a3
+* cli: The `terraform plan` command (and the implied plan run by `terraform apply` with no arguments) will now print any warnings that were generated even if there are no changes to be made. [GH-24095]
 
 ## 0.12.21 (February 19, 2020)
 

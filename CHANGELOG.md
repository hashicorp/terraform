## 0.6.7 (Unreleased)

FEATURES:

  * **New resource: `aws_cloudformation_stack`** [GH-2636]
  * **New resource: `aws_cloudtrail`** [GH-3094]
  * **New resource: `aws_route`** [GH-3548]
  * **New resource: `aws_codecommit_repository`** [GH-3274]
  * **New provider: `tls`** - A utility provider for generating TLS keys/self-signed certificates for development and testing [GH-2778]
  * **New resource: `google_sql_database` and `google_sql_database_instance`** [GH-3617]
  * **New resource: `google_compute_global_address`** [GH-3701]
  * **New resource: `google_compute_ssl_certificate`** [GH-3723]
  * **New resource: `google_compute_url_map`** [GH-3722]
  * **New resource: `google_compute_target_http_proxy`** [GH-3727]
  * **New resource: `google_compute_target_https_proxy`** [GH-3728]
  * **New resource: `google_compute_global_forwarding_rule`** [GH-3702]
  * **New resource: `openstack_networking_port_v2`** [GH-3731]

IMPROVEMENTS:

  * provider/google: preemptible option for instance_template [GH-3667]
  * provider/google: Accurate Terraform Version [GH-3554]
  * provider/google: Simplified auth (DefaultClient support) [GH-3553]
  * provider/google: automatic_restart, preemptible, on_host_maintenance options [GH-3643]
  * null_resource: enhance and document [GH-3244, GH-3659]
  * provider/aws: Add CORS settings to S3 bucket [GH-3387]
  * provider/aws: Add notification topic ARN for ElastiCache clusters [GH-3674]
  * provider/aws: Add `kinesis_endpoint` for configuring Kinesis [GH-3255]
  * provider/aws: Add a computed ARN for S3 Buckets [GH-3685]
  * provider/aws: Add S3 support for Lambda Function resource [GH-3794]
  * provider/aws: Add snapshot window and retention limits for ElastiCache (Redis) [GH-3707]
  * provider/aws: Add configuration to enable copying RDS tags to final snapshot [GH-3529]
  * provider/aws: RDS Cluster additions (`backup_retention_period`, `preferred_backup_window`, `preferred_maintenance_window`) [GH-3757]
  * provider/openstack: Use IPv4 as the defeault IP version for subnets [GH-3091]
  * provider/aws: Apply security group after restoring db_instance from snapshot [GH-3513]
  * provider/aws: Making the AutoScalingGroup name optional [GH-3710]
  * provider/openstack: Add "delete on termination" boot-from-volume option [GH-3232]
  * provider/digitalocean: Make user_data force a new droplet [GH-3740]
  * provider/vsphere: Do not add network interfaces by default [GH-3652]
<<<<<<< HEAD
=======
  * provider/openstack: Configure Fixed IPs through ports [GH-3772]
>>>>>>> 091b687a

BUG FIXES:

  * `terraform remote config`: update `--help` output [GH-3632]
  * core: modules on Git branches now update properly [GH-1568]
  * provider/google: Timeout when deleting large instance_group_manager [GH-3591]
  * provider/aws: Fix issue with order of Termincation Policies in AutoScaling Groups. 
      This will introduce plans on upgrade to this version, in order to correct the ordering [GH-2890]
  * provider/aws: Allow cluster name, not only ARN for `aws_ecs_service` [GH-3668]
  * provider/aws: ignore association not exist on route table destroy [GH-3615]
  * provider/aws: Fix policy encoding issue with SNS Topics [GH-3700]
  * provider/aws: Tolerate ElastiCache clusters being deleted outside Terraform [GH-3767]
  * provider/azure: various bugfixes [GH-3695]
  * provider/digitalocean: fix issue preventing SSH fingerprints from working [GH-3633]
  * provider/digitalocean: Fixing the DigitalOcean Droplet 404 potential on refresh of state [GH-3768]
  * provider/openstack: Fix several issues causing unresolvable diffs [GH-3440]
  * provider/openstack: Safely delete security groups [GH-3696]
  * provider/openstack: Ignore order of security_groups in instance [GH-3651]
  * provider/vsphere: Fix d.SetConnInfo error in case of a missing IP address [GH-3636]
  * provider/openstack: Fix boot from volume [GH-3206]
  * provider/openstack: Fix crashing when image is no longer accessible [GH-2189]
  * provider/openstack: Better handling of network resource state changes [GH-3712]
  * provider/openstack: Fix issue preventing security group rules from being removed [GH-3796]
  * provider/openstack: Fix crashing when no security group is specified [GH-3801]

## 0.6.6 (October 23, 2015)

FEATURES:

  * New interpolation functions: `cidrhost`, `cidrnetmask` and `cidrsubnet` [GH-3127]

IMPROVEMENTS:

  * "forces new resource" now highlighted in plan output [GH-3136]

BUG FIXES:

  * helper/schema: Better error message for assigning list/map to string [GH-3009]
  * remote/state/atlas: Additional remote state conflict handling for semantically neutral state changes [GH-3603]

## 0.6.5 (October 21, 2015)

FEATURES:

  * **New resources: `aws_codeploy_app` and `aws_codeploy_deployment_group`** [GH-2783]
  * New remote state backend: `etcd` [GH-3487]
  * New interpolation functions: `upper` and `lower` [GH-3558]

BUG FIXES:

  * core: Fix remote state conflicts caused by ambiguity in ordering of deeply nested modules [GH-3573]
  * core: Fix remote state conflicts caused by state metadata differences [GH-3569]
  * core: Avoid using http.DefaultClient [GH-3532]

INTERNAL IMPROVEMENTS:

  * provider/digitalocean: use official Go client [GH-3333]
  * core: extract module fetching to external library [GH-3516]

## 0.6.4 (October 15, 2015)

FEATURES:

  * **New provider: `rundeck`** [GH-2412]
  * **New provider: `packet`** [GH-2260], [GH-3472]
  * **New provider: `vsphere`**: Initial support for a VM resource [GH-3419]
  * **New resource: `cloudstack_loadbalancer_rule`** [GH-2934]
  * **New resource: `google_compute_project_metadata`** [GH-3065]
  * **New resources: `aws_ami`, `aws_ami_copy`, `aws_ami_from_instance`** [GH-2784]
  * **New resources: `aws_cloudwatch_log_group`** [GH-2415]
  * **New resource: `google_storage_bucket_object`** [GH-3192]
  * **New resources: `google_compute_vpn_gateway`, `google_compute_vpn_tunnel`** [GH-3213]
  * **New resources: `google_storage_bucket_acl`, `google_storage_object_acl`** [GH-3272]
  * **New resource: `aws_iam_saml_provider`** [GH-3156]
  * **New resources: `aws_efs_file_system` and `aws_efs_mount_target`** [GH-2196]
  * **New resources: `aws_opsworks_*`** [GH-2162]
  * **New resource: `aws_elasticsearch_domain`** [GH-3443]
  * **New resource: `aws_directory_service_directory`** [GH-3228]
  * **New resource: `aws_autoscaling_lifecycle_hook`** [GH-3351]
  * **New resource: `aws_placement_group`** [GH-3457]
  * **New resource: `aws_glacier_vault`** [GH-3491]
  * **New lifecycle flag: `ignore_changes`** [GH-2525]

IMPROVEMENTS:

  * core: Add a function to find the index of an element in a list. [GH-2704]
  * core: Print all outputs when `terraform output` is called with no arguments [GH-2920]
  * core: In plan output summary, count resource replacement as Add/Remove instead of Change [GH-3173]
  * core: Add interpolation functions for base64 encoding and decoding. [GH-3325]
  * core: Expose parallelism as a CLI option instead of a hard-coding the default of 10 [GH-3365]
  * core: Add interpolation function `compact`, to remove empty elements from a list. [GH-3239], [GH-3479]
  * core: Allow filtering of log output by level, using e.g. ``TF_LOG=INFO`` [GH-3380]
  * provider/aws: Add `instance_initiated_shutdown_behavior` to AWS Instance [GH-2887]
  * provider/aws: Support IAM role names (previously just ARNs) in `aws_ecs_service.iam_role` [GH-3061]
  * provider/aws: Add update method to RDS Subnet groups, can modify subnets without recreating  [GH-3053]
  * provider/aws: Paginate notifications returned for ASG Notifications [GH-3043]
  * provider/aws: Adds additional S3 Bucket Object inputs [GH-3265]
  * provider/aws: add `ses_smtp_password` to `aws_iam_access_key` [GH-3165]
  * provider/aws: read `iam_instance_profile` for `aws_instance` and save to state [GH-3167]
  * provider/aws: allow `instance` to be computed in `aws_eip` [GH-3036]
  * provider/aws: Add `versioning` option to `aws_s3_bucket` [GH-2942]
  * provider/aws: Add `configuation_endpoint` to `aws_elasticache_cluster` [GH-3250]
  * provider/aws: Add validation for `app_cookie_stickiness_policy.name` [GH-3277]
  * provider/aws: Add validation for `db_parameter_group.name` [GH-3279]
  * provider/aws: Set DynamoDB Table ARN after creation [GH-3500]
  * provider/aws: `aws_s3_bucket_object` allows interpolated content to be set with new `content` attribute. [GH-3200]
  * provider/aws: Allow tags for `aws_kinesis_stream` resource. [GH-3397]
  * provider/aws: Configurable capacity waiting duration for ASGs [GH-3191]
  * provider/aws: Allow non-persistent Spot Requests [GH-3311]
  * provider/aws: Support tags for AWS DB subnet group [GH-3138]
  * provider/cloudstack: Add `project` parameter to `cloudstack_vpc`, `cloudstack_network`, `cloudstack_ipaddress` and `cloudstack_disk` [GH-3035]
  * provider/openstack: add functionality to attach FloatingIP to Port [GH-1788]
  * provider/google: Can now do multi-region deployments without using multiple providers [GH-3258]
  * remote/s3: Allow canned ACLs to be set on state objects. [GH-3233]
  * remote/s3: Remote state is stored in S3 with `Content-Type: application/json` [GH-3385]

BUG FIXES:

  * core: Fix problems referencing list attributes in interpolations [GH-2157]
  * core: don't error on computed value during input walk [GH-2988]
  * core: Ignore missing variables during destroy phase [GH-3393]
  * provider/google: Crashes with interface conversion in GCE Instance Template [GH-3027]
  * provider/google: Convert int to int64 when building the GKE cluster.NodeConfig struct [GH-2978]
  * provider/google: google_compute_instance_template.network_interface.network should be a URL [GH-3226]
  * provider/aws: Retry creation of `aws_ecs_service` if IAM policy isn't ready yet [GH-3061]
  * provider/aws: Fix issue with mixed capitalization for RDS Instances  [GH-3053]
  * provider/aws: Fix issue with RDS to allow major version upgrades [GH-3053]
  * provider/aws: Fix shard_count in `aws_kinesis_stream` [GH-2986]
  * provider/aws: Fix issue with `key_name` and using VPCs with spot instance requests [GH-2954]
  * provider/aws: Fix unresolvable diffs coming from `aws_elasticache_cluster` names being downcased
      by AWS [GH-3120]
  * provider/aws: Read instance source_dest_check and save to state [GH-3152]
  * provider/aws: Allow `weight = 0` in Route53 records [GH-3196]
  * provider/aws: Normalize aws_elasticache_cluster id to lowercase, allowing convergence. [GH-3235]
  * provider/aws: Fix ValidateAccountId for IAM Instance Profiles [GH-3313]
  * provider/aws: Update Security Group Rules to Version 2 [GH-3019]
  * provider/aws: Migrate KeyPair to version 1, fixing issue with using `file()` [GH-3470]
  * provider/aws: Fix force_delete on autoscaling groups [GH-3485]
  * provider/aws: Fix crash with VPC Peering connections [GH-3490]
  * provider/aws: fix bug with reading GSIs from dynamodb [GH-3300]
  * provider/docker: Fix issue preventing private images from being referenced [GH-2619]
  * provider/digitalocean: Fix issue causing unnecessary diffs based on droplet slugsize case [GH-3284]
  * provider/openstack: add state 'downloading' to list of expected states in
      `blockstorage_volume_v1` creation [GH-2866]
  * provider/openstack: remove security groups (by name) before adding security
      groups (by id) [GH-2008]

INTERNAL IMPROVEMENTS:

  * core: Makefile target "plugin-dev" for building just one plugin. [GH-3229]
  * helper/schema: Don't allow ``Update`` func if no attributes can actually be updated, per schema. [GH-3288]
  * helper/schema: Default hashing function for sets [GH-3018]
  * helper/multierror: Remove in favor of [github.com/hashicorp/go-multierror](http://github.com/hashicorp/go-multierror). [GH-3336]

## 0.6.3 (August 11, 2015)

BUG FIXES:

  * core: Skip all descendents after error, not just children; helps prevent confusing
      additional errors/crashes after initial failure [GH-2963]
  * core: fix deadlock possibility when both a module and a dependent resource are
      removed in the same run [GH-2968]
  * provider/aws: Fix issue with authenticating when using IAM profiles [GH-2959]

## 0.6.2 (August 6, 2015)

FEATURES:

  * **New resource: `google_compute_instance_group_manager`** [GH-2868]
  * **New resource: `google_compute_autoscaler`** [GH-2868]
  * **New resource: `aws_s3_bucket_object`** [GH-2898]

IMPROVEMENTS:

  * core: Add resource IDs to errors coming from `apply`/`refresh` [GH-2815]
  * provider/aws: Validate credentials before walking the graph [GH-2730]
  * provider/aws: Added website_domain for S3 buckets [GH-2210]
  * provider/aws: ELB names are now optional, and generated by Terraform if omitted [GH-2571]
  * provider/aws: Downcase RDS engine names to prevent continuous diffs [GH-2745]
  * provider/aws: Added `source_dest_check` attribute to the aws_network_interface [GH-2741]
  * provider/aws: Clean up externally removed Launch Configurations [GH-2806]
  * provider/aws: Allow configuration of the DynamoDB Endpoint [GH-2825]
  * provider/aws: Compute private ip addresses of ENIs if they are not specified [GH-2743]
  * provider/aws: Add `arn` attribute for DynamoDB tables [GH-2924]
  * provider/aws: Fail silently when account validation fails while from instance profile [GH-3001]
  * provider/azure: Allow `settings_file` to accept XML string [GH-2922]
  * provider/azure: Provide a simpler error when using a Platform Image without a
      Storage Service [GH-2861]
  * provider/google: `account_file` is now expected to be JSON. Paths are still supported for
      backwards compatibility. [GH-2839]

BUG FIXES:

  * core: Prevent error duplication in `apply` [GH-2815]
  * core: Fix crash when  a provider validation adds a warning [GH-2878]
  * provider/aws: Fix issue with toggling monitoring in AWS Instances [GH-2794]
  * provider/aws: Fix issue with Spot Instance Requests and cancellation [GH-2805]
  * provider/aws: Fix issue with checking for ElastiCache cluster cache node status [GH-2842]
  * provider/aws: Fix issue when unable to find a Root Block Device name of an Instance Backed
      AMI [GH-2646]
  * provider/dnsimple: Domain and type should force new records [GH-2777]
  * provider/aws: Fix issue with IAM Server Certificates and Chains [GH-2871]
  * provider/aws: Fix issue with IAM Server Certificates when using `path` [GH-2871]
  * provider/aws: Fix issue in Security Group Rules when the Security Group is not found [GH-2897]
  * provider/aws: allow external ENI attachments [GH-2943]
  * provider/aws: Fix issue with S3 Buckets, and throwing an error when not found [GH-2925]

## 0.6.1 (July 20, 2015)

FEATURES:

  * **New resource: `google_container_cluster`** [GH-2357]
  * **New resource: `aws_vpc_endpoint`** [GH-2695]

IMPROVEMENTS:

  * connection/ssh: Print SSH bastion host details to output [GH-2684]
  * provider/aws: Create RDS databases from snapshots [GH-2062]
  * provider/aws: Add support for restoring from Redis backup stored in S3 [GH-2634]
  * provider/aws: Add `maintenance_window` to ElastiCache cluster [GH-2642]
  * provider/aws: Availability Zones are optional when specifying VPC Zone Identifiers in
      Auto Scaling Groups updates [GH-2724]
  * provider/google: Add metadata_startup_script to google_compute_instance [GH-2375]

BUG FIXES:

  * core: Don't prompt for variables with defaults [GH-2613]
  * core: Return correct number of planned updates [GH-2620]
  * core: Fix "provider not found" error that can occur while running
      a destroy plan with grandchildren modules [GH-2755]
  * core: Fix UUID showing up in diff for computed splat (`foo.*.bar`)
      variables. [GH-2788]
  * core: Orphan modules that contain no resources (only other modules)
      are properly destroyed up to arbitrary depth [GH-2786]
  * core: Fix "attribute not available" during destroy plans in
      cases where the parameter is passed between modules [GH-2775]
  * core: Record schema version when destroy fails [GH-2923]
  * connection/ssh: fix issue on machines with an SSH Agent available
    preventing `key_file` from being read without explicitly
    setting `agent = false` [GH-2615]
  * provider/aws: Allow uppercase characters in `aws_elb.name` [GH-2580]
  * provider/aws: Allow underscores in `aws_db_subnet_group.name` (undocumented by AWS) [GH-2604]
  * provider/aws: Allow dots in `aws_db_subnet_group.name` (undocumented by AWS) [GH-2665]
  * provider/aws: Fix issue with pending Spot Instance requests [GH-2640]
  * provider/aws: Fix issue in AWS Classic environment with referencing external
      Security Groups [GH-2644]
  * provider/aws: Bump internet gateway detach timeout [GH-2669]
  * provider/aws: Fix issue with detecting differences in DB Parameters [GH-2728]
  * provider/aws: `ecs_cluster` rename (recreation) and deletion is handled correctly [GH-2698]
  * provider/aws: `aws_route_table` ignores routes generated for VPC endpoints [GH-2695]
  * provider/aws: Fix issue with Launch Configurations and enable_monitoring [GH-2735]
  * provider/openstack: allow empty api_key and endpoint_type [GH-2626]
  * provisioner/chef: Fix permission denied error with ohai hints [GH-2781]

## 0.6.0 (June 30, 2015)

BACKWARDS INCOMPATIBILITIES:

 * command/push: If a variable is already set within Atlas, it won't be
     updated unless the `-overwrite` flag is present [GH-2373]
 * connection/ssh: The `agent` field now defaults to `true` if
     the `SSH_AGENT_SOCK` environment variable is present. In other words,
     `ssh-agent` support is now opt-out instead of opt-in functionality. [GH-2408]
 * provider/aws: If you were setting access and secret key to blank ("")
     to force Terraform to load credentials from another source such as the
     EC2 role, this will now error. Remove the blank lines and Terraform
     will load from other sources.
 * `concat()` has been repurposed to combine lists instead of strings (old behavior
     of joining strings is maintained in this version but is deprecated, strings
     should be combined using interpolation syntax, like "${var.foo}{var.bar}")
     [GH-1790]

FEATURES:

  * **New provider: `azure`** [GH-2052, GH-2053, GH-2372, GH-2380, GH-2394, GH-2515, GH-2530, GH-2562]
  * **New resource: `aws_autoscaling_notification`** [GH-2197]
  * **New resource: `aws_autoscaling_policy`** [GH-2201]
  * **New resource: `aws_cloudwatch_metric_alarm`** [GH-2201]
  * **New resource: `aws_dynamodb_table`** [GH-2121]
  * **New resource: `aws_ecs_cluster`** [GH-1803]
  * **New resource: `aws_ecs_service`** [GH-1803]
  * **New resource: `aws_ecs_task_definition`** [GH-1803, GH-2402]
  * **New resource: `aws_elasticache_parameter_group`** [GH-2276]
  * **New resource: `aws_flow_log`** [GH-2384]
  * **New resource: `aws_iam_group_association`** [GH-2273]
  * **New resource: `aws_iam_policy_attachment`** [GH-2395]
  * **New resource: `aws_lambda_function`** [GH-2170]
  * **New resource: `aws_route53_delegation_set`** [GH-1999]
  * **New resource: `aws_route53_health_check`** [GH-2226]
  * **New resource: `aws_spot_instance_request`** [GH-2263]
  * **New resource: `cloudstack_ssh_keypair`** [GH-2004]
  * **New remote state backend: `swift`**: You can now store remote state in
     a OpenStack Swift. [GH-2254]
  * command/output: support display of module outputs [GH-2102]
  * core: `keys()` and `values()` funcs for map variables [GH-2198]
  * connection/ssh: SSH bastion host support and ssh-agent forwarding [GH-2425]

IMPROVEMENTS:

  * core: HTTP remote state now accepts `skip_cert_verification`
      option to ignore TLS cert verification. [GH-2214]
  * core: S3 remote state now accepts the 'encrypt' option for SSE [GH-2405]
  * core: `plan` now reports sum of resources to be changed/created/destroyed [GH-2458]
  * core: Change string list representation so we can distinguish empty, single
      element lists [GH-2504]
  * core: Properly close provider and provisioner plugin connections [GH-2406, GH-2527]
  * provider/aws: AutoScaling groups now support updating Load Balancers without
      recreation [GH-2472]
  * provider/aws: Allow more in-place updates for ElastiCache cluster without recreating
      [GH-2469]
  * provider/aws: ElastiCache Subnet Groups can be updated
      without destroying first [GH-2191]
  * provider/aws: Normalize `certificate_chain` in `aws_iam_server_certificate` to
      prevent unnecessary replacement. [GH-2411]
  * provider/aws: `aws_instance` supports `monitoring' [GH-2489]
  * provider/aws: `aws_launch_configuration` now supports `enable_monitoring` [GH-2410]
  * provider/aws: Show outputs after `terraform refresh` [GH-2347]
  * provider/aws: Add backoff/throttling during DynamoDB creation [GH-2462]
  * provider/aws: Add validation for aws_vpc.cidr_block [GH-2514]
  * provider/aws: Add validation for aws_db_subnet_group.name [GH-2513]
  * provider/aws: Add validation for aws_db_instance.identifier [GH-2516]
  * provider/aws: Add validation for aws_elb.name [GH-2517]
  * provider/aws: Add validation for aws_security_group (name+description) [GH-2518]
  * provider/aws: Add validation for aws_launch_configuration [GH-2519]
  * provider/aws: Add validation for aws_autoscaling_group.name [GH-2520]
  * provider/aws: Add validation for aws_iam_role.name [GH-2521]
  * provider/aws: Add validation for aws_iam_role_policy.name [GH-2552]
  * provider/aws: Add validation for aws_iam_instance_profile.name [GH-2553]
  * provider/aws: aws_auto_scaling_group.default_cooldown no longer requires
      resource replacement [GH-2510]
  * provider/aws: add AH and ESP protocol integers [GH-2321]
  * provider/docker: `docker_container` has the `privileged`
      option. [GH-2227]
  * provider/openstack: allow `OS_AUTH_TOKEN` environment variable
      to set the openstack `api_key` field [GH-2234]
  * provider/openstack: Can now configure endpoint type (public, admin,
      internal) [GH-2262]
  * provider/cloudstack: `cloudstack_instance` now supports projects [GH-2115]
  * provisioner/chef: Added a `os_type` to specifically specify the target OS [GH-2483]
  * provisioner/chef: Added a `ohai_hints` option to upload hint files [GH-2487]

BUG FIXES:

  * core: lifecycle `prevent_destroy` can be any value that can be
      coerced into a bool [GH-2268]
  * core: matching provider types in sibling modules won't override
      each other's config. [GH-2464]
  * core: computed provider configurations now properly validate [GH-2457]
  * core: orphan (commented out) resource dependencies are destroyed in
      the correct order [GH-2453]
  * core: validate object types in plugins are actually objects [GH-2450]
  * core: fix `-no-color` flag in subcommands [GH-2414]
  * core: Fix error of 'attribute not found for variable' when a computed
      resource attribute is used as a parameter to a module [GH-2477]
  * core: moduled orphans will properly inherit provider configs [GH-2476]
  * core: modules with provider aliases work properly if the parent
      doesn't implement those aliases [GH-2475]
  * core: unknown resource attributes passed in as parameters to modules
      now error [GH-2478]
  * core: better error messages for missing variables [GH-2479]
  * core: removed set items now properly appear in diffs and applies [GH-2507]
  * core: '*' will not be added as part of the variable name when you
      attempt multiplication without a space [GH-2505]
  * core: fix target dependency calculation across module boundaries [GH-2555]
  * command/*: fixed bug where variable input was not asked for unset
      vars if terraform.tfvars existed [GH-2502]
  * command/apply: prevent output duplication when reporting errors [GH-2267]
  * command/apply: destroyed orphan resources are properly counted [GH-2506]
  * provider/aws: loading credentials from the environment (vars, EC2 role,
      etc.) is more robust and will not ask for credentials from stdin [GH-1841]
  * provider/aws: fix panic when route has no `cidr_block` [GH-2215]
  * provider/aws: fix issue preventing destruction of IAM Roles [GH-2177]
  * provider/aws: fix issue where Security Group Rules could collide and fail
      to save to the state file correctly [GH-2376]
  * provider/aws: fix issue preventing destruction self referencing Securtity
     Group Rules [GH-2305]
  * provider/aws: fix issue causing perpetual diff on ELB listeners
      when non-lowercase protocol strings were used [GH-2246]
  * provider/aws: corrected frankfurt S3 website region [GH-2259]
  * provider/aws: `aws_elasticache_cluster` port is required [GH-2160]
  * provider/aws: Handle AMIs where RootBlockDevice does not appear in the
      BlockDeviceMapping, preventing root_block_device from working [GH-2271]
  * provider/aws: fix `terraform show` with remote state [GH-2371]
  * provider/aws: detect `instance_type` drift on `aws_instance` [GH-2374]
  * provider/aws: fix crash when `security_group_rule` referenced non-existent
      security group [GH-2434]
  * provider/aws: `aws_launch_configuration` retries if IAM instance
      profile is not ready yet. [GH-2452]
  * provider/aws: `fqdn` is populated during creation for `aws_route53_record` [GH-2528]
  * provider/aws: retry VPC delete on DependencyViolation due to eventual
      consistency [GH-2532]
  * provider/aws: VPC peering connections in "failed" state are deleted [GH-2544]
  * provider/aws: EIP deletion works if it was manually disassociated [GH-2543]
  * provider/aws: `elasticache_subnet_group.subnet_ids` is now a required argument [GH-2534]
  * provider/aws: handle nil response from VPN connection describes [GH-2533]
  * provider/cloudflare: manual record deletion doesn't cause error [GH-2545]
  * provider/digitalocean: handle case where droplet is deleted outside of
      terraform [GH-2497]
  * provider/dme: No longer an error if record deleted manually [GH-2546]
  * provider/docker: Fix issues when using containers with links [GH-2327]
  * provider/openstack: fix panic case if API returns nil network [GH-2448]
  * provider/template: fix issue causing "unknown variable" rendering errors
      when an existing set of template variables is changed [GH-2386]
  * provisioner/chef: improve the decoding logic to prevent parameter not found errors [GH-2206]

## 0.5.3 (June 1, 2015)

IMPROVEMENTS:

  * **New resource: `aws_kinesis_stream`** [GH-2110]
  * **New resource: `aws_iam_server_certificate`** [GH-2086]
  * **New resource: `aws_sqs_queue`** [GH-1939]
  * **New resource: `aws_sns_topic`** [GH-1974]
  * **New resource: `aws_sns_topic_subscription`** [GH-1974]
  * **New resource: `aws_volume_attachment`** [GH-2050]
  * **New resource: `google_storage_bucket`** [GH-2060]
  * provider/aws: support ec2 termination protection [GH-1988]
  * provider/aws: support for RDS Read Replicas [GH-1946]
  * provider/aws: `aws_s3_bucket` add support for `policy` [GH-1992]
  * provider/aws: `aws_ebs_volume` add support for `tags` [GH-2135]
  * provider/aws: `aws_elasticache_cluster` Confirm node status before reporting
      available
  * provider/aws: `aws_network_acl` Add support for ICMP Protocol [GH-2148]
  * provider/aws: New `force_destroy` parameter for S3 buckets, to destroy
      Buckets that contain objects [GH-2007]
  * provider/aws: switching `health_check_type` on ASGs no longer requires
      resource refresh [GH-2147]
  * provider/aws: ignore empty `vpc_security_group_ids` on `aws_instance` [GH-2311]

BUG FIXES:

  * provider/aws: Correctly handle AWS keypairs which no longer exist [GH-2032]
  * provider/aws: Fix issue with restoring an Instance from snapshot ID [GH-2120]
  * provider/template: store relative path in the state [GH-2038]
  * provisioner/chef: fix interpolation in the Chef provisioner [GH-2168]
  * provisioner/remote-exec: Don't prepend shebang on scripts that already
      have one [GH-2041]

## 0.5.2 (May 15, 2015)

FEATURES:

  * **Chef provisioning**: You can now provision new hosts (both Linux and
     Windows) with [Chef](https://chef.io) using a native provisioner [GH-1868]

IMPROVEMENTS:

  * **New config function: `formatlist`** - Format lists in a similar way to `format`.
    Useful for creating URLs from a list of IPs. [GH-1829]
  * **New resource: `aws_route53_zone_association`**
  * provider/aws: `aws_autoscaling_group` can wait for capacity in ELB
      via `min_elb_capacity` [GH-1970]
  * provider/aws: `aws_db_instances` supports `license_model` [GH-1966]
  * provider/aws: `aws_elasticache_cluster` add support for Tags [GH-1965]
  * provider/aws: `aws_network_acl` Network ACLs can be applied to multiple subnets [GH-1931]
  * provider/aws: `aws_s3_bucket` exports `hosted_zone_id` and `region` [GH-1865]
  * provider/aws: `aws_s3_bucket` add support for website `redirect_all_requests_to` [GH-1909]
  * provider/aws: `aws_route53_record` exports `fqdn` [GH-1847]
  * provider/aws: `aws_route53_zone` can create private hosted zones [GH-1526]
  * provider/google: `google_compute_instance` `scratch` attribute added [GH-1920]

BUG FIXES:

  * core: fix "resource not found" for interpolation issues with modules
  * core: fix unflattenable error for orphans [GH-1922]
  * core: fix deadlock with create-before-destroy + modules [GH-1949]
  * core: fix "no roots found" error with create-before-destroy [GH-1953]
  * core: variables set with environment variables won't validate as
      not set without a default [GH-1930]
  * core: resources with a blank ID in the state are now assumed to not exist [GH-1905]
  * command/push: local vars override remote ones [GH-1881]
  * provider/aws: Mark `aws_security_group` description as `ForceNew` [GH-1871]
  * provider/aws: `aws_db_instance` ARN value is correct [GH-1910]
  * provider/aws: `aws_db_instance` only submit modify request if there
      is a change. [GH-1906]
  * provider/aws: `aws_elasticache_cluster` export missing information on cluster nodes [GH-1965]
  * provider/aws: bad AMI on a launch configuration won't block refresh [GH-1901]
  * provider/aws: `aws_security_group` + `aws_subnet` - destroy timeout increased
    to prevent DependencyViolation errors. [GH-1886]
  * provider/google: `google_compute_instance` Local SSDs no-longer cause crash
      [GH-1088]
  * provider/google: `google_http_health_check` Defaults now driven from Terraform,
      avoids errors on update [GH-1894]
  * provider/google: `google_compute_template` Update Instance Template network
      definition to match changes to Instance [GH-980]
  * provider/template: Fix infinite diff [GH-1898]

## 0.5.1 (never released)

This version was never released since we accidentally skipped it!

## 0.5.0 (May 7, 2015)

BACKWARDS INCOMPATIBILITIES:

  * provider/aws: Terraform now remove the default egress rule created by AWS in
    a new security group.

FEATURES:

  * **Multi-provider (a.k.a multi-region)**: Multiple instances of a single
     provider can be configured so resources can apply to different settings.
     As an example, this allows Terraform to manage multiple regions with AWS.
  * **Environmental variables to set variables**: Environment variables can be
     used to set variables. The environment variables must be in the format
     `TF_VAR_name` and this will be checked last for a value.
  * **New remote state backend: `s3`**: You can now store remote state in
     an S3 bucket. [GH-1723]
  * **Automatic AWS retries**: This release includes a lot of improvement
     around automatic retries of transient errors in AWS. The number of
     retry attempts is also configurable.
  * **Templates**: A new `template_file` resource allows long strings needing
     variable interpolation to be moved into files. [GH-1778]
  * **Provision with WinRM**: Provisioners can now run remote commands on
     Windows hosts. [GH-1483]

IMPROVEMENTS:

  * **New config function: `length`** - Get the length of a string or a list.
      Useful in conjunction with `split`. [GH-1495]
  * **New resource: `aws_app_cookie_stickiness_policy`**
  * **New resource: `aws_customer_gateway`**
  * **New resource: `aws_ebs_volume`**
  * **New resource: `aws_elasticache_cluster`**
  * **New resource: `aws_elasticache_security_group`**
  * **New resource: `aws_elasticache_subnet_group`**
  * **New resource: `aws_iam_access_key`**
  * **New resource: `aws_iam_group_policy`**
  * **New resource: `aws_iam_group`**
  * **New resource: `aws_iam_instance_profile`**
  * **New resource: `aws_iam_policy`**
  * **New resource: `aws_iam_role_policy`**
  * **New resource: `aws_iam_role`**
  * **New resource: `aws_iam_user_policy`**
  * **New resource: `aws_iam_user`**
  * **New resource: `aws_lb_cookie_stickiness_policy`**
  * **New resource: `aws_proxy_protocol_policy`**
  * **New resource: `aws_security_group_rule`**
  * **New resource: `aws_vpc_dhcp_options_association`**
  * **New resource: `aws_vpc_dhcp_options`**
  * **New resource: `aws_vpn_connection_route`**
  * **New resource: `google_dns_managed_zone`**
  * **New resource: `google_dns_record_set`**
  * **Migrate to upstream AWS SDK:** Migrate the AWS provider to
      [awslabs/aws-sdk-go](https://github.com/awslabs/aws-sdk-go),
      the official `awslabs` library. Previously we had forked the library for
      stability while `awslabs` refactored. Now that work has completed, and we've
      migrated back to the upstream version.
  * core: Improve error message on diff mismatch [GH-1501]
  * provisioner/file: expand `~` in source path [GH-1569]
  * provider/aws: Better retry logic, now retries up to 11 times by default
      with exponentional backoff. This number is configurable. [GH-1787]
  * provider/aws: Improved credential detection [GH-1470]
  * provider/aws: Can specify a `token` via the config file [GH-1601]
  * provider/aws: Added new `vpc_security_group_ids` attribute for AWS
      Instances. If using a VPC, you can now modify the security groups for that
      Instance without destroying it [GH-1539]
  * provider/aws: White or blacklist account IDs that can be used to
      protect against accidents. [GH-1595]
  * provider/aws: Add a subset of IAM resources [GH-939]
  * provider/aws: `aws_autoscaling_group` retries deletes through "in progress"
      errors [GH-1840]
  * provider/aws: `aws_autoscaling_group` waits for healthy capacity during
      ASG creation [GH-1839]
  * provider/aws: `aws_instance` supports placement groups [GH-1358]
  * provider/aws: `aws_eip` supports network interface attachment [GH-1681]
  * provider/aws: `aws_elb` supports in-place changing of listeners [GH-1619]
  * provider/aws: `aws_elb` supports connection draining settings [GH-1502]
  * provider/aws: `aws_elb` increase default idle timeout to 60s [GH-1646]
  * provider/aws: `aws_key_pair` name can be omitted and generated [GH-1751]
  * provider/aws: `aws_network_acl` improved validation for network ACL ports
      and protocols [GH-1798] [GH-1808]
  * provider/aws: `aws_route_table` can target network interfaces [GH-968]
  * provider/aws: `aws_route_table` can specify propagating VGWs [GH-1516]
  * provider/aws: `aws_route53_record` supports weighted sets [GH-1578]
  * provider/aws: `aws_route53_zone` exports nameservers [GH-1525]
  * provider/aws: `aws_s3_bucket` website support [GH-1738]
  * provider/aws: `aws_security_group` name becomes optional and can be
      automatically set to a unique identifier; this helps with
      `create_before_destroy` scenarios [GH-1632]
  * provider/aws: `aws_security_group` description becomes optional with a
      static default value [GH-1632]
  * provider/aws: automatically set the private IP as the SSH address
      if not specified and no public IP is available [GH-1623]
  * provider/aws: `aws_elb` exports `source_security_group` field [GH-1708]
  * provider/aws: `aws_route53_record` supports alias targeting [GH-1775]
  * provider/aws: Remove default AWS egress rule for newly created Security Groups [GH-1765]
  * provider/consul: add `scheme` configuration argument [GH-1838]
  * provider/docker: `docker_container` can specify links [GH-1564]
  * provider/google: `resource_compute_disk` supports snapshots [GH-1426]
  * provider/google: `resource_compute_instance` supports specifying the
      device name [GH-1426]
  * provider/openstack: Floating IP support for LBaaS [GH-1550]
  * provider/openstack: Add AZ to `openstack_blockstorage_volume_v1` [GH-1726]

BUG FIXES:

  * core: Fix graph cycle issues surrounding modules [GH-1582] [GH-1637]
  * core: math on arbitrary variables works if first operand isn't a
      numeric primitive. [GH-1381]
  * core: avoid unnecessary cycles by pruning tainted destroys from
      graph if there are no tainted resources [GH-1475]
  * core: fix issue where destroy nodes weren't pruned in specific
      edge cases around matching prefixes, which could cause cycles [GH-1527]
  * core: fix issue causing diff mismatch errors in certain scenarios during
      resource replacement [GH-1515]
  * core: dependencies on resources with a different index work when
      count > 1 [GH-1540]
  * core: don't panic if variable default type is invalid [GH-1344]
  * core: fix perpetual diff issue for computed maps that are empty [GH-1607]
  * core: validation added to check for `self` variables in modules [GH-1609]
  * core: fix edge case where validation didn't pick up unknown fields
      if the value was computed [GH-1507]
  * core: Fix issue where values in sets on resources couldn't contain
      hyphens. [GH-1641]
  * core: Outputs removed from the config are removed from the state [GH-1714]
  * core: Validate against the worst-case graph during plan phase to catch cycles
      that would previously only show up during apply [GH-1655]
  * core: Referencing invalid module output in module validates [GH-1448]
  * command: remote states with uppercase types work [GH-1356]
  * provider/aws: Support `AWS_SECURITY_TOKEN` env var again [GH-1785]
  * provider/aws: Don't save "instance" for EIP if association fails [GH-1776]
  * provider/aws: launch configuration ID set after create success [GH-1518]
  * provider/aws: Fixed an issue with creating ELBs without any tags [GH-1580]
  * provider/aws: Fix issue in Security Groups with empty IPRanges [GH-1612]
  * provider/aws: manually deleted S3 buckets are refreshed properly [GH-1574]
  * provider/aws: only check for EIP allocation ID in VPC [GH-1555]
  * provider/aws: raw protocol numbers work in `aws_network_acl` [GH-1435]
  * provider/aws: Block devices can be encrypted [GH-1718]
  * provider/aws: ASG health check grace period can be updated in-place [GH-1682]
  * provider/aws: ELB security groups can be updated in-place [GH-1662]
  * provider/aws: `aws_main_route_table_association` can be deleted
      manually [GH-1806]
  * provider/docker: image can reference more complex image addresses,
      such as with private repos with ports [GH-1818]
  * provider/openstack: region config is not required [GH-1441]
  * provider/openstack: `enable_dhcp` for networking subnet should be bool [GH-1741]
  * provisioner/remote-exec: add random number to uploaded script path so
      that parallel provisions work [GH-1588]
  * provisioner/remote-exec: chmod the script to 0755 properly [GH-1796]

## 0.4.2 (April 10, 2015)

BUG FIXES:

  * core: refresh won't remove outputs from state file [GH-1369]
  * core: clarify "unknown variable" error [GH-1480]
  * core: properly merge parent provider configs when asking for input
  * provider/aws: fix panic possibility if RDS DB name is empty [GH-1460]
  * provider/aws: fix issue detecting credentials for some resources [GH-1470]
  * provider/google: fix issue causing unresolvable diffs when using legacy
      `network` field on `google_compute_instance` [GH-1458]

## 0.4.1 (April 9, 2015)

IMPROVEMENTS:

  * provider/aws: Route 53 records can now update `ttl` and `records` attributes
      without destroying/creating the record [GH-1396]
  * provider/aws: Support changing additional attributes of RDS databases
      without forcing a new resource  [GH-1382]

BUG FIXES:

  * core: module paths in ".terraform" are consistent across different
      systems so copying your ".terraform" folder works. [GH-1418]
  * core: don't validate providers too early when nested in a module [GH-1380]
  * core: fix race condition in `count.index` interpolation [GH-1454]
  * core: properly initialize provisioners, fixing resource targeting
      during destroy [GH-1544]
  * command/push: don't ask for input if terraform.tfvars is present
  * command/remote-config: remove spurrious error "nil" when initializing
      remote state on a new configuration. [GH-1392]
  * provider/aws: Fix issue with Route 53 and pre-existing Hosted Zones [GH-1415]
  * provider/aws: Fix refresh issue in Route 53 hosted zone [GH-1384]
  * provider/aws: Fix issue when changing map-public-ip in Subnets #1234
  * provider/aws: Fix issue finding db subnets [GH-1377]
  * provider/aws: Fix issues with `*_block_device` attributes on instances and
      launch configs creating unresolvable diffs when certain optional
      parameters were omitted from the config [GH-1445]
  * provider/aws: Fix issue with `aws_launch_configuration` causing an
      unnecessary diff for pre-0.4 environments [GH-1371]
  * provider/aws: Fix several related issues with `aws_launch_configuration`
      causing unresolvable diffs [GH-1444]
  * provider/aws: Fix issue preventing launch configurations from being valid
      in EC2 Classic [GH-1412]
  * provider/aws: Fix issue in updating Route 53 records on refresh/read. [GH-1430]
  * provider/docker: Don't ask for `cert_path` input on every run [GH-1432]
  * provider/google: Fix issue causing unresolvable diff on instances with
      `network_interface` [GH-1427]

## 0.4.0 (April 2, 2015)

BACKWARDS INCOMPATIBILITIES:

  * Commands `terraform push` and `terraform pull` are now nested under
    the `remote` command: `terraform remote push` and `terraform remote pull`.
    The old `remote` functionality is now at `terraform remote config`. This
    consolidates all remote state management under one command.
  * Period-prefixed configuration files are now ignored. This might break
    existing Terraform configurations if you had period-prefixed files.
  * The `block_device` attribute of `aws_instance` has been removed in favor
    of three more specific attributes to specify block device mappings:
    `root_block_device`, `ebs_block_device`, and `ephemeral_block_device`.
    Configurations using the old attribute will generate a validation error
    indicating that they must be updated to use the new fields [GH-1045].

FEATURES:

  * **New provider: `dme` (DNSMadeEasy)** [GH-855]
  * **New provider: `docker` (Docker)** - Manage container lifecycle
      using the standard Docker API. [GH-855]
  * **New provider: `openstack` (OpenStack)** - Interact with the many resources
      provided by OpenStack. [GH-924]
  * **New feature: `terraform_remote_state` resource** - Reference remote
      states from other Terraform runs to use Terraform outputs as inputs
      into another Terraform run.
  * **New command: `taint`** - Manually mark a resource as tainted, causing
      a destroy and recreate on the next plan/apply.
  * **New resource: `aws_vpn_gateway`** [GH-1137]
  * **New resource: `aws_elastic_network_interfaces`** [GH-1149]
  * **Self-variables** can be used to reference the current resource's
      attributes within a provisioner. Ex. `${self.private_ip_address}` [GH-1033]
  * **Continuous state** saving during `terraform apply`. The state file is
      continuously updated as apply is running, meaning that the state is
      less likely to become corrupt in a catastrophic case: terraform panic
      or system killing Terraform.
  * **Math operations** in interpolations. You can now do things like
      `${count.index + 1}`. [GH-1068]
  * **New AWS SDK:** Move to `aws-sdk-go` (hashicorp/aws-sdk-go),
      a fork of the official `awslabs` repo. We forked for stability while
      `awslabs` refactored the library, and will move back to the officially
      supported version in the next release.

IMPROVEMENTS:

  * **New config function: `format`** - Format a string using `sprintf`
      format. [GH-1096]
  * **New config function: `replace`** - Search and replace string values.
      Search can be a regular expression. See documentation for more
      info. [GH-1029]
  * **New config function: `split`** - Split a value based on a delimiter.
      This is useful for faking lists as parameters to modules.
  * **New resource: `digitalocean_ssh_key`** [GH-1074]
  * config: Expand `~` with homedir in `file()` paths [GH-1338]
  * core: The serial of the state is only updated if there is an actual
      change. This will lower the amount of state changing on things
      like refresh.
  * core: Autoload `terraform.tfvars.json` as well as `terraform.tfvars` [GH-1030]
  * core: `.tf` files that start with a period are now ignored. [GH-1227]
  * command/remote-config: After enabling remote state, a `pull` is
      automatically done initially.
  * providers/google: Add `size` option to disk blocks for instances. [GH-1284]
  * providers/aws: Improve support for tagging resources.
  * providers/aws: Add a short syntax for Route 53 Record names, e.g.
      `www` instead of `www.example.com`.
  * providers/aws: Improve dependency violation error handling, when deleting
      Internet Gateways or Auto Scaling groups [GH-1325].
  * provider/aws: Add non-destructive updates to AWS RDS. You can now upgrade
      `engine_version`, `parameter_group_name`, and `multi_az` without forcing
      a new database to be created.[GH-1341]
  * providers/aws: Full support for block device mappings on instances and
      launch configurations [GH-1045, GH-1364]
  * provisioners/remote-exec: SSH agent support. [GH-1208]

BUG FIXES:

  * core: module outputs can be used as inputs to other modules [GH-822]
  * core: Self-referencing splat variables are no longer allowed in
      provisioners. [GH-795][GH-868]
  * core: Validate that `depends_on` doesn't contain interpolations. [GH-1015]
  * core: Module inputs can be non-strings. [GH-819]
  * core: Fix invalid plan that resulted in "diffs don't match" error when
      a computed attribute was used as part of a set parameter. [GH-1073]
  * core: Fix edge case where state containing both "resource" and
      "resource.0" would ignore the latter completely. [GH-1086]
  * core: Modules with a source of a relative file path moving up
      directories work properly, i.e. "../a" [GH-1232]
  * providers/aws: manually deleted VPC removes it from the state
  * providers/aws: `source_dest_check` regression fixed (now works). [GH-1020]
  * providers/aws: Longer wait times for DB instances.
  * providers/aws: Longer wait times for route53 records (30 mins). [GH-1164]
  * providers/aws: Fix support for TXT records in Route 53. [GH-1213]
  * providers/aws: Fix support for wildcard records in Route 53. [GH-1222]
  * providers/aws: Fix issue with ignoring the 'self' attribute of a
      Security Group rule. [GH-1223]
  * providers/aws: Fix issue with `sql_mode` in RDS parameter group always
      causing an update. [GH-1225]
  * providers/aws: Fix dependency violation with subnets and security groups
      [GH-1252]
  * providers/aws: Fix issue with refreshing `db_subnet_groups` causing an error
      instead of updating state [GH-1254]
  * providers/aws: Prevent empty string to be used as default
      `health_check_type` [GH-1052]
  * providers/aws: Add tags on AWS IG creation, not just on update [GH-1176]
  * providers/digitalocean: Waits until droplet is ready to be destroyed [GH-1057]
  * providers/digitalocean: More lenient about 404's while waiting [GH-1062]
  * providers/digitalocean: FQDN for domain records in CNAME, MX, NS, etc.
      Also fixes invalid updates in plans. [GH-863]
  * providers/google: Network data in state was not being stored. [GH-1095]
  * providers/heroku: Fix panic when config vars block was empty. [GH-1211]

PLUGIN CHANGES:

  * New `helper/schema` fields for resources: `Deprecated` and `Removed` allow
      plugins to generate warning or error messages when a given attribute is used.

## 0.3.7 (February 19, 2015)

IMPROVEMENTS:

  * **New resources: `google_compute_forwarding_rule`, `google_compute_http_health_check`,
      and `google_compute_target_pool`** - Together these provide network-level
      load balancing. [GH-588]
  * **New resource: `aws_main_route_table_association`** - Manage the main routing table
      of a VPC. [GH-918]
  * **New resource: `aws_vpc_peering_connection`** [GH-963]
  * core: Formalized the syntax of interpolations and documented it
      very heavily.
  * core: Strings in interpolations can now contain further interpolations,
      e.g.: `foo ${bar("${baz}")}`.
  * provider/aws: Internet gateway supports tags [GH-720]
  * provider/aws: Support the more standard environmental variable names
      for access key and secret keys. [GH-851]
  * provider/aws: The `aws_db_instance` resource no longer requires both
      `final_snapshot_identifier` and `skip_final_snapshot`; the presence or
      absence of the former now implies the latter. [GH-874]
  * provider/aws: Avoid unnecessary update of `aws_subnet` when
      `map_public_ip_on_launch` is not specified in config. [GH-898]
  * provider/aws: Add `apply_method` to `aws_db_parameter_group` [GH-897]
  * provider/aws: Add `storage_type` to `aws_db_instance` [GH-896]
  * provider/aws: ELB can update listeners without requiring new. [GH-721]
  * provider/aws: Security group support egress rules. [GH-856]
  * provider/aws: Route table supports VPC peering connection on route. [GH-963]
  * provider/aws: Add `root_block_device` to `aws_db_instance` [GH-998]
  * provider/google: Remove "client secrets file", as it's no longer necessary
      for API authentication [GH-884].
  * provider/google: Expose `self_link` on `google_compute_instance` [GH-906]

BUG FIXES:

  * core: Fixing use of remote state with plan files. [GH-741]
  * core: Fix a panic case when certain invalid types were used in
      the configuration. [GH-691]
  * core: Escape characters `\"`, `\n`, and `\\` now work in interpolations.
  * core: Fix crash that could occur when there are exactly zero providers
      installed on a system. [GH-786]
  * core: JSON TF configurations can configure provisioners. [GH-807]
  * core: Sort `depends_on` in state to prevent unnecessary file changes. [GH-928]
  * core: State containing the zero value won't cause a diff with the
      lack of a value. [GH-952]
  * core: If a set type becomes empty, the state will be properly updated
      to remove it. [GH-952]
  * core: Bare "splat" variables are not allowed in provisioners. [GH-636]
  * core: Invalid configuration keys to sub-resources are now errors. [GH-740]
  * command/apply: Won't try to initialize modules in some cases when
      no arguments are given. [GH-780]
  * command/apply: Fix regression where user variables weren't asked [GH-736]
  * helper/hashcode: Update `hash.String()` to always return a positive index.
      Fixes issue where specific strings would convert to a negative index
      and be omitted when creating Route53 records. [GH-967]
  * provider/aws: Automatically suffix the Route53 zone name on record names. [GH-312]
  * provider/aws: Instance should ignore root EBS devices. [GH-877]
  * provider/aws: Fix `aws_db_instance` to not recreate each time. [GH-874]
  * provider/aws: ASG termination policies are synced with remote state. [GH-923]
  * provider/aws: ASG launch configuration setting can now be updated in-place. [GH-904]
  * provider/aws: No read error when subnet is manually deleted. [GH-889]
  * provider/aws: Tags with empty values (empty string) are properly
      managed. [GH-968]
  * provider/aws: Fix case where route table would delete its routes
      on an unrelated change. [GH-990]
  * provider/google: Fix bug preventing instances with metadata from being
      created [GH-884].

PLUGIN CHANGES:

  * New `helper/schema` type: `TypeFloat` [GH-594]
  * New `helper/schema` field for resources: `Exists` must point to a function
      to check for the existence of a resource. This is used to properly
      handle the case where the resource was manually deleted. [GH-766]
  * There is a semantic change in `GetOk` where it will return `true` if
      there is any value in the diff that is _non-zero_. Before, it would
      return true only if there was a value in the diff.

## 0.3.6 (January 6, 2015)

FEATURES:

  * **New provider: `cloudstack`**

IMPROVEMENTS:

  * **New resource: `aws_key_pair`** - Import a public key into AWS. [GH-695]
  * **New resource: `heroku_cert`** - Manage Heroku app certs.
  * provider/aws: Support `eu-central-1`, `cn-north-1`, and GovCloud. [GH-525]
  * provider/aws: `route_table` can have tags. [GH-648]
  * provider/google: Support Ubuntu images. [GH-724]
  * provider/google: Support for service accounts. [GH-725]

BUG FIXES:

  * core: temporary/hidden files that look like Terraform configurations
      are no longer loaded. [GH-548]
  * core: Set types in resources now result in deterministic states,
      resulting in cleaner plans. [GH-663]
  * core: fix issue where "diff was not the same" would come up with
      diffing lists. [GH-661]
  * core: fix crash where module inputs weren't strings, and add more
      validation around invalid types here. [GH-624]
  * core: fix error when using a computed module output as an input to
      another module. [GH-659]
  * core: map overrides in "terraform.tfvars" no longer result in a syntax
      error. [GH-647]
  * core: Colon character works in interpolation [GH-700]
  * provider/aws: Fix crash case when internet gateway is not attached
      to any VPC. [GH-664]
  * provider/aws: `vpc_id` is no longer required. [GH-667]
  * provider/aws: `availability_zones` on ELB will contain more than one
      AZ if it is set as such. [GH-682]
  * provider/aws: More fields are marked as "computed" properly, resulting
      in more accurate diffs for AWS instances. [GH-712]
  * provider/aws: Fix panic case by using the wrong type when setting
      volume size for AWS instances. [GH-712]
  * provider/aws: route table ignores routes with 'EnableVgwRoutePropagation'
      origin since those come from gateways. [GH-722]
  * provider/aws: Default network ACL ID and default security group ID
      support for `aws_vpc`. [GH-704]
  * provider/aws: Tags are not marked as computed. This introduces another
      issue with not detecting external tags, but this will be fixed in
      the future. [GH-730]

## 0.3.5 (December 9, 2014)

FEATURES:

 * **Remote State**: State files can now be stored remotely via HTTP,
     Consul, or HashiCorp's Atlas.
 * **New Provider: `atlas`**: Retrieve artifacts for deployment from
     HashiCorp's Atlas service.
 * New `element()` function to index into arrays

IMPROVEMENTS:

  * provider/aws: Support tenancy for aws\_instance
  * provider/aws: Support block devices for aws\_instance
  * provider/aws: Support virtual\_name on block device
  * provider/aws: Improve RDS reliability (more grace time)
  * provider/aws: Added aws\_db\_parameter\_group resource
  * provider/aws: Added tag support to aws\_subnet
  * provider/aws: Routes in RouteTable are optional
  * provider/aws: associate\_public\_ip\_address on aws\_launch\_configuration
  * provider/aws: Added aws\_network\_acl
  * provider/aws: Ingress rules in security groups are optional
  * provider/aws: Support termination policy for ASG
  * provider/digitalocean: Improved droplet size compatibility

BUG FIXES:

  * core: Fixed issue causing double delete. [GH-555]
  * core: Fixed issue with create-before-destroy not being respected in
      some circumstances.
  * core: Fixing issue with count expansion with non-homogenous instance
      plans.
  * core: Fix issue with referencing resource variables from resources
      that don't exist yet within resources that do exist, or modules.
  * core: Fixing depedency handling for modules
  * core: Fixing output handling [GH-474]
  * core: Fixing count interpolation in modules
  * core: Fixing multi-var without module state
  * core: Fixing HCL variable declaration
  * core: Fixing resource interpolation for without state
  * core: Fixing handling of computed maps
  * command/init: Fixing recursion issue [GH-518]
  * command: Validate config before requesting input [GH-602]
  * build: Fixing GOPATHs with spaces

MISC:

  * provider/aws: Upgraded to helper.Schema
  * provider/heroku: Upgraded to helper.Schema
  * provider/mailgun: Upgraded to helper.Schema
  * provider/dnsimple: Upgraded to helper.Schema
  * provider/cloudflare: Upgraded to helper.Schema
  * provider/digitalocean: Upgraded to helper.Schema
  * provider/google: Upgraded to helper.Schema

## 0.3.1 (October 21, 2014)

IMPROVEMENTS:

  * providers/aws: Support tags for security groups.
  * providers/google: Add "external\_address" to network attributes [GH-454]
  * providers/google: External address is used as default connection host. [GH-454]
  * providers/heroku: Support `locked` and `personal` booleans on organization
      settings. [GH-406]

BUG FIXES:

  * core: Remove panic case when applying with a plan that generates no
      new state. [GH-403]
  * core: Fix a hang that can occur with enough resources. [GH-410]
  * core: Config validation will not error if the field is being
      computed so the value is still unknown.
  * core: If a resource fails to create and has provisioners, it is
      marked as tainted. [GH-434]
  * core: Set types are validated to be sets. [GH-413]
  * core: String types are validated properly. [GH-460]
  * core: Fix crash case when destroying with tainted resources. [GH-412]
  * core: Don't execute provisioners in some cases on destroy.
  * core: Inherited provider configurations will be properly interpolated. [GH-418]
  * core: Refresh works properly if there are outputs that depend on resources
      that aren't yet created. [GH-483]
  * providers/aws: Refresh of launch configs and autoscale groups load
      the correct data and don't incorrectly recreate themselves. [GH-425]
  * providers/aws: Fix case where ELB would incorrectly plan to modify
      listeners (with the same data) in some cases.
  * providers/aws: Retry destroying internet gateway for some amount of time
      if there is a dependency violation since it is probably just eventual
      consistency (public facing resources being destroyed). [GH-447]
  * providers/aws: Retry deleting security groups for some amount of time
      if there is a dependency violation since it is probably just eventual
      consistency. [GH-436]
  * providers/aws: Retry deleting subnet for some amount of time if there is a
      dependency violation since probably asynchronous destroy events take
      place still. [GH-449]
  * providers/aws: Drain autoscale groups before deleting. [GH-435]
  * providers/aws: Fix crash case if launch config is manually deleted. [GH-421]
  * providers/aws: Disassociate EIP before destroying.
  * providers/aws: ELB treats subnets as a set.
  * providers/aws: Fix case where in a destroy/create tags weren't reapplied. [GH-464]
  * providers/aws: Fix incorrect/erroneous apply cases around security group
      rules. [GH-457]
  * providers/consul: Fix regression where `key` param changed to `keys. [GH-475]

## 0.3.0 (October 14, 2014)

FEATURES:

  * **Modules**: Configuration can now be modularized. Modules can live on
    GitHub, BitBucket, Git/Hg repos, HTTP URLs, and file paths. Terraform
    automatically downloads/updates modules for you on request.
  * **New Command: `init`**. This command initializes a Terraform configuration
    from an existing Terraform module (also new in 0.3).
  * **New Command: `destroy`**. This command destroys infrastructure
    created with `apply`.
  * Terraform will ask for user input to fill in required variables and
    provider configurations if they aren't set.
  * `terraform apply MODULE` can be used as a shorthand to quickly build
    infrastructure from a module.
  * The state file format is now JSON rather than binary. This allows for
    easier machine and human read/write. Old binary state files will be
    automatically upgraded.
  * You can now specify `create_before_destroy` as an option for replacement
    so that new resources are created before the old ones are destroyed.
  * The `count` metaparameter can now contain interpolations (such as
    variables).
  * The current index for a resource with a `count` set can be interpolated
    using `${count.index}`.
  * Various paths can be interpolated with the `path.X` variables. For example,
    the path to the current module can be interpolated using `${path.module}`.

IMPROVEMENTS:

  * config: Trailing commas are now allowed for the final elements of lists.
  * core: Plugins are loaded from `~/.terraform.d/plugins` (Unix) or
    `%USERDATA%/terraform.d/plugins` (Windows).
  * command/show: With no arguments, it will show the default state. [GH-349]
  * helper/schema: Can now have default values. [GH-245]
  * providers/aws: Tag support for most resources.
  * providers/aws: New resource `db_subnet_group`. [GH-295]
  * providers/aws: Add `map_public_ip_on_launch` for subnets. [GH-285]
  * providers/aws: Add `iam_instance_profile` for instances. [GH-319]
  * providers/aws: Add `internal` option for ELBs. [GH-303]
  * providers/aws: Add `ssl_certificate_id` for ELB listeners. [GH-350]
  * providers/aws: Add `self` option for security groups for ingress
      rules with self as source. [GH-303]
  * providers/aws: Add `iam_instance_profile` option to
      `aws_launch_configuration`. [GH-371]
  * providers/aws: Non-destructive update of `desired_capacity` for
      autoscale groups.
  * providers/aws: Add `main_route_table_id` attribute to VPCs. [GH-193]
  * providers/consul: Support tokens. [GH-396]
  * providers/google: Support `target_tags` for firewalls. [GH-324]
  * providers/google: `google_compute_instance` supports `can_ip_forward` [GH-375]
  * providers/google: `google_compute_disk` supports `type` to support disks
      such as SSDs. [GH-351]
  * provisioners/local-exec: Output from command is shown in CLI output. [GH-311]
  * provisioners/remote-exec: Output from command is shown in CLI output. [GH-311]

BUG FIXES:

  * core: Providers are validated even without a `provider` block. [GH-284]
  * core: In the case of error, walk all non-dependent trees.
  * core: Plugin loading from CWD works properly.
  * core: Fix many edge cases surrounding the `count` meta-parameter.
  * core: Strings in the configuration can escape double-quotes with the
      standard `\"` syntax.
  * core: Error parsing CLI config will show properly. [GH-288]
  * core: More than one Ctrl-C will exit immediately.
  * providers/aws: autoscaling_group can be launched into a vpc [GH-259]
  * providers/aws: not an error when RDS instance is deleted manually. [GH-307]
  * providers/aws: Retry deleting subnet for some time while AWS eventually
      destroys dependencies. [GH-357]
  * providers/aws: More robust destroy for route53 records. [GH-342]
  * providers/aws: ELB generates much more correct plans without extranneous
      data.
  * providers/aws: ELB works properly with dynamically changing
      count of instances.
  * providers/aws: Terraform can handle ELBs deleted manually. [GH-304]
  * providers/aws: Report errors properly if RDS fails to delete. [GH-310]
  * providers/aws: Wait for launch configuration to exist after creation
      (AWS eventual consistency) [GH-302]

## 0.2.2 (September 9, 2014)

IMPROVEMENTS:

  * providers/amazon: Add `ebs_optimized` flag. [GH-260]
  * providers/digitalocean: Handle 404 on delete
  * providers/digitalocean: Add `user_data` argument for creating droplets
  * providers/google: Disks can be marked `auto_delete`. [GH-254]

BUG FIXES:

  * core: Fix certain syntax of configuration that could cause hang. [GH-261]
  * core: `-no-color` flag properly disables color. [GH-250]
  * core: "~" is expanded in `-var-file` flags. [GH-273]
  * core: Errors with tfvars are shown in console. [GH-269]
  * core: Interpolation function calls with more than two args parse. [GH-282]
  * providers/aws: Refreshing EIP from pre-0.2 state file won't error. [GH-258]
  * providers/aws: Creating EIP without an instance/network won't fail.
  * providers/aws: Refreshing EIP manually deleted works.
  * providers/aws: Retry EIP delete to allow AWS eventual consistency to
      detect it isn't attached. [GH-276]
  * providers/digitalocean: Handle situations when resource was destroyed
      manually. [GH-279]
  * providers/digitalocean: Fix a couple scenarios where the diff was
      incorrect (and therefore the execution as well).
  * providers/google: Attaching a disk source (not an image) works
      properly. [GH-254]

## 0.2.1 (August 31, 2014)

IMPROVEMENTS:

  * core: Plugins are automatically discovered in the executable directory
      or pwd if named properly. [GH-190]
  * providers/mailgun: domain records are now saved to state

BUG FIXES:

  * core: Configuration parses when identifier and '=' have no space. [GH-243]
  * core: `depends_on` with `count` generates the proper graph. [GH-244]
  * core: Depending on a computed variable of a list type generates a
      plan without failure. i.e. `${type.name.foos.0.bar}` where `foos`
      is computed. [GH-247]
  * providers/aws: Route53 destroys in parallel work properly. [GH-183]

## 0.2.0 (August 28, 2014)

BACKWARDS INCOMPATIBILITIES:

  * We've replaced the configuration language in use from a C library to
    a pure-Go reimplementation. In the process, we removed some features
    of the language since it was too flexible:
    * Semicolons are no longer valid at the end of lines
    * Keys cannot be double-quoted strings: `"foo" = "bar"` is no longer
      valid.
    * JSON style maps `{ "foo": "bar" }` are no longer valid outside of JSON.
      Maps must be in the format of `{ foo = "bar" }` (like other objects
      in the config)
  * Heroku apps now require (will not validate without) `region` and
    `name` due to an upstream API change. [GH-239]

FEATURES:

  * **New Provider: `google`**: Manage Google Compute instances, disks,
      firewalls, and more.
  * **New Provider: `mailgun`**: Manage mailgun domains.
  * **New Function: `concat`**: Concatenate multiple strings together.
    Example: `concat(var.region, "-", var.channel)`.

IMPROVEMENTS:

  * core: "~/.terraformrc" (Unix) or "%APPDATA%/terraform.rc" (Windows)
    can be used to configure custom providers and provisioners. [GH-192]
  * providers/aws: EIPs now expose `allocation_id` and `public_ip`
      attributes.
  * providers/aws: Security group rules can be updated without a
      destroy/create.
  * providers/aws: You can enable and disable dns settings for VPCs. [GH-172]
  * providers/aws: Can specify a private IP address for `aws_instance` [GH-217]

BUG FIXES:

  * core: Variables are validated to not contain interpolations. [GH-180]
  * core: Key files for provisioning can now contain `~` and will be expanded
      to the user's home directory. [GH-179]
  * core: The `file()` function can load files in sub-directories. [GH-213]
  * core: Fix issue where some JSON structures didn't map properly into
     Terraform structures. [GH-177]
  * core: Resources with only `file()` calls will interpolate. [GH-159]
  * core: Variables work in block names. [GH-234]
  * core: Plugins are searched for in the same directory as the executable
      before the PATH. [GH-157]
  * command/apply: "tfvars" file no longer interferes with plan apply. [GH-153]
  * providers/aws: Fix issues around failing to read EIPs. [GH-122]
  * providers/aws: Autoscaling groups now register and export load
    balancers. [GH-207]
  * providers/aws: Ingress results are treated as a set, so order doesn't
      matter anymore. [GH-87]
  * providers/aws: Instance security groups treated as a set [GH-194]
  * providers/aws: Retry Route53 requests if operation failed because another
      operation is in progress [GH-183]
  * providers/aws: Route53 records with multiple record values work. [GH-221]
  * providers/aws: Changing AMI doesn't result in errors anymore. [GH-196]
  * providers/heroku: If you delete the `config_vars` block, config vars
      are properly nuked.
  * providers/heroku: Domains and drains are deleted before the app.
  * providers/heroku: Moved from the client library bgentry/heroku-go to
      cyberdelia/heroku-go [GH-239].
  * providers/heroku: Plans without a specific plan name for
      heroku\_addon work. [GH-198]

PLUGIN CHANGES:

  * **New Package:** `helper/schema`. This introduces a high-level framework
    for easily writing new providers and resources. The Heroku provider has
    been converted to this as an example.

## 0.1.1 (August 5, 2014)

FEATURES:

  * providers/heroku: Now supports creating Heroku Drains [GH-97]

IMPROVEMENTS:

  * providers/aws: Launch configurations accept user data [GH-94]
  * providers/aws: Regions are now validated [GH-96]
  * providers/aws: ELB now supports health check configurations [GH-109]

BUG FIXES:

  * core: Default variable file "terraform.tfvars" is auto-loaded. [GH-59]
  * core: Multi-variables (`foo.*.bar`) work even when `count = 1`. [GH-115]
  * core: `file()` function can have string literal arg [GH-145]
  * providers/cloudflare: Include the proper bins so the cloudflare
      provider is compiled
  * providers/aws: Engine version for RDS now properly set [GH-118]
  * providers/aws: Security groups now depend on each other and
  * providers/aws: DB instances now wait for destroys, have proper
      dependencies and allow passing skip_final_snapshot
  * providers/aws: Add associate_public_ip_address as an attribute on
      the aws_instance resource [GH-85]
  * providers/aws: Fix cidr blocks being updated [GH-65, GH-85]
  * providers/aws: Description is now required for security groups
  * providers/digitalocean: Private IP addresses are now a separate
      attribute
  * provisioner/all: If an SSH key is given with a password, a better
      error message is shown. [GH-73]

## 0.1.0 (July 28, 2014)

  * Initial release<|MERGE_RESOLUTION|>--- conflicted
+++ resolved
@@ -37,10 +37,7 @@
   * provider/openstack: Add "delete on termination" boot-from-volume option [GH-3232]
   * provider/digitalocean: Make user_data force a new droplet [GH-3740]
   * provider/vsphere: Do not add network interfaces by default [GH-3652]
-<<<<<<< HEAD
-=======
   * provider/openstack: Configure Fixed IPs through ports [GH-3772]
->>>>>>> 091b687a
 
 BUG FIXES:
 

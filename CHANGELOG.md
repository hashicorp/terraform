--- conflicted
+++ resolved
@@ -1,10 +1,6 @@
-<<<<<<< HEAD
-## 1.4.5 (Unreleased)
-=======
 ## 1.4.5 (Unrleased)
 
 * Revert change from [GH-32892] due to an upstream crash.
->>>>>>> 2898b9bc
 
 ## 1.4.4 (March 30, 2023)
 

--- conflicted
+++ resolved
@@ -1051,7 +1051,6 @@
 			"versionExact": "v1.8.21"
 		},
 		{
-<<<<<<< HEAD
 			"checksumSHA1": "8IcqEmvqKrZgQXGFtaboADm+66M=",
 			"path": "github.com/aws/aws-sdk-go/service/organizations",
 			"revision": "f6ea558f30e0a983d529b32c741e4caed17c7df0",
@@ -1060,10 +1059,7 @@
 			"versionExact": "v1.8.16"
 		},
 		{
-			"checksumSHA1": "z39/EZX3f3n0r2uML2XC33krUag=",
-=======
 			"checksumSHA1": "hOMvmDsta9bUZXcE59EYXAF2lMM=",
->>>>>>> 51c99b6e
 			"path": "github.com/aws/aws-sdk-go/service/rds",
 			"revision": "49c7a5e645b5eca5aabd1fd6a676dbddaf7b2a1a",
 			"revisionTime": "2017-05-09T17:42:03Z",

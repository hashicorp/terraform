package rancher

import (
	"encoding/json"
	"io/ioutil"
	"net/url"
	"os"

	"github.com/hashicorp/terraform/helper/schema"
	"github.com/hashicorp/terraform/terraform"
)

type CLIConfig struct {
	AccessKey   string `json:"accessKey"`
	SecretKey   string `json:"secretKey"`
	URL         string `json:"url"`
	Environment string `json:"environment"`
	Path        string `json:"path,omitempty"`
}

// Provider returns a terraform.ResourceProvider.
func Provider() terraform.ResourceProvider {
	return &schema.Provider{
		Schema: map[string]*schema.Schema{
			"api_url": &schema.Schema{
				Type:        schema.TypeString,
				Optional:    true,
				DefaultFunc: schema.EnvDefaultFunc("RANCHER_URL", ""),
				Description: descriptions["api_url"],
			},
			"access_key": &schema.Schema{
				Type:        schema.TypeString,
				Optional:    true,
				DefaultFunc: schema.EnvDefaultFunc("RANCHER_ACCESS_KEY", ""),
				Description: descriptions["access_key"],
			},
			"secret_key": &schema.Schema{
				Type:        schema.TypeString,
				Optional:    true,
				DefaultFunc: schema.EnvDefaultFunc("RANCHER_SECRET_KEY", ""),
				Description: descriptions["secret_key"],
			},
			"config": &schema.Schema{
				Type:        schema.TypeString,
				Optional:    true,
				DefaultFunc: schema.EnvDefaultFunc("RANCHER_CLIENT_CONFIG", ""),
				Description: descriptions["config"],
			},
		},

		ResourcesMap: map[string]*schema.Resource{
			"rancher_certificate":         resourceRancherCertificate(),
			"rancher_environment":         resourceRancherEnvironment(),
			"rancher_host":                resourceRancherHost(),
			"rancher_registration_token":  resourceRancherRegistrationToken(),
			"rancher_registry":            resourceRancherRegistry(),
			"rancher_registry_credential": resourceRancherRegistryCredential(),
			"rancher_stack":               resourceRancherStack(),
		},

		ConfigureFunc: providerConfigure,
	}
}

var descriptions map[string]string

func init() {
	descriptions = map[string]string{
		"access_key": "API Key used to authenticate with the rancher server",

		"secret_key": "API secret used to authenticate with the rancher server",

		"api_url": "The URL to the rancher API",

		"config": "Path to the Rancher client cli.json config file",
	}
}

func providerConfigure(d *schema.ResourceData) (interface{}, error) {
	apiURL := d.Get("api_url").(string)
	accessKey := d.Get("access_key").(string)
	secretKey := d.Get("secret_key").(string)

	if configFile := d.Get("config").(string); configFile != "" {
		config, err := loadConfig(configFile)
		if err != nil {
			return config, err
		}

		if apiURL == "" {
			u, err := url.Parse(config.URL)
			if err != nil {
				return config, err
			}
			apiURL = u.Scheme + "://" + u.Host
		}

		if accessKey == "" {
			accessKey = config.AccessKey
		}

		if secretKey == "" {
			secretKey = config.SecretKey
		}
	}

	config := &Config{
		APIURL:    apiURL + "/v1",
		AccessKey: accessKey,
		SecretKey: secretKey,
	}

	_, err := config.GlobalClient()

	return config, err
}

func loadConfig(path string) (CLIConfig, error) {
	config := CLIConfig{
		Path: path,
	}

	content, err := ioutil.ReadFile(path)
	if os.IsNotExist(err) {
		return config, nil
	} else if err != nil {
		return config, err
	}

<<<<<<< HEAD
	_, err := config.GlobalClient()
=======
	err = json.Unmarshal(content, &config)
	config.Path = path
>>>>>>> c7cc1525

	return config, err
}<|MERGE_RESOLUTION|>--- conflicted
+++ resolved
@@ -127,12 +127,8 @@
 		return config, err
 	}
 
-<<<<<<< HEAD
-	_, err := config.GlobalClient()
-=======
 	err = json.Unmarshal(content, &config)
 	config.Path = path
->>>>>>> c7cc1525
 
 	return config, err
 }
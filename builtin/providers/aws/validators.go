--- conflicted
+++ resolved
@@ -774,7 +774,6 @@
 	return
 }
 
-<<<<<<< HEAD
 func validateDmsCertificateId(v interface{}, k string) (ws []string, es []error) {
 	val := v.(string)
 
@@ -864,7 +863,6 @@
 		es = append(es, fmt.Errorf("%q must not end in a hyphen", k))
 	}
 
-=======
 func validateAppautoscalingScalableDimension(v interface{}, k string) (ws []string, errors []error) {
 	value := v.(string)
 	dimensions := map[string]bool{
@@ -888,6 +886,5 @@
 	if !namespaces[value] {
 		errors = append(errors, fmt.Errorf("%q must be a valid service namespace value: %q", k, value))
 	}
->>>>>>> b30ef0f5
 	return
 }
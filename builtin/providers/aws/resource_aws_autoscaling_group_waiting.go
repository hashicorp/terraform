package aws

import (
	"fmt"
	"log"
	"strings"
	"time"

	"github.com/hashicorp/terraform/helper/resource"
	"github.com/hashicorp/terraform/helper/schema"
)

// waitForASGCapacityTimeout gathers the current numbers of healthy instances
// in the ASG and its attached ELBs and yields these numbers to a
// capacitySatifiedFunction. Loops for up to wait_for_capacity_timeout until
// the capacitySatisfiedFunc returns true.
//
// See "Waiting for Capacity" in docs for more discussion of the feature.
func waitForASGCapacity(
	d *schema.ResourceData,
	autoscaleId string,
	meta interface{},
	satisfiedFunc capacitySatisfiedFunc) error {
	wait, err := time.ParseDuration(d.Get("wait_for_capacity_timeout").(string))
	if err != nil {
		return err
	}

	if wait == 0 {
		log.Printf("[DEBUG] Capacity timeout set to 0, skipping capacity waiting.")
		return nil
	}

	log.Printf("[DEBUG] Waiting on %s for capacity...", autoscaleId)

	return resource.Retry(wait, func() *resource.RetryError {
		g, err := getAwsAutoscalingGroup(autoscaleId, meta.(*AWSClient).autoscalingconn)
		if err != nil {
			return resource.NonRetryableError(err)
		}
		if g == nil {
			log.Printf("[INFO] Autoscaling Group %q not found", autoscaleId)
			//TODO JRN: Need to figure out what to do here!
			// 	There could be a few reasons for this I suppose, the ASG actually not existing which seems like it should be an error
			//	Or AWS's eventual consistency not returning the ASG information yet, which should probably be a retryable error, not a fast "fail"
			//  I don't see how the calling code actually handles this ID not being sent, it seems like it proceeds on as "normal"
			// d.SetId("")
			return nil
		}
<<<<<<< HEAD
		significantLbs := getSignificantLbsNames(d)
		lbis, err := getLBInstanceStates(significantLbs, meta)

=======
		elbis, err := getELBInstanceStates(g, meta)
		albis, err := getTargetGroupInstanceStates(g, meta)
>>>>>>> 3288b0bf
		if err != nil {
			return resource.NonRetryableError(err)
		}

		haveASG := 0
		haveELB := 0

		for _, i := range g.Instances {
			if i.HealthStatus == nil || i.InstanceId == nil || i.LifecycleState == nil {
				continue
			}

			if !strings.EqualFold(*i.HealthStatus, "Healthy") {
				continue
			}

			if !strings.EqualFold(*i.LifecycleState, "InService") {
				continue
			}

			haveASG++

			inAllLbs := true
<<<<<<< HEAD
			for _, lbName := range significantLbs {
				states, lbOk := lbis[lbName]
				if !lbOk {
					inAllLbs = false
					break
				}
=======
			for _, states := range elbis {
>>>>>>> 3288b0bf
				state, ok := states[*i.InstanceId]
				if !ok || !strings.EqualFold(state, "InService") {
					inAllLbs = false
				}
			}
			for _, states := range albis {
				state, ok := states[*i.InstanceId]
				if !ok || !strings.EqualFold(state, "healthy") {
					inAllLbs = false
				}
			}
			if inAllLbs {
				haveELB++
			}
		}

		satisfied, reason := satisfiedFunc(d, haveASG, haveELB)

<<<<<<< HEAD
		log.Printf("[DEBUG] %q Capacity: %d ASG, %d ELB, satisfied: %t, reason: %q",
			autoscaleId, haveASG, haveELB, satisfied, reason)
=======
		log.Printf("[DEBUG] %q Capacity: %d ASG, %d ELB/ALB, satisfied: %t, reason: %q",
			d.Id(), haveASG, haveELB, satisfied, reason)
>>>>>>> 3288b0bf

		if satisfied {
			return nil
		}

		return resource.RetryableError(
			fmt.Errorf("%q: Waiting up to %s: %s", autoscaleId, wait, reason))
	})
}

// Function to support extracting the LB names that we actually care about.
// For the aws_autoscaling_group that can come in the form of a set via the `load_balancers` attribute
// for the aws_atuoscaling_attachment that can be in the form of a single LB name via the `elb` attribute
func getSignificantLbsNames(d *schema.ResourceData) []string {
	if s, ok := d.GetOk("load_balancers"); ok && s.(*schema.Set).Len() > 0 {
		ret := []string{}
		for _, v := range s.(*schema.Set).List() {
			ret = append(ret, v.(string))
		}
		return ret
	}
	if v, ok := d.GetOk("elb"); ok {
		return []string{v.(string)}
	}
	return []string{}
}

type capacitySatisfiedFunc func(*schema.ResourceData, int, int) (bool, string)

// capacitySatisfiedCreate treats all targets as minimums
func capacitySatisfiedCreate(d *schema.ResourceData, haveASG, haveELB int) (bool, string) {
	minASG := d.Get("min_size").(int)
	if wantASG := d.Get("desired_capacity").(int); wantASG > 0 {
		minASG = wantASG
	}
	if haveASG < minASG {
		return false, fmt.Sprintf(
			"Need at least %d healthy instances in ASG, have %d", minASG, haveASG)
	}
	minELB := d.Get("min_elb_capacity").(int)
	if wantELB := d.Get("wait_for_elb_capacity").(int); wantELB > 0 {
		minELB = wantELB
	}
	if haveELB < minELB {
		return false, fmt.Sprintf(
			"Need at least %d healthy instances in ELB, have %d", minELB, haveELB)
	}
	return true, ""
}

// capacitySatisfiedUpdate only cares about specific targets
func capacitySatisfiedUpdate(d *schema.ResourceData, haveASG, haveELB int) (bool, string) {
	if wantASG := d.Get("desired_capacity").(int); wantASG > 0 {
		if haveASG != wantASG {
			return false, fmt.Sprintf(
				"Need exactly %d healthy instances in ASG, have %d", wantASG, haveASG)
		}
	}
	if wantELB := d.Get("wait_for_elb_capacity").(int); wantELB > 0 {
		if haveELB != wantELB {
			return false, fmt.Sprintf(
				"Need exactly %d healthy instances in ELB, have %d", wantELB, haveELB)
		}
	}
	return true, ""
}

func capacitySatisfiedAttach(d *schema.ResourceData, haveASG, haveELB int) (bool, string) {
	if wantELB := d.Get("wait_for_elb_capacity").(int); wantELB > 0 && haveELB < wantELB {
		return false, fmt.Sprintf(
			"Need exactly %d healthy instances in ELB, have %d", wantELB, haveELB)
	}
	return true, ""
}<|MERGE_RESOLUTION|>--- conflicted
+++ resolved
@@ -47,14 +47,11 @@
 			// d.SetId("")
 			return nil
 		}
-<<<<<<< HEAD
+
 		significantLbs := getSignificantLbsNames(d)
-		lbis, err := getLBInstanceStates(significantLbs, meta)
+		elbis, err := getELBInstanceStates(significantLbs, meta)
+		albis, err := getTargetGroupInstanceStates(g, meta)
 
-=======
-		elbis, err := getELBInstanceStates(g, meta)
-		albis, err := getTargetGroupInstanceStates(g, meta)
->>>>>>> 3288b0bf
 		if err != nil {
 			return resource.NonRetryableError(err)
 		}
@@ -78,16 +75,12 @@
 			haveASG++
 
 			inAllLbs := true
-<<<<<<< HEAD
 			for _, lbName := range significantLbs {
-				states, lbOk := lbis[lbName]
+				states, lbOk := elbis[lbName]
 				if !lbOk {
 					inAllLbs = false
 					break
 				}
-=======
-			for _, states := range elbis {
->>>>>>> 3288b0bf
 				state, ok := states[*i.InstanceId]
 				if !ok || !strings.EqualFold(state, "InService") {
 					inAllLbs = false
@@ -106,13 +99,8 @@
 
 		satisfied, reason := satisfiedFunc(d, haveASG, haveELB)
 
-<<<<<<< HEAD
-		log.Printf("[DEBUG] %q Capacity: %d ASG, %d ELB, satisfied: %t, reason: %q",
+		log.Printf("[DEBUG] %q Capacity: %d ASG, %d ELB/ALB, satisfied: %t, reason: %q",
 			autoscaleId, haveASG, haveELB, satisfied, reason)
-=======
-		log.Printf("[DEBUG] %q Capacity: %d ASG, %d ELB/ALB, satisfied: %t, reason: %q",
-			d.Id(), haveASG, haveELB, satisfied, reason)
->>>>>>> 3288b0bf
 
 		if satisfied {
 			return nil

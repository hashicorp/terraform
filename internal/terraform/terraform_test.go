--- conflicted
+++ resolved
@@ -139,11 +139,7 @@
 		t.Fatalf("failed to refresh modules after installation: %s", err)
 	}
 
-<<<<<<< HEAD
-	config, diags := loader.LoadConfig(cfgPath, configs.MatchTestFiles("tests"), configs.MatchQueryFiles())
-=======
 	config, diags := loader.LoadConfig(cfgPath, configs.MatchTestFiles("tests"))
->>>>>>> f9782553
 	if diags.HasErrors() {
 		t.Fatal(diags.Error())
 	}

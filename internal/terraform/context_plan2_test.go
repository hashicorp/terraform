--- conflicted
+++ resolved
@@ -6694,7 +6694,6 @@
 	})
 
 	_, diags := ctx.Plan(m, states.NewState(), SimplePlanOpts(plans.NormalMode, testInputValuesUnset(m.Module.Variables)))
-<<<<<<< HEAD
 	tfdiags.AssertNoErrors(t, diags)
 }
 
@@ -6975,73 +6974,6 @@
   nested_obj = {
     required_attr = test_resource.create.id
   }
-=======
-	assertNoErrors(t, diags)
-}
-
-func TestContext2Plan_deprecated_variable(t *testing.T) {
-	m := testModuleInline(t, map[string]string{
-		"mod/main.tf": `
-variable "old-and-used" {
-	type = string
-	deprecated = "module variable deprecation"
-	default = "optional"
-}
-
-variable "old-and-unused" {
-	type = string
-	deprecated = "module variable deprecation"
-	default = "optional"
-}
-
-variable "new" {
-    type = string
-    default = "optional"
-}
-
-output "use-everything" {
-    value = {
-      used = var.old-and-used
-      unused = var.old-and-unused
-      new = var.new
-    }
-}
-`,
-		"main.tf": `
-variable "root-old-and-used" {
-	type = string
-	deprecated = "root variable deprecation"
-	default = "optional"
-}
-
-variable "root-old-and-unused" {
-	type = string
-	deprecated = "root variable deprecation"
-	default = "optional"
-}
-
-variable "new" {
-    type = string
-    default = "new"
-}
-
-module "old-mod" {
-    source = "./mod"
-    old-and-used = "old"
-}
-
-module "new-mod" {
-    source = "./mod"
-    new = "new"
-}
-
-output "use-everything" {
-    value = {
-      used = var.root-old-and-used
-      unused = var.root-old-and-unused
-      new = var.new
-    }
->>>>>>> 807ce06c
 }
 `,
 	})
@@ -7051,18 +6983,13 @@
 		ResourceTypes: map[string]*configschema.Block{
 			"test_resource": {
 				Attributes: map[string]*configschema.Attribute{
-<<<<<<< HEAD
 					"id": {
-=======
-					"attr": {
->>>>>>> 807ce06c
 						Type:     cty.String,
 						Computed: true,
 					},
 				},
 			},
 		},
-<<<<<<< HEAD
 		DataSources: map[string]*configschema.Block{
 			"test_data_source": {
 				Attributes: map[string]*configschema.Attribute{
@@ -7101,8 +7028,6 @@
 				},
 			},
 		},
-=======
->>>>>>> 807ce06c
 	})
 
 	ctx := testContext2(t, &ContextOpts{
@@ -7111,7 +7036,6 @@
 		},
 	})
 
-<<<<<<< HEAD
 	plan, diags := ctx.Plan(m, states.NewState(), SimplePlanOpts(plans.NormalMode, testInputValuesUnset(m.Module.Variables)))
 	tfdiags.AssertNoErrors(t, diags)
 
@@ -7242,7 +7166,94 @@
 
 		})
 	}
-=======
+}
+
+func TestContext2Plan_deprecated_variable(t *testing.T) {
+	m := testModuleInline(t, map[string]string{
+		"mod/main.tf": `
+variable "old-and-used" {
+	type = string
+	deprecated = "module variable deprecation"
+	default = "optional"
+}
+
+variable "old-and-unused" {
+	type = string
+	deprecated = "module variable deprecation"
+	default = "optional"
+}
+
+variable "new" {
+    type = string
+    default = "optional"
+}
+
+output "use-everything" {
+    value = {
+      used = var.old-and-used
+      unused = var.old-and-unused
+      new = var.new
+    }
+}
+`,
+		"main.tf": `
+variable "root-old-and-used" {
+	type = string
+	deprecated = "root variable deprecation"
+	default = "optional"
+}
+
+variable "root-old-and-unused" {
+	type = string
+	deprecated = "root variable deprecation"
+	default = "optional"
+}
+
+variable "new" {
+    type = string
+    default = "new"
+}
+
+module "old-mod" {
+    source = "./mod"
+    old-and-used = "old"
+}
+
+module "new-mod" {
+    source = "./mod"
+    new = "new"
+}
+
+output "use-everything" {
+    value = {
+      used = var.root-old-and-used
+      unused = var.root-old-and-unused
+      new = var.new
+    }
+}
+`,
+	})
+
+	p := new(testing_provider.MockProvider)
+	p.GetProviderSchemaResponse = getProviderSchemaResponseFromProviderSchema(&providerSchema{
+		ResourceTypes: map[string]*configschema.Block{
+			"test_resource": {
+				Attributes: map[string]*configschema.Attribute{
+					"attr": {
+						Type:     cty.String,
+						Computed: true,
+					},
+				},
+			},
+		},
+	})
+
+	ctx := testContext2(t, &ContextOpts{
+		Providers: map[addrs.Provider]providers.Factory{
+			addrs.NewDefaultProvider("test"): testProviderFuncFixed(p),
+		},
+	})
+
 	vars := InputValues{
 		"root-old-and-used": {
 			Value: cty.StringVal("root-old-and-used"),
@@ -7288,5 +7299,4 @@
 	)
 
 	assertDiagnosticsMatch(t, diags, expectedPlanDiags)
->>>>>>> 807ce06c
 }
// Copyright (c) HashiCorp, Inc.
// SPDX-License-Identifier: MPL-2.0

package terraform

import (
	"bytes"
	"errors"
	"fmt"
	"strings"
	"sync"
	"testing"

	"github.com/davecgh/go-spew/spew"
	"github.com/google/go-cmp/cmp"
	"github.com/hashicorp/terraform/internal/addrs"
	"github.com/hashicorp/terraform/internal/checks"
	"github.com/hashicorp/terraform/internal/configs/configschema"
	"github.com/hashicorp/terraform/internal/lang/marks"
	"github.com/hashicorp/terraform/internal/plans"
	"github.com/hashicorp/terraform/internal/providers"
	"github.com/hashicorp/terraform/internal/states"
	"github.com/hashicorp/terraform/internal/tfdiags"
	"github.com/zclconf/go-cty/cty"
)

func TestContext2Plan_removedDuringRefresh(t *testing.T) {
	// This tests the situation where an object tracked in the previous run
	// state has been deleted outside of Terraform, which we should detect
	// during the refresh step and thus ultimately produce a plan to recreate
	// the object, since it's still present in the configuration.
	m := testModuleInline(t, map[string]string{
		"main.tf": `
resource "test_object" "a" {
}
`,
	})

	p := simpleMockProvider()
	p.GetProviderSchemaResponse = &providers.GetProviderSchemaResponse{
		Provider: providers.Schema{Block: simpleTestSchema()},
		ResourceTypes: map[string]providers.Schema{
			"test_object": {
				Block: &configschema.Block{
					Attributes: map[string]*configschema.Attribute{
						"arg": {Type: cty.String, Optional: true},
					},
				},
			},
		},
	}
	p.ReadResourceFn = func(req providers.ReadResourceRequest) (resp providers.ReadResourceResponse) {
		resp.NewState = cty.NullVal(req.PriorState.Type())
		return resp
	}
	p.UpgradeResourceStateFn = func(req providers.UpgradeResourceStateRequest) (resp providers.UpgradeResourceStateResponse) {
		// We should've been given the prior state JSON as our input to upgrade.
		if !bytes.Contains(req.RawStateJSON, []byte("previous_run")) {
			t.Fatalf("UpgradeResourceState request doesn't contain the previous run object\n%s", req.RawStateJSON)
		}

		// We'll put something different in "arg" as part of upgrading, just
		// so that we can verify below that PrevRunState contains the upgraded
		// (but NOT refreshed) version of the object.
		resp.UpgradedState = cty.ObjectVal(map[string]cty.Value{
			"arg": cty.StringVal("upgraded"),
		})
		return resp
	}

	addr := mustResourceInstanceAddr("test_object.a")
	state := states.BuildState(func(s *states.SyncState) {
		s.SetResourceInstanceCurrent(addr, &states.ResourceInstanceObjectSrc{
			AttrsJSON: []byte(`{"arg":"previous_run"}`),
			Status:    states.ObjectTainted,
		}, mustProviderConfig(`provider["registry.terraform.io/hashicorp/test"]`))
	})

	ctx := testContext2(t, &ContextOpts{
		Providers: map[addrs.Provider]providers.Factory{
			addrs.NewDefaultProvider("test"): testProviderFuncFixed(p),
		},
	})

	plan, diags := ctx.Plan(m, state, DefaultPlanOpts)
	assertNoErrors(t, diags)

	if !p.UpgradeResourceStateCalled {
		t.Errorf("Provider's UpgradeResourceState wasn't called; should've been")
	}
	if !p.ReadResourceCalled {
		t.Errorf("Provider's ReadResource wasn't called; should've been")
	}

	// The object should be absent from the plan's prior state, because that
	// records the result of refreshing.
	if got := plan.PriorState.ResourceInstance(addr); got != nil {
		t.Errorf(
			"instance %s is in the prior state after planning; should've been removed\n%s",
			addr, spew.Sdump(got),
		)
	}

	// However, the object should still be in the PrevRunState, because
	// that reflects what we believed to exist before refreshing.
	if got := plan.PrevRunState.ResourceInstance(addr); got == nil {
		t.Errorf(
			"instance %s is missing from the previous run state after planning; should've been preserved",
			addr,
		)
	} else {
		if !bytes.Contains(got.Current.AttrsJSON, []byte("upgraded")) {
			t.Fatalf("previous run state has non-upgraded object\n%s", got.Current.AttrsJSON)
		}
	}

	// This situation should result in a drifted resource change.
	var drifted *plans.ResourceInstanceChangeSrc
	for _, dr := range plan.DriftedResources {
		if dr.Addr.Equal(addr) {
			drifted = dr
			break
		}
	}

	if drifted == nil {
		t.Errorf("instance %s is missing from the drifted resource changes", addr)
	} else {
		if got, want := drifted.Action, plans.Delete; got != want {
			t.Errorf("unexpected instance %s drifted resource change action. got: %s, want: %s", addr, got, want)
		}
	}

	// Because the configuration still mentions test_object.a, we should've
	// planned to recreate it in order to fix the drift.
	for _, c := range plan.Changes.Resources {
		if c.Action != plans.Create {
			t.Fatalf("expected Create action for missing %s, got %s", c.Addr, c.Action)
		}
	}
}

func TestContext2Plan_noChangeDataSourceSensitiveNestedSet(t *testing.T) {
	m := testModuleInline(t, map[string]string{
		"main.tf": `
variable "bar" {
  sensitive = true
  default   = "baz"
}

data "test_data_source" "foo" {
  foo {
    bar = var.bar
  }
}
`,
	})

	p := new(MockProvider)
	p.GetProviderSchemaResponse = getProviderSchemaResponseFromProviderSchema(&ProviderSchema{
		DataSources: map[string]*configschema.Block{
			"test_data_source": {
				Attributes: map[string]*configschema.Attribute{
					"id": {
						Type:     cty.String,
						Computed: true,
					},
				},
				BlockTypes: map[string]*configschema.NestedBlock{
					"foo": {
						Block: configschema.Block{
							Attributes: map[string]*configschema.Attribute{
								"bar": {Type: cty.String, Optional: true},
							},
						},
						Nesting: configschema.NestingSet,
					},
				},
			},
		},
	})

	p.ReadDataSourceResponse = &providers.ReadDataSourceResponse{
		State: cty.ObjectVal(map[string]cty.Value{
			"id":  cty.StringVal("data_id"),
			"foo": cty.SetVal([]cty.Value{cty.ObjectVal(map[string]cty.Value{"bar": cty.StringVal("baz")})}),
		}),
	}

	state := states.NewState()
	root := state.EnsureModule(addrs.RootModuleInstance)
	root.SetResourceInstanceCurrent(
		mustResourceInstanceAddr("data.test_data_source.foo").Resource,
		&states.ResourceInstanceObjectSrc{
			Status:    states.ObjectReady,
			AttrsJSON: []byte(`{"id":"data_id", "foo":[{"bar":"baz"}]}`),
			AttrSensitivePaths: []cty.PathValueMarks{
				{
					Path:  cty.GetAttrPath("foo"),
					Marks: cty.NewValueMarks(marks.Sensitive),
				},
			},
		},
		mustProviderConfig(`provider["registry.terraform.io/hashicorp/test"]`),
	)

	ctx := testContext2(t, &ContextOpts{
		Providers: map[addrs.Provider]providers.Factory{
			addrs.NewDefaultProvider("test"): testProviderFuncFixed(p),
		},
	})

	plan, diags := ctx.Plan(m, state, SimplePlanOpts(plans.NormalMode, testInputValuesUnset(m.Module.Variables)))
	assertNoErrors(t, diags)

	for _, res := range plan.Changes.Resources {
		if res.Action != plans.NoOp {
			t.Fatalf("expected NoOp, got: %q %s", res.Addr, res.Action)
		}
	}
}

func TestContext2Plan_orphanDataInstance(t *testing.T) {
	// ensure the planned replacement of the data source is evaluated properly
	m := testModuleInline(t, map[string]string{
		"main.tf": `
data "test_object" "a" {
  for_each = { new = "ok" }
}

output "out" {
  value = [ for k, _ in data.test_object.a: k ]
}
`,
	})

	p := simpleMockProvider()
	p.ReadDataSourceFn = func(req providers.ReadDataSourceRequest) (resp providers.ReadDataSourceResponse) {
		resp.State = req.Config
		return resp
	}

	state := states.BuildState(func(s *states.SyncState) {
		s.SetResourceInstanceCurrent(mustResourceInstanceAddr(`data.test_object.a["old"]`), &states.ResourceInstanceObjectSrc{
			AttrsJSON: []byte(`{"test_string":"foo"}`),
			Status:    states.ObjectReady,
		}, mustProviderConfig(`provider["registry.terraform.io/hashicorp/test"]`))
	})

	ctx := testContext2(t, &ContextOpts{
		Providers: map[addrs.Provider]providers.Factory{
			addrs.NewDefaultProvider("test"): testProviderFuncFixed(p),
		},
	})

	plan, diags := ctx.Plan(m, state, DefaultPlanOpts)
	assertNoErrors(t, diags)

	change, err := plan.Changes.Outputs[0].Decode()
	if err != nil {
		t.Fatal(err)
	}

	expected := cty.TupleVal([]cty.Value{cty.StringVal("new")})

	if change.After.Equals(expected).False() {
		t.Fatalf("expected %#v, got %#v\n", expected, change.After)
	}
}

func TestContext2Plan_basicConfigurationAliases(t *testing.T) {
	m := testModuleInline(t, map[string]string{
		"main.tf": `
provider "test" {
  alias = "z"
  test_string = "config"
}

module "mod" {
  source = "./mod"
  providers = {
    test.x = test.z
  }
}
`,

		"mod/main.tf": `
terraform {
  required_providers {
    test = {
      source = "registry.terraform.io/hashicorp/test"
      configuration_aliases = [ test.x ]
	}
  }
}

resource "test_object" "a" {
  provider = test.x
}

`,
	})

	p := simpleMockProvider()

	// The resource within the module should be using the provider configured
	// from the root module. We should never see an empty configuration.
	p.ConfigureProviderFn = func(req providers.ConfigureProviderRequest) (resp providers.ConfigureProviderResponse) {
		if req.Config.GetAttr("test_string").IsNull() {
			resp.Diagnostics = resp.Diagnostics.Append(errors.New("missing test_string value"))
		}
		return resp
	}

	ctx := testContext2(t, &ContextOpts{
		Providers: map[addrs.Provider]providers.Factory{
			addrs.NewDefaultProvider("test"): testProviderFuncFixed(p),
		},
	})

	_, diags := ctx.Plan(m, states.NewState(), DefaultPlanOpts)
	assertNoErrors(t, diags)
}

func TestContext2Plan_dataReferencesResourceInModules(t *testing.T) {
	p := testProvider("test")
	p.ReadDataSourceFn = func(req providers.ReadDataSourceRequest) (resp providers.ReadDataSourceResponse) {
		cfg := req.Config.AsValueMap()
		cfg["id"] = cty.StringVal("d")
		resp.State = cty.ObjectVal(cfg)
		return resp
	}

	m := testModuleInline(t, map[string]string{
		"main.tf": `
locals {
  things = {
    old = "first"
    new = "second"
  }
}

module "mod" {
  source = "./mod"
  for_each = local.things
}
`,

		"./mod/main.tf": `
resource "test_resource" "a" {
}

data "test_data_source" "d" {
  depends_on = [test_resource.a]
}

resource "test_resource" "b" {
  value = data.test_data_source.d.id
}
`})

	oldDataAddr := mustResourceInstanceAddr(`module.mod["old"].data.test_data_source.d`)

	state := states.BuildState(func(s *states.SyncState) {
		s.SetResourceInstanceCurrent(
			mustResourceInstanceAddr(`module.mod["old"].test_resource.a`),
			&states.ResourceInstanceObjectSrc{
				AttrsJSON: []byte(`{"id":"a"}`),
				Status:    states.ObjectReady,
			}, mustProviderConfig(`provider["registry.terraform.io/hashicorp/test"]`),
		)
		s.SetResourceInstanceCurrent(
			mustResourceInstanceAddr(`module.mod["old"].test_resource.b`),
			&states.ResourceInstanceObjectSrc{
				AttrsJSON: []byte(`{"id":"b","value":"d"}`),
				Status:    states.ObjectReady,
			}, mustProviderConfig(`provider["registry.terraform.io/hashicorp/test"]`),
		)
		s.SetResourceInstanceCurrent(
			oldDataAddr,
			&states.ResourceInstanceObjectSrc{
				AttrsJSON: []byte(`{"id":"d"}`),
				Status:    states.ObjectReady,
			}, mustProviderConfig(`provider["registry.terraform.io/hashicorp/test"]`),
		)
	})

	ctx := testContext2(t, &ContextOpts{
		Providers: map[addrs.Provider]providers.Factory{
			addrs.NewDefaultProvider("test"): testProviderFuncFixed(p),
		},
	})

	plan, diags := ctx.Plan(m, state, DefaultPlanOpts)
	assertNoErrors(t, diags)

	oldMod := oldDataAddr.Module

	for _, c := range plan.Changes.Resources {
		// there should be no changes from the old module instance
		if c.Addr.Module.Equal(oldMod) && c.Action != plans.NoOp {
			t.Errorf("unexpected change %s for %s\n", c.Action, c.Addr)
		}
	}
}

func TestContext2Plan_resourceChecksInExpandedModule(t *testing.T) {
	// When a resource is in a nested module we have two levels of expansion
	// to do: first expand the module the resource is declared in, and then
	// expand the resource itself.
	//
	// In earlier versions of Terraform we did that expansion as two levels
	// of DynamicExpand, which led to a bug where we didn't have any central
	// location from which to register all of the instances of a checkable
	// resource.
	//
	// We now handle the full expansion all in one graph node and one dynamic
	// subgraph, which avoids the problem. This is a regression test for the
	// earlier bug. If this test is panicking with "duplicate checkable objects
	// report" then that suggests the bug is reintroduced and we're now back
	// to reporting each module instance separately again, which is incorrect.

	p := testProvider("test")
	p.GetProviderSchemaResponse = &providers.GetProviderSchemaResponse{
		Provider: providers.Schema{
			Block: &configschema.Block{},
		},
		ResourceTypes: map[string]providers.Schema{
			"test": {
				Block: &configschema.Block{},
			},
		},
	}
	p.ReadResourceFn = func(req providers.ReadResourceRequest) (resp providers.ReadResourceResponse) {
		resp.NewState = req.PriorState
		return resp
	}
	p.PlanResourceChangeFn = func(req providers.PlanResourceChangeRequest) (resp providers.PlanResourceChangeResponse) {
		resp.PlannedState = cty.EmptyObjectVal
		return resp
	}
	p.ApplyResourceChangeFn = func(req providers.ApplyResourceChangeRequest) (resp providers.ApplyResourceChangeResponse) {
		resp.NewState = req.PlannedState
		return resp
	}

	m := testModuleInline(t, map[string]string{
		"main.tf": `
			module "child" {
				source = "./child"
				count = 2 # must be at least 2 for this test to be valid
			}
		`,
		"child/child.tf": `
			locals {
				a = "a"
			}

			resource "test" "test1" {
				lifecycle {
					postcondition {
						# It doesn't matter what this checks as long as it
						# passes, because if we don't handle expansion properly
						# then we'll crash before we even get to evaluating this.
						condition = local.a == local.a
						error_message = "Postcondition failed."
					}
				}
			}

			resource "test" "test2" {
				count = 2

				lifecycle {
					postcondition {
						# It doesn't matter what this checks as long as it
						# passes, because if we don't handle expansion properly
						# then we'll crash before we even get to evaluating this.
						condition = local.a == local.a
						error_message = "Postcondition failed."
					}
				}
			}
		`,
	})

	ctx := testContext2(t, &ContextOpts{
		Providers: map[addrs.Provider]providers.Factory{
			addrs.NewDefaultProvider("test"): testProviderFuncFixed(p),
		},
	})

	priorState := states.NewState()
	plan, diags := ctx.Plan(m, priorState, DefaultPlanOpts)
	assertNoErrors(t, diags)

	resourceInsts := []addrs.AbsResourceInstance{
		mustResourceInstanceAddr("module.child[0].test.test1"),
		mustResourceInstanceAddr("module.child[0].test.test2[0]"),
		mustResourceInstanceAddr("module.child[0].test.test2[1]"),
		mustResourceInstanceAddr("module.child[1].test.test1"),
		mustResourceInstanceAddr("module.child[1].test.test2[0]"),
		mustResourceInstanceAddr("module.child[1].test.test2[1]"),
	}

	for _, instAddr := range resourceInsts {
		t.Run(fmt.Sprintf("results for %s", instAddr), func(t *testing.T) {
			if rc := plan.Changes.ResourceInstance(instAddr); rc != nil {
				if got, want := rc.Action, plans.Create; got != want {
					t.Errorf("wrong action for %s\ngot:  %s\nwant: %s", instAddr, got, want)
				}
				if got, want := rc.ActionReason, plans.ResourceInstanceChangeNoReason; got != want {
					t.Errorf("wrong action reason for %s\ngot:  %s\nwant: %s", instAddr, got, want)
				}
			} else {
				t.Errorf("no planned change for %s", instAddr)
			}

			if checkResult := plan.Checks.GetObjectResult(instAddr); checkResult != nil {
				if got, want := checkResult.Status, checks.StatusPass; got != want {
					t.Errorf("wrong check status for %s\ngot:  %s\nwant: %s", instAddr, got, want)
				}
			} else {
				t.Errorf("no check result for %s", instAddr)
			}
		})
	}
}

func TestContext2Plan_dataResourceChecksManagedResourceChange(t *testing.T) {
	// This tests the situation where the remote system contains data that
	// isn't valid per a data resource postcondition, but that the
	// configuration is destined to make the remote system valid during apply
	// and so we must defer reading the data resource and checking its
	// conditions until the apply step.
	//
	// This is an exception to the rule tested in
	// TestContext2Plan_dataReferencesResourceIndirectly which is relevant
	// whenever there's at least one precondition or postcondition attached
	// to a data resource.
	//
	// See TestContext2Plan_managedResourceChecksOtherManagedResourceChange for
	// an incorrect situation where a data resource is used only indirectly
	// to drive a precondition elsewhere, which therefore doesn't achieve this
	// special exception.

	p := testProvider("test")
	p.GetProviderSchemaResponse = &providers.GetProviderSchemaResponse{
		Provider: providers.Schema{
			Block: &configschema.Block{},
		},
		ResourceTypes: map[string]providers.Schema{
			"test_resource": {
				Block: &configschema.Block{
					Attributes: map[string]*configschema.Attribute{
						"id": {
							Type:     cty.String,
							Computed: true,
						},
						"valid": {
							Type:     cty.Bool,
							Required: true,
						},
					},
				},
			},
		},
		DataSources: map[string]providers.Schema{
			"test_data_source": {
				Block: &configschema.Block{
					Attributes: map[string]*configschema.Attribute{
						"id": {
							Type:     cty.String,
							Required: true,
						},
						"valid": {
							Type:     cty.Bool,
							Computed: true,
						},
					},
				},
			},
		},
	}
	var mu sync.Mutex
	validVal := cty.False
	p.ReadResourceFn = func(req providers.ReadResourceRequest) (resp providers.ReadResourceResponse) {
		// NOTE: This assumes that the prior state declared below will have
		// "valid" set to false already, and thus will match validVal above.
		resp.NewState = req.PriorState
		return resp
	}
	p.ReadDataSourceFn = func(req providers.ReadDataSourceRequest) (resp providers.ReadDataSourceResponse) {
		cfg := req.Config.AsValueMap()
		mu.Lock()
		cfg["valid"] = validVal
		mu.Unlock()
		resp.State = cty.ObjectVal(cfg)
		return resp
	}
	p.PlanResourceChangeFn = func(req providers.PlanResourceChangeRequest) (resp providers.PlanResourceChangeResponse) {
		cfg := req.Config.AsValueMap()
		prior := req.PriorState.AsValueMap()
		resp.PlannedState = cty.ObjectVal(map[string]cty.Value{
			"id":    prior["id"],
			"valid": cfg["valid"],
		})
		return resp
	}
	p.ApplyResourceChangeFn = func(req providers.ApplyResourceChangeRequest) (resp providers.ApplyResourceChangeResponse) {
		planned := req.PlannedState.AsValueMap()

		mu.Lock()
		validVal = planned["valid"]
		mu.Unlock()

		resp.NewState = req.PlannedState
		return resp
	}

	m := testModuleInline(t, map[string]string{
		"main.tf": `

resource "test_resource" "a" {
	valid = true
}

locals {
	# NOTE: We intentionally read through a local value here to make sure
	# that this behavior still works even if there isn't a direct dependency
	# between the data resource and the managed resource.
	object_id = test_resource.a.id
}

data "test_data_source" "a" {
	id = local.object_id

	lifecycle {
		postcondition {
			condition     = self.valid
			error_message = "Not valid!"
		}
	}
}
`})

	managedAddr := mustResourceInstanceAddr(`test_resource.a`)
	dataAddr := mustResourceInstanceAddr(`data.test_data_source.a`)

	// This state is intended to represent the outcome of a previous apply that
	// failed due to postcondition failure but had already updated the
	// relevant object to be invalid.
	//
	// It could also potentially represent a similar situation where the
	// previous apply succeeded but there has been a change outside of
	// Terraform that made it invalid, although technically in that scenario
	// the state data would become invalid only during the planning step. For
	// our purposes here that's close enough because we don't have a real
	// remote system in place anyway.
	priorState := states.BuildState(func(s *states.SyncState) {
		s.SetResourceInstanceCurrent(
			managedAddr,
			&states.ResourceInstanceObjectSrc{
				// NOTE: "valid" is false here but is true in the configuration
				// above, which is intended to represent that applying the
				// configuration change would make this object become valid.
				AttrsJSON: []byte(`{"id":"boop","valid":false}`),
				Status:    states.ObjectReady,
			}, mustProviderConfig(`provider["registry.terraform.io/hashicorp/test"]`),
		)
	})

	ctx := testContext2(t, &ContextOpts{
		Providers: map[addrs.Provider]providers.Factory{
			addrs.NewDefaultProvider("test"): testProviderFuncFixed(p),
		},
	})

	plan, diags := ctx.Plan(m, priorState, DefaultPlanOpts)
	assertNoErrors(t, diags)

	if rc := plan.Changes.ResourceInstance(dataAddr); rc != nil {
		if got, want := rc.Action, plans.Read; got != want {
			t.Errorf("wrong action for %s\ngot:  %s\nwant: %s", dataAddr, got, want)
		}
		if got, want := rc.ActionReason, plans.ResourceInstanceReadBecauseDependencyPending; got != want {
			t.Errorf("wrong action reason for %s\ngot:  %s\nwant: %s", dataAddr, got, want)
		}
	} else {
		t.Fatalf("no planned change for %s", dataAddr)
	}

	if rc := plan.Changes.ResourceInstance(managedAddr); rc != nil {
		if got, want := rc.Action, plans.Update; got != want {
			t.Errorf("wrong action for %s\ngot:  %s\nwant: %s", managedAddr, got, want)
		}
		if got, want := rc.ActionReason, plans.ResourceInstanceChangeNoReason; got != want {
			t.Errorf("wrong action reason for %s\ngot:  %s\nwant: %s", managedAddr, got, want)
		}
	} else {
		t.Fatalf("no planned change for %s", managedAddr)
	}

	// This is primarily a plan-time test, since the special handling of
	// data resources is a plan-time concern, but we'll still try applying the
	// plan here just to make sure it's valid.
	newState, diags := ctx.Apply(plan, m)
	assertNoErrors(t, diags)

	if rs := newState.ResourceInstance(dataAddr); rs != nil {
		if !rs.HasCurrent() {
			t.Errorf("no final state for %s", dataAddr)
		}
	} else {
		t.Errorf("no final state for %s", dataAddr)
	}

	if rs := newState.ResourceInstance(managedAddr); rs != nil {
		if !rs.HasCurrent() {
			t.Errorf("no final state for %s", managedAddr)
		}
	} else {
		t.Errorf("no final state for %s", managedAddr)
	}

	if got, want := validVal, cty.True; got != want {
		t.Errorf("wrong final valid value\ngot:  %#v\nwant: %#v", got, want)
	}

}

func TestContext2Plan_managedResourceChecksOtherManagedResourceChange(t *testing.T) {
	// This tests the incorrect situation where a managed resource checks
	// another managed resource indirectly via a data resource.
	// This doesn't work because Terraform can't tell that the data resource
	// outcome will be updated by a separate managed resource change and so
	// we expect it to fail.
	// This would ideally have worked except that we previously included a
	// special case in the rules for data resources where they only consider
	// direct dependencies when deciding whether to defer (except when the
	// data resource itself has conditions) and so they can potentially
	// read "too early" if the user creates the explicitly-not-recommended
	// situation of a data resource and a managed resource in the same
	// configuration both representing the same remote object.

	p := testProvider("test")
	p.GetProviderSchemaResponse = &providers.GetProviderSchemaResponse{
		Provider: providers.Schema{
			Block: &configschema.Block{},
		},
		ResourceTypes: map[string]providers.Schema{
			"test_resource": {
				Block: &configschema.Block{
					Attributes: map[string]*configschema.Attribute{
						"id": {
							Type:     cty.String,
							Computed: true,
						},
						"valid": {
							Type:     cty.Bool,
							Required: true,
						},
					},
				},
			},
		},
		DataSources: map[string]providers.Schema{
			"test_data_source": {
				Block: &configschema.Block{
					Attributes: map[string]*configschema.Attribute{
						"id": {
							Type:     cty.String,
							Required: true,
						},
						"valid": {
							Type:     cty.Bool,
							Computed: true,
						},
					},
				},
			},
		},
	}
	var mu sync.Mutex
	validVal := cty.False
	p.ReadResourceFn = func(req providers.ReadResourceRequest) (resp providers.ReadResourceResponse) {
		// NOTE: This assumes that the prior state declared below will have
		// "valid" set to false already, and thus will match validVal above.
		resp.NewState = req.PriorState
		return resp
	}
	p.ReadDataSourceFn = func(req providers.ReadDataSourceRequest) (resp providers.ReadDataSourceResponse) {
		cfg := req.Config.AsValueMap()
		if cfg["id"].AsString() == "main" {
			mu.Lock()
			cfg["valid"] = validVal
			mu.Unlock()
		}
		resp.State = cty.ObjectVal(cfg)
		return resp
	}
	p.PlanResourceChangeFn = func(req providers.PlanResourceChangeRequest) (resp providers.PlanResourceChangeResponse) {
		cfg := req.Config.AsValueMap()
		prior := req.PriorState.AsValueMap()
		resp.PlannedState = cty.ObjectVal(map[string]cty.Value{
			"id":    prior["id"],
			"valid": cfg["valid"],
		})
		return resp
	}
	p.ApplyResourceChangeFn = func(req providers.ApplyResourceChangeRequest) (resp providers.ApplyResourceChangeResponse) {
		planned := req.PlannedState.AsValueMap()

		if planned["id"].AsString() == "main" {
			mu.Lock()
			validVal = planned["valid"]
			mu.Unlock()
		}

		resp.NewState = req.PlannedState
		return resp
	}

	m := testModuleInline(t, map[string]string{
		"main.tf": `

resource "test_resource" "a" {
  valid = true
}

locals {
	# NOTE: We intentionally read through a local value here because a
	# direct reference from data.test_data_source.a to test_resource.a would
	# cause Terraform to defer the data resource to the apply phase due to
	# there being a pending change for the managed resource. We're explicitly
	# testing the failure case where the data resource read happens too
	# eagerly, which is what results from the reference being only indirect
	# so Terraform can't "see" that the data resource result might be affected
	# by changes to the managed resource.
	object_id = test_resource.a.id
}

data "test_data_source" "a" {
	id = local.object_id
}

resource "test_resource" "b" {
	valid = true

	lifecycle {
		precondition {
			condition     = data.test_data_source.a.valid
			error_message = "Not valid!"
		}
	}
}
`})

	managedAddrA := mustResourceInstanceAddr(`test_resource.a`)
	managedAddrB := mustResourceInstanceAddr(`test_resource.b`)

	// This state is intended to represent the outcome of a previous apply that
	// failed due to postcondition failure but had already updated the
	// relevant object to be invalid.
	//
	// It could also potentially represent a similar situation where the
	// previous apply succeeded but there has been a change outside of
	// Terraform that made it invalid, although technically in that scenario
	// the state data would become invalid only during the planning step. For
	// our purposes here that's close enough because we don't have a real
	// remote system in place anyway.
	priorState := states.BuildState(func(s *states.SyncState) {
		s.SetResourceInstanceCurrent(
			managedAddrA,
			&states.ResourceInstanceObjectSrc{
				// NOTE: "valid" is false here but is true in the configuration
				// above, which is intended to represent that applying the
				// configuration change would make this object become valid.
				AttrsJSON: []byte(`{"id":"main","valid":false}`),
				Status:    states.ObjectReady,
			}, mustProviderConfig(`provider["registry.terraform.io/hashicorp/test"]`),
		)
		s.SetResourceInstanceCurrent(
			managedAddrB,
			&states.ResourceInstanceObjectSrc{
				AttrsJSON: []byte(`{"id":"checker","valid":true}`),
				Status:    states.ObjectReady,
			}, mustProviderConfig(`provider["registry.terraform.io/hashicorp/test"]`),
		)
	})

	ctx := testContext2(t, &ContextOpts{
		Providers: map[addrs.Provider]providers.Factory{
			addrs.NewDefaultProvider("test"): testProviderFuncFixed(p),
		},
	})

	_, diags := ctx.Plan(m, priorState, DefaultPlanOpts)
	if !diags.HasErrors() {
		t.Fatalf("unexpected successful plan; should've failed with non-passing precondition")
	}

	if got, want := diags.Err().Error(), "Resource precondition failed: Not valid!"; !strings.Contains(got, want) {
		t.Errorf("Missing expected error message\ngot: %s\nwant substring: %s", got, want)
	}
}

func TestContext2Plan_destroyWithRefresh(t *testing.T) {
	m := testModuleInline(t, map[string]string{
		"main.tf": `
resource "test_object" "a" {
}
`,
	})

	p := simpleMockProvider()
	p.GetProviderSchemaResponse = &providers.GetProviderSchemaResponse{
		Provider: providers.Schema{Block: simpleTestSchema()},
		ResourceTypes: map[string]providers.Schema{
			"test_object": {
				Block: &configschema.Block{
					Attributes: map[string]*configschema.Attribute{
						"arg": {Type: cty.String, Optional: true},
					},
				},
			},
		},
	}

	// This is called from the first instance of this provider, so we can't
	// check p.ReadResourceCalled after plan.
	readResourceCalled := false
	p.ReadResourceFn = func(req providers.ReadResourceRequest) (resp providers.ReadResourceResponse) {
		readResourceCalled = true
		newVal, err := cty.Transform(req.PriorState, func(path cty.Path, v cty.Value) (cty.Value, error) {
			if len(path) == 1 && path[0] == (cty.GetAttrStep{Name: "arg"}) {
				return cty.StringVal("current"), nil
			}
			return v, nil
		})
		if err != nil {
			// shouldn't get here
			t.Fatalf("ReadResourceFn transform failed")
			return providers.ReadResourceResponse{}
		}
		return providers.ReadResourceResponse{
			NewState: newVal,
		}
	}

	upgradeResourceStateCalled := false
	p.UpgradeResourceStateFn = func(req providers.UpgradeResourceStateRequest) (resp providers.UpgradeResourceStateResponse) {
		upgradeResourceStateCalled = true
		t.Logf("UpgradeResourceState %s", req.RawStateJSON)

		// In the destroy-with-refresh codepath we end up calling
		// UpgradeResourceState twice, because we do so once during refreshing
		// (as part making a normal plan) and then again during the plan-destroy
		// walk. The second call recieves the result of the earlier refresh,
		// so we need to tolerate both "before" and "current" as possible
		// inputs here.
		if !bytes.Contains(req.RawStateJSON, []byte("before")) {
			if !bytes.Contains(req.RawStateJSON, []byte("current")) {
				t.Fatalf("UpgradeResourceState request doesn't contain the 'before' object or the 'current' object\n%s", req.RawStateJSON)
			}
		}

		// We'll put something different in "arg" as part of upgrading, just
		// so that we can verify below that PrevRunState contains the upgraded
		// (but NOT refreshed) version of the object.
		resp.UpgradedState = cty.ObjectVal(map[string]cty.Value{
			"arg": cty.StringVal("upgraded"),
		})
		return resp
	}

	addr := mustResourceInstanceAddr("test_object.a")
	state := states.BuildState(func(s *states.SyncState) {
		s.SetResourceInstanceCurrent(addr, &states.ResourceInstanceObjectSrc{
			AttrsJSON: []byte(`{"arg":"before"}`),
			Status:    states.ObjectReady,
		}, mustProviderConfig(`provider["registry.terraform.io/hashicorp/test"]`))
	})

	ctx := testContext2(t, &ContextOpts{
		Providers: map[addrs.Provider]providers.Factory{
			addrs.NewDefaultProvider("test"): testProviderFuncFixed(p),
		},
	})

	plan, diags := ctx.Plan(m, state, &PlanOpts{
		Mode:        plans.DestroyMode,
		SkipRefresh: false, // the default
	})
	assertNoErrors(t, diags)

	if !upgradeResourceStateCalled {
		t.Errorf("Provider's UpgradeResourceState wasn't called; should've been")
	}
	if !readResourceCalled {
		t.Errorf("Provider's ReadResource wasn't called; should've been")
	}

	if plan.PriorState == nil {
		t.Fatal("missing plan state")
	}

	for _, c := range plan.Changes.Resources {
		if c.Action != plans.Delete {
			t.Errorf("unexpected %s change for %s", c.Action, c.Addr)
		}
	}

	if instState := plan.PrevRunState.ResourceInstance(addr); instState == nil {
		t.Errorf("%s has no previous run state at all after plan", addr)
	} else {
		if instState.Current == nil {
			t.Errorf("%s has no current object in the previous run state", addr)
		} else if got, want := instState.Current.AttrsJSON, `"upgraded"`; !bytes.Contains(got, []byte(want)) {
			t.Errorf("%s has wrong previous run state after plan\ngot:\n%s\n\nwant substring: %s", addr, got, want)
		}
	}
	if instState := plan.PriorState.ResourceInstance(addr); instState == nil {
		t.Errorf("%s has no prior state at all after plan", addr)
	} else {
		if instState.Current == nil {
			t.Errorf("%s has no current object in the prior state", addr)
		} else if got, want := instState.Current.AttrsJSON, `"current"`; !bytes.Contains(got, []byte(want)) {
			t.Errorf("%s has wrong prior state after plan\ngot:\n%s\n\nwant substring: %s", addr, got, want)
		}
	}
}

func TestContext2Plan_destroySkipRefresh(t *testing.T) {
	m := testModuleInline(t, map[string]string{
		"main.tf": `
resource "test_object" "a" {
}
`,
	})

	p := simpleMockProvider()
	p.GetProviderSchemaResponse = &providers.GetProviderSchemaResponse{
		Provider: providers.Schema{Block: simpleTestSchema()},
		ResourceTypes: map[string]providers.Schema{
			"test_object": {
				Block: &configschema.Block{
					Attributes: map[string]*configschema.Attribute{
						"arg": {Type: cty.String, Optional: true},
					},
				},
			},
		},
	}
	p.ReadResourceFn = func(req providers.ReadResourceRequest) (resp providers.ReadResourceResponse) {
		t.Helper()
		t.Errorf("unexpected call to ReadResource")
		resp.NewState = req.PriorState
		return resp
	}
	p.UpgradeResourceStateFn = func(req providers.UpgradeResourceStateRequest) (resp providers.UpgradeResourceStateResponse) {
		t.Logf("UpgradeResourceState %s", req.RawStateJSON)
		// We should've been given the prior state JSON as our input to upgrade.
		if !bytes.Contains(req.RawStateJSON, []byte("before")) {
			t.Fatalf("UpgradeResourceState request doesn't contain the 'before' object\n%s", req.RawStateJSON)
		}

		// We'll put something different in "arg" as part of upgrading, just
		// so that we can verify below that PrevRunState contains the upgraded
		// (but NOT refreshed) version of the object.
		resp.UpgradedState = cty.ObjectVal(map[string]cty.Value{
			"arg": cty.StringVal("upgraded"),
		})
		return resp
	}

	addr := mustResourceInstanceAddr("test_object.a")
	state := states.BuildState(func(s *states.SyncState) {
		s.SetResourceInstanceCurrent(addr, &states.ResourceInstanceObjectSrc{
			AttrsJSON: []byte(`{"arg":"before"}`),
			Status:    states.ObjectReady,
		}, mustProviderConfig(`provider["registry.terraform.io/hashicorp/test"]`))
	})

	ctx := testContext2(t, &ContextOpts{
		Providers: map[addrs.Provider]providers.Factory{
			addrs.NewDefaultProvider("test"): testProviderFuncFixed(p),
		},
	})

	plan, diags := ctx.Plan(m, state, &PlanOpts{
		Mode:        plans.DestroyMode,
		SkipRefresh: true,
	})
	assertNoErrors(t, diags)

	if !p.UpgradeResourceStateCalled {
		t.Errorf("Provider's UpgradeResourceState wasn't called; should've been")
	}
	if p.ReadResourceCalled {
		t.Errorf("Provider's ReadResource was called; shouldn't have been")
	}

	if plan.PriorState == nil {
		t.Fatal("missing plan state")
	}

	for _, c := range plan.Changes.Resources {
		if c.Action != plans.Delete {
			t.Errorf("unexpected %s change for %s", c.Action, c.Addr)
		}
	}

	if instState := plan.PrevRunState.ResourceInstance(addr); instState == nil {
		t.Errorf("%s has no previous run state at all after plan", addr)
	} else {
		if instState.Current == nil {
			t.Errorf("%s has no current object in the previous run state", addr)
		} else if got, want := instState.Current.AttrsJSON, `"upgraded"`; !bytes.Contains(got, []byte(want)) {
			t.Errorf("%s has wrong previous run state after plan\ngot:\n%s\n\nwant substring: %s", addr, got, want)
		}
	}
	if instState := plan.PriorState.ResourceInstance(addr); instState == nil {
		t.Errorf("%s has no prior state at all after plan", addr)
	} else {
		if instState.Current == nil {
			t.Errorf("%s has no current object in the prior state", addr)
		} else if got, want := instState.Current.AttrsJSON, `"upgraded"`; !bytes.Contains(got, []byte(want)) {
			// NOTE: The prior state should still have been _upgraded_, even
			// though we skipped running refresh after upgrading it.
			t.Errorf("%s has wrong prior state after plan\ngot:\n%s\n\nwant substring: %s", addr, got, want)
		}
	}
}

func TestContext2Plan_unmarkingSensitiveAttributeForOutput(t *testing.T) {
	m := testModuleInline(t, map[string]string{
		"main.tf": `
resource "test_resource" "foo" {
}

output "result" {
  value = nonsensitive(test_resource.foo.sensitive_attr)
}
`,
	})

	p := new(MockProvider)
	p.GetProviderSchemaResponse = getProviderSchemaResponseFromProviderSchema(&ProviderSchema{
		ResourceTypes: map[string]*configschema.Block{
			"test_resource": {
				Attributes: map[string]*configschema.Attribute{
					"id": {
						Type:     cty.String,
						Computed: true,
					},
					"sensitive_attr": {
						Type:      cty.String,
						Computed:  true,
						Sensitive: true,
					},
				},
			},
		},
	})

	p.PlanResourceChangeFn = func(req providers.PlanResourceChangeRequest) providers.PlanResourceChangeResponse {
		return providers.PlanResourceChangeResponse{
			PlannedState: cty.UnknownVal(cty.Object(map[string]cty.Type{
				"id":             cty.String,
				"sensitive_attr": cty.String,
			})),
		}
	}

	state := states.NewState()

	ctx := testContext2(t, &ContextOpts{
		Providers: map[addrs.Provider]providers.Factory{
			addrs.NewDefaultProvider("test"): testProviderFuncFixed(p),
		},
	})

	plan, diags := ctx.Plan(m, state, DefaultPlanOpts)
	assertNoErrors(t, diags)

	for _, res := range plan.Changes.Resources {
		if res.Action != plans.Create {
			t.Fatalf("expected create, got: %q %s", res.Addr, res.Action)
		}
	}
}

func TestContext2Plan_destroyNoProviderConfig(t *testing.T) {
	// providers do not need to be configured during a destroy plan
	p := simpleMockProvider()
	p.ValidateProviderConfigFn = func(req providers.ValidateProviderConfigRequest) (resp providers.ValidateProviderConfigResponse) {
		v := req.Config.GetAttr("test_string")
		if v.IsNull() || !v.IsKnown() || v.AsString() != "ok" {
			resp.Diagnostics = resp.Diagnostics.Append(fmt.Errorf("invalid provider configuration: %#v", req.Config))
		}
		return resp
	}

	m := testModuleInline(t, map[string]string{
		"main.tf": `
locals {
  value = "ok"
}

provider "test" {
  test_string = local.value
}
`,
	})

	addr := mustResourceInstanceAddr("test_object.a")
	state := states.BuildState(func(s *states.SyncState) {
		s.SetResourceInstanceCurrent(addr, &states.ResourceInstanceObjectSrc{
			AttrsJSON: []byte(`{"test_string":"foo"}`),
			Status:    states.ObjectReady,
		}, mustProviderConfig(`provider["registry.terraform.io/hashicorp/test"]`))
	})

	ctx := testContext2(t, &ContextOpts{
		Providers: map[addrs.Provider]providers.Factory{
			addrs.NewDefaultProvider("test"): testProviderFuncFixed(p),
		},
	})

	_, diags := ctx.Plan(m, state, &PlanOpts{
		Mode: plans.DestroyMode,
	})
	assertNoErrors(t, diags)
}

func TestContext2Plan_movedResourceBasic(t *testing.T) {
	addrA := mustResourceInstanceAddr("test_object.a")
	addrB := mustResourceInstanceAddr("test_object.b")
	m := testModuleInline(t, map[string]string{
		"main.tf": `
			resource "test_object" "b" {
			}

			moved {
				from = test_object.a
				to   = test_object.b
			}
		`,
	})

	state := states.BuildState(func(s *states.SyncState) {
		// The prior state tracks test_object.a, which we should treat as
		// test_object.b because of the "moved" block in the config.
		s.SetResourceInstanceCurrent(addrA, &states.ResourceInstanceObjectSrc{
			AttrsJSON: []byte(`{}`),
			Status:    states.ObjectReady,
		}, mustProviderConfig(`provider["registry.terraform.io/hashicorp/test"]`))
	})

	p := simpleMockProvider()
	ctx := testContext2(t, &ContextOpts{
		Providers: map[addrs.Provider]providers.Factory{
			addrs.NewDefaultProvider("test"): testProviderFuncFixed(p),
		},
	})

	plan, diags := ctx.Plan(m, state, &PlanOpts{
		Mode: plans.NormalMode,
		ForceReplace: []addrs.AbsResourceInstance{
			addrA,
		},
	})
	if diags.HasErrors() {
		t.Fatalf("unexpected errors\n%s", diags.Err().Error())
	}

	t.Run(addrA.String(), func(t *testing.T) {
		instPlan := plan.Changes.ResourceInstance(addrA)
		if instPlan != nil {
			t.Fatalf("unexpected plan for %s; should've moved to %s", addrA, addrB)
		}
	})
	t.Run(addrB.String(), func(t *testing.T) {
		instPlan := plan.Changes.ResourceInstance(addrB)
		if instPlan == nil {
			t.Fatalf("no plan for %s at all", addrB)
		}

		if got, want := instPlan.Addr, addrB; !got.Equal(want) {
			t.Errorf("wrong current address\ngot:  %s\nwant: %s", got, want)
		}
		if got, want := instPlan.PrevRunAddr, addrA; !got.Equal(want) {
			t.Errorf("wrong previous run address\ngot:  %s\nwant: %s", got, want)
		}
		if got, want := instPlan.Action, plans.NoOp; got != want {
			t.Errorf("wrong planned action\ngot:  %s\nwant: %s", got, want)
		}
		if got, want := instPlan.ActionReason, plans.ResourceInstanceChangeNoReason; got != want {
			t.Errorf("wrong action reason\ngot:  %s\nwant: %s", got, want)
		}
	})
}

func TestContext2Plan_movedResourceCollision(t *testing.T) {
	addrNoKey := mustResourceInstanceAddr("test_object.a")
	addrZeroKey := mustResourceInstanceAddr("test_object.a[0]")
	m := testModuleInline(t, map[string]string{
		"main.tf": `
			resource "test_object" "a" {
				# No "count" set, so test_object.a[0] will want
				# to implicitly move to test_object.a, but will get
				# blocked by the existing object at that address.
			}
		`,
	})

	state := states.BuildState(func(s *states.SyncState) {
		s.SetResourceInstanceCurrent(addrNoKey, &states.ResourceInstanceObjectSrc{
			AttrsJSON: []byte(`{}`),
			Status:    states.ObjectReady,
		}, mustProviderConfig(`provider["registry.terraform.io/hashicorp/test"]`))
		s.SetResourceInstanceCurrent(addrZeroKey, &states.ResourceInstanceObjectSrc{
			AttrsJSON: []byte(`{}`),
			Status:    states.ObjectReady,
		}, mustProviderConfig(`provider["registry.terraform.io/hashicorp/test"]`))
	})

	p := simpleMockProvider()
	ctx := testContext2(t, &ContextOpts{
		Providers: map[addrs.Provider]providers.Factory{
			addrs.NewDefaultProvider("test"): testProviderFuncFixed(p),
		},
	})

	plan, diags := ctx.Plan(m, state, &PlanOpts{
		Mode: plans.NormalMode,
	})
	if diags.HasErrors() {
		t.Fatalf("unexpected errors\n%s", diags.Err().Error())
	}

	// We should have a warning, though! We'll lightly abuse the "for RPC"
	// feature of diagnostics to get some more-readily-comparable diagnostic
	// values.
	gotDiags := diags.ForRPC()
	wantDiags := tfdiags.Diagnostics{
		tfdiags.Sourceless(
			tfdiags.Warning,
			"Unresolved resource instance address changes",
			`Terraform tried to adjust resource instance addresses in the prior state based on change information recorded in the configuration, but some adjustments did not succeed due to existing objects already at the intended addresses:
  - test_object.a[0] could not move to test_object.a

Terraform has planned to destroy these objects. If Terraform's proposed changes aren't appropriate, you must first resolve the conflicts using the "terraform state" subcommands and then create a new plan.`,
		),
	}.ForRPC()
	if diff := cmp.Diff(wantDiags, gotDiags); diff != "" {
		t.Errorf("wrong diagnostics\n%s", diff)
	}

	t.Run(addrNoKey.String(), func(t *testing.T) {
		instPlan := plan.Changes.ResourceInstance(addrNoKey)
		if instPlan == nil {
			t.Fatalf("no plan for %s at all", addrNoKey)
		}

		if got, want := instPlan.Addr, addrNoKey; !got.Equal(want) {
			t.Errorf("wrong current address\ngot:  %s\nwant: %s", got, want)
		}
		if got, want := instPlan.PrevRunAddr, addrNoKey; !got.Equal(want) {
			t.Errorf("wrong previous run address\ngot:  %s\nwant: %s", got, want)
		}
		if got, want := instPlan.Action, plans.NoOp; got != want {
			t.Errorf("wrong planned action\ngot:  %s\nwant: %s", got, want)
		}
		if got, want := instPlan.ActionReason, plans.ResourceInstanceChangeNoReason; got != want {
			t.Errorf("wrong action reason\ngot:  %s\nwant: %s", got, want)
		}
	})
	t.Run(addrZeroKey.String(), func(t *testing.T) {
		instPlan := plan.Changes.ResourceInstance(addrZeroKey)
		if instPlan == nil {
			t.Fatalf("no plan for %s at all", addrZeroKey)
		}

		if got, want := instPlan.Addr, addrZeroKey; !got.Equal(want) {
			t.Errorf("wrong current address\ngot:  %s\nwant: %s", got, want)
		}
		if got, want := instPlan.PrevRunAddr, addrZeroKey; !got.Equal(want) {
			t.Errorf("wrong previous run address\ngot:  %s\nwant: %s", got, want)
		}
		if got, want := instPlan.Action, plans.Delete; got != want {
			t.Errorf("wrong planned action\ngot:  %s\nwant: %s", got, want)
		}
		if got, want := instPlan.ActionReason, plans.ResourceInstanceDeleteBecauseWrongRepetition; got != want {
			t.Errorf("wrong action reason\ngot:  %s\nwant: %s", got, want)
		}
	})
}

func TestContext2Plan_movedResourceCollisionDestroy(t *testing.T) {
	// This is like TestContext2Plan_movedResourceCollision but intended to
	// ensure we still produce the expected warning (and produce it only once)
	// when we're creating a destroy plan, rather than a normal plan.
	// (This case is interesting at the time of writing because we happen to
	// use a normal plan as a trick to refresh before creating a destroy plan.
	// This test will probably become uninteresting if a future change to
	// the destroy-time planning behavior handles refreshing in a different
	// way, which avoids this pre-processing step of running a normal plan
	// first.)

	addrNoKey := mustResourceInstanceAddr("test_object.a")
	addrZeroKey := mustResourceInstanceAddr("test_object.a[0]")
	m := testModuleInline(t, map[string]string{
		"main.tf": `
			resource "test_object" "a" {
				# No "count" set, so test_object.a[0] will want
				# to implicitly move to test_object.a, but will get
				# blocked by the existing object at that address.
			}
		`,
	})

	state := states.BuildState(func(s *states.SyncState) {
		s.SetResourceInstanceCurrent(addrNoKey, &states.ResourceInstanceObjectSrc{
			AttrsJSON: []byte(`{}`),
			Status:    states.ObjectReady,
		}, mustProviderConfig(`provider["registry.terraform.io/hashicorp/test"]`))
		s.SetResourceInstanceCurrent(addrZeroKey, &states.ResourceInstanceObjectSrc{
			AttrsJSON: []byte(`{}`),
			Status:    states.ObjectReady,
		}, mustProviderConfig(`provider["registry.terraform.io/hashicorp/test"]`))
	})

	p := simpleMockProvider()
	ctx := testContext2(t, &ContextOpts{
		Providers: map[addrs.Provider]providers.Factory{
			addrs.NewDefaultProvider("test"): testProviderFuncFixed(p),
		},
	})

	plan, diags := ctx.Plan(m, state, &PlanOpts{
		Mode: plans.DestroyMode,
	})
	if diags.HasErrors() {
		t.Fatalf("unexpected errors\n%s", diags.Err().Error())
	}

	// We should have a warning, though! We'll lightly abuse the "for RPC"
	// feature of diagnostics to get some more-readily-comparable diagnostic
	// values.
	gotDiags := diags.ForRPC()
	wantDiags := tfdiags.Diagnostics{
		tfdiags.Sourceless(
			tfdiags.Warning,
			"Unresolved resource instance address changes",
			// NOTE: This message is _lightly_ confusing in the destroy case,
			// because it says "Terraform has planned to destroy these objects"
			// but this is a plan to destroy all objects, anyway. We expect the
			// conflict situation to be pretty rare though, and even rarer in
			// a "terraform destroy", so we'll just live with that for now
			// unless we see evidence that lots of folks are being confused by
			// it in practice.
			`Terraform tried to adjust resource instance addresses in the prior state based on change information recorded in the configuration, but some adjustments did not succeed due to existing objects already at the intended addresses:
  - test_object.a[0] could not move to test_object.a

Terraform has planned to destroy these objects. If Terraform's proposed changes aren't appropriate, you must first resolve the conflicts using the "terraform state" subcommands and then create a new plan.`,
		),
	}.ForRPC()
	if diff := cmp.Diff(wantDiags, gotDiags); diff != "" {
		// If we get here with a diff that makes it seem like the above warning
		// is being reported twice, the likely cause is not correctly handling
		// the warnings from the hidden normal plan we run as part of preparing
		// for a destroy plan, unless that strategy has changed in the meantime
		// since we originally wrote this test.
		t.Errorf("wrong diagnostics\n%s", diff)
	}

	t.Run(addrNoKey.String(), func(t *testing.T) {
		instPlan := plan.Changes.ResourceInstance(addrNoKey)
		if instPlan == nil {
			t.Fatalf("no plan for %s at all", addrNoKey)
		}

		if got, want := instPlan.Addr, addrNoKey; !got.Equal(want) {
			t.Errorf("wrong current address\ngot:  %s\nwant: %s", got, want)
		}
		if got, want := instPlan.PrevRunAddr, addrNoKey; !got.Equal(want) {
			t.Errorf("wrong previous run address\ngot:  %s\nwant: %s", got, want)
		}
		if got, want := instPlan.Action, plans.Delete; got != want {
			t.Errorf("wrong planned action\ngot:  %s\nwant: %s", got, want)
		}
		if got, want := instPlan.ActionReason, plans.ResourceInstanceChangeNoReason; got != want {
			t.Errorf("wrong action reason\ngot:  %s\nwant: %s", got, want)
		}
	})
	t.Run(addrZeroKey.String(), func(t *testing.T) {
		instPlan := plan.Changes.ResourceInstance(addrZeroKey)
		if instPlan == nil {
			t.Fatalf("no plan for %s at all", addrZeroKey)
		}

		if got, want := instPlan.Addr, addrZeroKey; !got.Equal(want) {
			t.Errorf("wrong current address\ngot:  %s\nwant: %s", got, want)
		}
		if got, want := instPlan.PrevRunAddr, addrZeroKey; !got.Equal(want) {
			t.Errorf("wrong previous run address\ngot:  %s\nwant: %s", got, want)
		}
		if got, want := instPlan.Action, plans.Delete; got != want {
			t.Errorf("wrong planned action\ngot:  %s\nwant: %s", got, want)
		}
		if got, want := instPlan.ActionReason, plans.ResourceInstanceChangeNoReason; got != want {
			t.Errorf("wrong action reason\ngot:  %s\nwant: %s", got, want)
		}
	})
}

func TestContext2Plan_movedResourceUntargeted(t *testing.T) {
	addrA := mustResourceInstanceAddr("test_object.a")
	addrB := mustResourceInstanceAddr("test_object.b")
	m := testModuleInline(t, map[string]string{
		"main.tf": `
			resource "test_object" "b" {
			}

			moved {
				from = test_object.a
				to   = test_object.b
			}
		`,
	})

	state := states.BuildState(func(s *states.SyncState) {
		// The prior state tracks test_object.a, which we should treat as
		// test_object.b because of the "moved" block in the config.
		s.SetResourceInstanceCurrent(addrA, &states.ResourceInstanceObjectSrc{
			AttrsJSON: []byte(`{}`),
			Status:    states.ObjectReady,
		}, mustProviderConfig(`provider["registry.terraform.io/hashicorp/test"]`))
	})

	p := simpleMockProvider()
	ctx := testContext2(t, &ContextOpts{
		Providers: map[addrs.Provider]providers.Factory{
			addrs.NewDefaultProvider("test"): testProviderFuncFixed(p),
		},
	})

	t.Run("without targeting instance A", func(t *testing.T) {
		_, diags := ctx.Plan(m, state, &PlanOpts{
			Mode: plans.NormalMode,
			Targets: []addrs.Targetable{
				// NOTE: addrA isn't included here, but it's pending move to addrB
				// and so this plan request is invalid.
				addrB,
			},
		})
		diags.Sort()

		// We're semi-abusing "ForRPC" here just to get diagnostics that are
		// more easily comparable than the various different diagnostics types
		// tfdiags uses internally. The RPC-friendly diagnostics are also
		// comparison-friendly, by discarding all of the dynamic type information.
		gotDiags := diags.ForRPC()
		wantDiags := tfdiags.Diagnostics{
			tfdiags.Sourceless(
				tfdiags.Warning,
				"Resource targeting is in effect",
				`You are creating a plan with the -target option, which means that the result of this plan may not represent all of the changes requested by the current configuration.

The -target option is not for routine use, and is provided only for exceptional situations such as recovering from errors or mistakes, or when Terraform specifically suggests to use it as part of an error message.`,
			),
			tfdiags.Sourceless(
				tfdiags.Error,
				"Moved resource instances excluded by targeting",
				`Resource instances in your current state have moved to new addresses in the latest configuration. Terraform must include those resource instances while planning in order to ensure a correct result, but your -target=... options do not fully cover all of those resource instances.

To create a valid plan, either remove your -target=... options altogether or add the following additional target options:
  -target="test_object.a"

Note that adding these options may include further additional resource instances in your plan, in order to respect object dependencies.`,
			),
		}.ForRPC()

		if diff := cmp.Diff(wantDiags, gotDiags); diff != "" {
			t.Errorf("wrong diagnostics\n%s", diff)
		}
	})
	t.Run("without targeting instance B", func(t *testing.T) {
		_, diags := ctx.Plan(m, state, &PlanOpts{
			Mode: plans.NormalMode,
			Targets: []addrs.Targetable{
				addrA,
				// NOTE: addrB isn't included here, but it's pending move from
				// addrA and so this plan request is invalid.
			},
		})
		diags.Sort()

		// We're semi-abusing "ForRPC" here just to get diagnostics that are
		// more easily comparable than the various different diagnostics types
		// tfdiags uses internally. The RPC-friendly diagnostics are also
		// comparison-friendly, by discarding all of the dynamic type information.
		gotDiags := diags.ForRPC()
		wantDiags := tfdiags.Diagnostics{
			tfdiags.Sourceless(
				tfdiags.Warning,
				"Resource targeting is in effect",
				`You are creating a plan with the -target option, which means that the result of this plan may not represent all of the changes requested by the current configuration.

The -target option is not for routine use, and is provided only for exceptional situations such as recovering from errors or mistakes, or when Terraform specifically suggests to use it as part of an error message.`,
			),
			tfdiags.Sourceless(
				tfdiags.Error,
				"Moved resource instances excluded by targeting",
				`Resource instances in your current state have moved to new addresses in the latest configuration. Terraform must include those resource instances while planning in order to ensure a correct result, but your -target=... options do not fully cover all of those resource instances.

To create a valid plan, either remove your -target=... options altogether or add the following additional target options:
  -target="test_object.b"

Note that adding these options may include further additional resource instances in your plan, in order to respect object dependencies.`,
			),
		}.ForRPC()

		if diff := cmp.Diff(wantDiags, gotDiags); diff != "" {
			t.Errorf("wrong diagnostics\n%s", diff)
		}
	})
	t.Run("without targeting either instance", func(t *testing.T) {
		_, diags := ctx.Plan(m, state, &PlanOpts{
			Mode: plans.NormalMode,
			Targets: []addrs.Targetable{
				mustResourceInstanceAddr("test_object.unrelated"),
				// NOTE: neither addrA nor addrB are included here, but there's
				// a pending move between them and so this is invalid.
			},
		})
		diags.Sort()

		// We're semi-abusing "ForRPC" here just to get diagnostics that are
		// more easily comparable than the various different diagnostics types
		// tfdiags uses internally. The RPC-friendly diagnostics are also
		// comparison-friendly, by discarding all of the dynamic type information.
		gotDiags := diags.ForRPC()
		wantDiags := tfdiags.Diagnostics{
			tfdiags.Sourceless(
				tfdiags.Warning,
				"Resource targeting is in effect",
				`You are creating a plan with the -target option, which means that the result of this plan may not represent all of the changes requested by the current configuration.

The -target option is not for routine use, and is provided only for exceptional situations such as recovering from errors or mistakes, or when Terraform specifically suggests to use it as part of an error message.`,
			),
			tfdiags.Sourceless(
				tfdiags.Error,
				"Moved resource instances excluded by targeting",
				`Resource instances in your current state have moved to new addresses in the latest configuration. Terraform must include those resource instances while planning in order to ensure a correct result, but your -target=... options do not fully cover all of those resource instances.

To create a valid plan, either remove your -target=... options altogether or add the following additional target options:
  -target="test_object.a"
  -target="test_object.b"

Note that adding these options may include further additional resource instances in your plan, in order to respect object dependencies.`,
			),
		}.ForRPC()

		if diff := cmp.Diff(wantDiags, gotDiags); diff != "" {
			t.Errorf("wrong diagnostics\n%s", diff)
		}
	})
	t.Run("with both addresses in the target set", func(t *testing.T) {
		// The error messages in the other subtests above suggest adding
		// addresses to the set of targets. This additional test makes sure that
		// following that advice actually leads to a valid result.

		_, diags := ctx.Plan(m, state, &PlanOpts{
			Mode: plans.NormalMode,
			Targets: []addrs.Targetable{
				// This time we're including both addresses in the target,
				// to get the same effect an end-user would get if following
				// the advice in our error message in the other subtests.
				addrA,
				addrB,
			},
		})
		diags.Sort()

		// We're semi-abusing "ForRPC" here just to get diagnostics that are
		// more easily comparable than the various different diagnostics types
		// tfdiags uses internally. The RPC-friendly diagnostics are also
		// comparison-friendly, by discarding all of the dynamic type information.
		gotDiags := diags.ForRPC()
		wantDiags := tfdiags.Diagnostics{
			// Still get the warning about the -target option...
			tfdiags.Sourceless(
				tfdiags.Warning,
				"Resource targeting is in effect",
				`You are creating a plan with the -target option, which means that the result of this plan may not represent all of the changes requested by the current configuration.

The -target option is not for routine use, and is provided only for exceptional situations such as recovering from errors or mistakes, or when Terraform specifically suggests to use it as part of an error message.`,
			),
			// ...but now we have no error about test_object.a
		}.ForRPC()

		if diff := cmp.Diff(wantDiags, gotDiags); diff != "" {
			t.Errorf("wrong diagnostics\n%s", diff)
		}
	})
}

func TestContext2Plan_untargetedResourceSchemaChange(t *testing.T) {
	// an untargeted resource which requires a schema migration should not
	// block planning due external changes in the plan.
	addrA := mustResourceInstanceAddr("test_object.a")
	addrB := mustResourceInstanceAddr("test_object.b")
	m := testModuleInline(t, map[string]string{
		"main.tf": `
resource "test_object" "a" {
}
resource "test_object" "b" {
}`,
	})

	state := states.BuildState(func(s *states.SyncState) {
		s.SetResourceInstanceCurrent(addrA, &states.ResourceInstanceObjectSrc{
			AttrsJSON: []byte(`{}`),
			Status:    states.ObjectReady,
		}, mustProviderConfig(`provider["registry.terraform.io/hashicorp/test"]`))
		s.SetResourceInstanceCurrent(addrB, &states.ResourceInstanceObjectSrc{
			// old_list is no longer in the schema
			AttrsJSON: []byte(`{"old_list":["used to be","a list here"]}`),
			Status:    states.ObjectReady,
		}, mustProviderConfig(`provider["registry.terraform.io/hashicorp/test"]`))
	})

	p := simpleMockProvider()

	// external changes trigger a "drift report", but because test_object.b was
	// not targeted, the state was not fixed to match the schema and cannot be
	// deocded for the report.
	p.ReadResourceFn = func(req providers.ReadResourceRequest) (resp providers.ReadResourceResponse) {
		obj := req.PriorState.AsValueMap()
		// test_number changed externally
		obj["test_number"] = cty.NumberIntVal(1)
		resp.NewState = cty.ObjectVal(obj)
		return resp
	}

	ctx := testContext2(t, &ContextOpts{
		Providers: map[addrs.Provider]providers.Factory{
			addrs.NewDefaultProvider("test"): testProviderFuncFixed(p),
		},
	})

	_, diags := ctx.Plan(m, state, &PlanOpts{
		Mode: plans.NormalMode,
		Targets: []addrs.Targetable{
			addrA,
		},
	})
	//
	assertNoErrors(t, diags)
}

func TestContext2Plan_movedResourceRefreshOnly(t *testing.T) {
	addrA := mustResourceInstanceAddr("test_object.a")
	addrB := mustResourceInstanceAddr("test_object.b")
	m := testModuleInline(t, map[string]string{
		"main.tf": `
			resource "test_object" "b" {
			}

			moved {
				from = test_object.a
				to   = test_object.b
			}
		`,
	})

	state := states.BuildState(func(s *states.SyncState) {
		// The prior state tracks test_object.a, which we should treat as
		// test_object.b because of the "moved" block in the config.
		s.SetResourceInstanceCurrent(addrA, &states.ResourceInstanceObjectSrc{
			AttrsJSON: []byte(`{}`),
			Status:    states.ObjectReady,
		}, mustProviderConfig(`provider["registry.terraform.io/hashicorp/test"]`))
	})

	p := simpleMockProvider()
	ctx := testContext2(t, &ContextOpts{
		Providers: map[addrs.Provider]providers.Factory{
			addrs.NewDefaultProvider("test"): testProviderFuncFixed(p),
		},
	})

	plan, diags := ctx.Plan(m, state, &PlanOpts{
		Mode: plans.RefreshOnlyMode,
	})
	if diags.HasErrors() {
		t.Fatalf("unexpected errors\n%s", diags.Err().Error())
	}

	t.Run(addrA.String(), func(t *testing.T) {
		instPlan := plan.Changes.ResourceInstance(addrA)
		if instPlan != nil {
			t.Fatalf("unexpected plan for %s; should've moved to %s", addrA, addrB)
		}
	})
	t.Run(addrB.String(), func(t *testing.T) {
		instPlan := plan.Changes.ResourceInstance(addrB)
		if instPlan != nil {
			t.Fatalf("unexpected plan for %s", addrB)
		}
	})
	t.Run("drift", func(t *testing.T) {
		var drifted *plans.ResourceInstanceChangeSrc
		for _, dr := range plan.DriftedResources {
			if dr.Addr.Equal(addrB) {
				drifted = dr
				break
			}
		}

		if drifted == nil {
			t.Fatalf("instance %s is missing from the drifted resource changes", addrB)
		}

		if got, want := drifted.PrevRunAddr, addrA; !got.Equal(want) {
			t.Errorf("wrong previous run address\ngot:  %s\nwant: %s", got, want)
		}
		if got, want := drifted.Action, plans.NoOp; got != want {
			t.Errorf("wrong planned action\ngot:  %s\nwant: %s", got, want)
		}
	})
}

func TestContext2Plan_refreshOnlyMode(t *testing.T) {
	addr := mustResourceInstanceAddr("test_object.a")

	// The configuration, the prior state, and the refresh result intentionally
	// have different values for "test_string" so we can observe that the
	// refresh took effect but the configuration change wasn't considered.
	m := testModuleInline(t, map[string]string{
		"main.tf": `
			resource "test_object" "a" {
				arg = "after"
			}

			output "out" {
				value = test_object.a.arg
			}
		`,
	})
	state := states.BuildState(func(s *states.SyncState) {
		s.SetResourceInstanceCurrent(addr, &states.ResourceInstanceObjectSrc{
			AttrsJSON: []byte(`{"arg":"before"}`),
			Status:    states.ObjectReady,
		}, mustProviderConfig(`provider["registry.terraform.io/hashicorp/test"]`))
	})

	p := simpleMockProvider()
	p.GetProviderSchemaResponse = &providers.GetProviderSchemaResponse{
		Provider: providers.Schema{Block: simpleTestSchema()},
		ResourceTypes: map[string]providers.Schema{
			"test_object": {
				Block: &configschema.Block{
					Attributes: map[string]*configschema.Attribute{
						"arg": {Type: cty.String, Optional: true},
					},
				},
			},
		},
	}
	p.ReadResourceFn = func(req providers.ReadResourceRequest) providers.ReadResourceResponse {
		newVal, err := cty.Transform(req.PriorState, func(path cty.Path, v cty.Value) (cty.Value, error) {
			if len(path) == 1 && path[0] == (cty.GetAttrStep{Name: "arg"}) {
				return cty.StringVal("current"), nil
			}
			return v, nil
		})
		if err != nil {
			// shouldn't get here
			t.Fatalf("ReadResourceFn transform failed")
			return providers.ReadResourceResponse{}
		}
		return providers.ReadResourceResponse{
			NewState: newVal,
		}
	}
	p.UpgradeResourceStateFn = func(req providers.UpgradeResourceStateRequest) (resp providers.UpgradeResourceStateResponse) {
		// We should've been given the prior state JSON as our input to upgrade.
		if !bytes.Contains(req.RawStateJSON, []byte("before")) {
			t.Fatalf("UpgradeResourceState request doesn't contain the 'before' object\n%s", req.RawStateJSON)
		}

		// We'll put something different in "arg" as part of upgrading, just
		// so that we can verify below that PrevRunState contains the upgraded
		// (but NOT refreshed) version of the object.
		resp.UpgradedState = cty.ObjectVal(map[string]cty.Value{
			"arg": cty.StringVal("upgraded"),
		})
		return resp
	}

	ctx := testContext2(t, &ContextOpts{
		Providers: map[addrs.Provider]providers.Factory{
			addrs.NewDefaultProvider("test"): testProviderFuncFixed(p),
		},
	})

	plan, diags := ctx.Plan(m, state, &PlanOpts{
		Mode: plans.RefreshOnlyMode,
	})
	if diags.HasErrors() {
		t.Fatalf("unexpected errors\n%s", diags.Err().Error())
	}

	if !p.UpgradeResourceStateCalled {
		t.Errorf("Provider's UpgradeResourceState wasn't called; should've been")
	}
	if !p.ReadResourceCalled {
		t.Errorf("Provider's ReadResource wasn't called; should've been")
	}

	if got, want := len(plan.Changes.Resources), 0; got != want {
		t.Errorf("plan contains resource changes; want none\n%s", spew.Sdump(plan.Changes.Resources))
	}

	if instState := plan.PriorState.ResourceInstance(addr); instState == nil {
		t.Errorf("%s has no prior state at all after plan", addr)
	} else {
		if instState.Current == nil {
			t.Errorf("%s has no current object after plan", addr)
		} else if got, want := instState.Current.AttrsJSON, `"current"`; !bytes.Contains(got, []byte(want)) {
			// Should've saved the result of refreshing
			t.Errorf("%s has wrong prior state after plan\ngot:\n%s\n\nwant substring: %s", addr, got, want)
		}
	}
	if instState := plan.PrevRunState.ResourceInstance(addr); instState == nil {
		t.Errorf("%s has no previous run state at all after plan", addr)
	} else {
		if instState.Current == nil {
			t.Errorf("%s has no current object in the previous run state", addr)
		} else if got, want := instState.Current.AttrsJSON, `"upgraded"`; !bytes.Contains(got, []byte(want)) {
			// Should've saved the result of upgrading
			t.Errorf("%s has wrong previous run state after plan\ngot:\n%s\n\nwant substring: %s", addr, got, want)
		}
	}

	// The output value should also have updated. If not, it's likely that we
	// skipped updating the working state to match the refreshed state when we
	// were evaluating the resource.
	if outChangeSrc := plan.Changes.OutputValue(addrs.RootModuleInstance.OutputValue("out")); outChangeSrc == nil {
		t.Errorf("no change planned for output value 'out'")
	} else {
		outChange, err := outChangeSrc.Decode()
		if err != nil {
			t.Fatalf("failed to decode output value 'out': %s", err)
		}
		got := outChange.After
		want := cty.StringVal("current")
		if !want.RawEquals(got) {
			t.Errorf("wrong value for output value 'out'\ngot:  %#v\nwant: %#v", got, want)
		}
	}
}

func TestContext2Plan_refreshOnlyMode_deposed(t *testing.T) {
	addr := mustResourceInstanceAddr("test_object.a")
	deposedKey := states.DeposedKey("byebye")

	// The configuration, the prior state, and the refresh result intentionally
	// have different values for "test_string" so we can observe that the
	// refresh took effect but the configuration change wasn't considered.
	m := testModuleInline(t, map[string]string{
		"main.tf": `
			resource "test_object" "a" {
				arg = "after"
			}

			output "out" {
				value = test_object.a.arg
			}
		`,
	})
	state := states.BuildState(func(s *states.SyncState) {
		// Note that we're intentionally recording a _deposed_ object here,
		// and not including a current object, so a normal (non-refresh)
		// plan would normally plan to create a new object _and_ destroy
		// the deposed one, but refresh-only mode should prevent that.
		s.SetResourceInstanceDeposed(addr, deposedKey, &states.ResourceInstanceObjectSrc{
			AttrsJSON: []byte(`{"arg":"before"}`),
			Status:    states.ObjectReady,
		}, mustProviderConfig(`provider["registry.terraform.io/hashicorp/test"]`))
	})

	p := simpleMockProvider()
	p.GetProviderSchemaResponse = &providers.GetProviderSchemaResponse{
		Provider: providers.Schema{Block: simpleTestSchema()},
		ResourceTypes: map[string]providers.Schema{
			"test_object": {
				Block: &configschema.Block{
					Attributes: map[string]*configschema.Attribute{
						"arg": {Type: cty.String, Optional: true},
					},
				},
			},
		},
	}
	p.ReadResourceFn = func(req providers.ReadResourceRequest) providers.ReadResourceResponse {
		newVal, err := cty.Transform(req.PriorState, func(path cty.Path, v cty.Value) (cty.Value, error) {
			if len(path) == 1 && path[0] == (cty.GetAttrStep{Name: "arg"}) {
				return cty.StringVal("current"), nil
			}
			return v, nil
		})
		if err != nil {
			// shouldn't get here
			t.Fatalf("ReadResourceFn transform failed")
			return providers.ReadResourceResponse{}
		}
		return providers.ReadResourceResponse{
			NewState: newVal,
		}
	}
	p.UpgradeResourceStateFn = func(req providers.UpgradeResourceStateRequest) (resp providers.UpgradeResourceStateResponse) {
		// We should've been given the prior state JSON as our input to upgrade.
		if !bytes.Contains(req.RawStateJSON, []byte("before")) {
			t.Fatalf("UpgradeResourceState request doesn't contain the 'before' object\n%s", req.RawStateJSON)
		}

		// We'll put something different in "arg" as part of upgrading, just
		// so that we can verify below that PrevRunState contains the upgraded
		// (but NOT refreshed) version of the object.
		resp.UpgradedState = cty.ObjectVal(map[string]cty.Value{
			"arg": cty.StringVal("upgraded"),
		})
		return resp
	}

	ctx := testContext2(t, &ContextOpts{
		Providers: map[addrs.Provider]providers.Factory{
			addrs.NewDefaultProvider("test"): testProviderFuncFixed(p),
		},
	})

	plan, diags := ctx.Plan(m, state, &PlanOpts{
		Mode: plans.RefreshOnlyMode,
	})
	if diags.HasErrors() {
		t.Fatalf("unexpected errors\n%s", diags.Err().Error())
	}

	if !p.UpgradeResourceStateCalled {
		t.Errorf("Provider's UpgradeResourceState wasn't called; should've been")
	}
	if !p.ReadResourceCalled {
		t.Errorf("Provider's ReadResource wasn't called; should've been")
	}

	if got, want := len(plan.Changes.Resources), 0; got != want {
		t.Errorf("plan contains resource changes; want none\n%s", spew.Sdump(plan.Changes.Resources))
	}

	if instState := plan.PriorState.ResourceInstance(addr); instState == nil {
		t.Errorf("%s has no prior state at all after plan", addr)
	} else {
		if obj := instState.Deposed[deposedKey]; obj == nil {
			t.Errorf("%s has no deposed object after plan", addr)
		} else if got, want := obj.AttrsJSON, `"current"`; !bytes.Contains(got, []byte(want)) {
			// Should've saved the result of refreshing
			t.Errorf("%s has wrong prior state after plan\ngot:\n%s\n\nwant substring: %s", addr, got, want)
		}
	}
	if instState := plan.PrevRunState.ResourceInstance(addr); instState == nil {
		t.Errorf("%s has no previous run state at all after plan", addr)
	} else {
		if obj := instState.Deposed[deposedKey]; obj == nil {
			t.Errorf("%s has no deposed object in the previous run state", addr)
		} else if got, want := obj.AttrsJSON, `"upgraded"`; !bytes.Contains(got, []byte(want)) {
			// Should've saved the result of upgrading
			t.Errorf("%s has wrong previous run state after plan\ngot:\n%s\n\nwant substring: %s", addr, got, want)
		}
	}

	// The output value should also have updated. If not, it's likely that we
	// skipped updating the working state to match the refreshed state when we
	// were evaluating the resource.
	if outChangeSrc := plan.Changes.OutputValue(addrs.RootModuleInstance.OutputValue("out")); outChangeSrc == nil {
		t.Errorf("no change planned for output value 'out'")
	} else {
		outChange, err := outChangeSrc.Decode()
		if err != nil {
			t.Fatalf("failed to decode output value 'out': %s", err)
		}
		got := outChange.After
		want := cty.UnknownVal(cty.String)
		if !want.RawEquals(got) {
			t.Errorf("wrong value for output value 'out'\ngot:  %#v\nwant: %#v", got, want)
		}
	}

	// Deposed objects should not be represented in drift.
	if len(plan.DriftedResources) > 0 {
		t.Errorf("unexpected drifted resources (%d)", len(plan.DriftedResources))
	}
}

func TestContext2Plan_refreshOnlyMode_orphan(t *testing.T) {
	addr := mustAbsResourceAddr("test_object.a")

	// The configuration, the prior state, and the refresh result intentionally
	// have different values for "test_string" so we can observe that the
	// refresh took effect but the configuration change wasn't considered.
	m := testModuleInline(t, map[string]string{
		"main.tf": `
			resource "test_object" "a" {
				arg = "after"
				count = 1
			}

			output "out" {
				value = test_object.a.*.arg
			}
		`,
	})
	state := states.BuildState(func(s *states.SyncState) {
		s.SetResourceInstanceCurrent(addr.Instance(addrs.IntKey(0)), &states.ResourceInstanceObjectSrc{
			AttrsJSON: []byte(`{"arg":"before"}`),
			Status:    states.ObjectReady,
		}, mustProviderConfig(`provider["registry.terraform.io/hashicorp/test"]`))
		s.SetResourceInstanceCurrent(addr.Instance(addrs.IntKey(1)), &states.ResourceInstanceObjectSrc{
			AttrsJSON: []byte(`{"arg":"before"}`),
			Status:    states.ObjectReady,
		}, mustProviderConfig(`provider["registry.terraform.io/hashicorp/test"]`))
	})

	p := simpleMockProvider()
	p.GetProviderSchemaResponse = &providers.GetProviderSchemaResponse{
		Provider: providers.Schema{Block: simpleTestSchema()},
		ResourceTypes: map[string]providers.Schema{
			"test_object": {
				Block: &configschema.Block{
					Attributes: map[string]*configschema.Attribute{
						"arg": {Type: cty.String, Optional: true},
					},
				},
			},
		},
	}
	p.ReadResourceFn = func(req providers.ReadResourceRequest) providers.ReadResourceResponse {
		newVal, err := cty.Transform(req.PriorState, func(path cty.Path, v cty.Value) (cty.Value, error) {
			if len(path) == 1 && path[0] == (cty.GetAttrStep{Name: "arg"}) {
				return cty.StringVal("current"), nil
			}
			return v, nil
		})
		if err != nil {
			// shouldn't get here
			t.Fatalf("ReadResourceFn transform failed")
			return providers.ReadResourceResponse{}
		}
		return providers.ReadResourceResponse{
			NewState: newVal,
		}
	}
	p.UpgradeResourceStateFn = func(req providers.UpgradeResourceStateRequest) (resp providers.UpgradeResourceStateResponse) {
		// We should've been given the prior state JSON as our input to upgrade.
		if !bytes.Contains(req.RawStateJSON, []byte("before")) {
			t.Fatalf("UpgradeResourceState request doesn't contain the 'before' object\n%s", req.RawStateJSON)
		}

		// We'll put something different in "arg" as part of upgrading, just
		// so that we can verify below that PrevRunState contains the upgraded
		// (but NOT refreshed) version of the object.
		resp.UpgradedState = cty.ObjectVal(map[string]cty.Value{
			"arg": cty.StringVal("upgraded"),
		})
		return resp
	}

	ctx := testContext2(t, &ContextOpts{
		Providers: map[addrs.Provider]providers.Factory{
			addrs.NewDefaultProvider("test"): testProviderFuncFixed(p),
		},
	})

	plan, diags := ctx.Plan(m, state, &PlanOpts{
		Mode: plans.RefreshOnlyMode,
	})
	if diags.HasErrors() {
		t.Fatalf("unexpected errors\n%s", diags.Err().Error())
	}

	if !p.UpgradeResourceStateCalled {
		t.Errorf("Provider's UpgradeResourceState wasn't called; should've been")
	}
	if !p.ReadResourceCalled {
		t.Errorf("Provider's ReadResource wasn't called; should've been")
	}

	if got, want := len(plan.Changes.Resources), 0; got != want {
		t.Errorf("plan contains resource changes; want none\n%s", spew.Sdump(plan.Changes.Resources))
	}

	if rState := plan.PriorState.Resource(addr); rState == nil {
		t.Errorf("%s has no prior state at all after plan", addr)
	} else {
		for i := 0; i < 2; i++ {
			instKey := addrs.IntKey(i)
			if obj := rState.Instance(instKey).Current; obj == nil {
				t.Errorf("%s%s has no object after plan", addr, instKey)
			} else if got, want := obj.AttrsJSON, `"current"`; !bytes.Contains(got, []byte(want)) {
				// Should've saved the result of refreshing
				t.Errorf("%s%s has wrong prior state after plan\ngot:\n%s\n\nwant substring: %s", addr, instKey, got, want)
			}
		}
	}
	if rState := plan.PrevRunState.Resource(addr); rState == nil {
		t.Errorf("%s has no prior state at all after plan", addr)
	} else {
		for i := 0; i < 2; i++ {
			instKey := addrs.IntKey(i)
			if obj := rState.Instance(instKey).Current; obj == nil {
				t.Errorf("%s%s has no object after plan", addr, instKey)
			} else if got, want := obj.AttrsJSON, `"upgraded"`; !bytes.Contains(got, []byte(want)) {
				// Should've saved the result of upgrading
				t.Errorf("%s%s has wrong prior state after plan\ngot:\n%s\n\nwant substring: %s", addr, instKey, got, want)
			}
		}
	}

	// The output value should also have updated. If not, it's likely that we
	// skipped updating the working state to match the refreshed state when we
	// were evaluating the resource.
	if outChangeSrc := plan.Changes.OutputValue(addrs.RootModuleInstance.OutputValue("out")); outChangeSrc == nil {
		t.Errorf("no change planned for output value 'out'")
	} else {
		outChange, err := outChangeSrc.Decode()
		if err != nil {
			t.Fatalf("failed to decode output value 'out': %s", err)
		}
		got := outChange.After
		want := cty.TupleVal([]cty.Value{cty.StringVal("current"), cty.StringVal("current")})
		if !want.RawEquals(got) {
			t.Errorf("wrong value for output value 'out'\ngot:  %#v\nwant: %#v", got, want)
		}
	}
}

func TestContext2Plan_invalidSensitiveModuleOutput(t *testing.T) {
	m := testModuleInline(t, map[string]string{
		"child/main.tf": `
output "out" {
  value = sensitive("xyz")
}`,
		"main.tf": `
module "child" {
  source = "./child"
}

output "root" {
  value = module.child.out
}`,
	})

	ctx := testContext2(t, &ContextOpts{})

	_, diags := ctx.Plan(m, states.NewState(), DefaultPlanOpts)
	if !diags.HasErrors() {
		t.Fatal("succeeded; want errors")
	}
	if got, want := diags.Err().Error(), "Output refers to sensitive values"; !strings.Contains(got, want) {
		t.Fatalf("wrong error:\ngot:  %s\nwant: message containing %q", got, want)
	}
}

func TestContext2Plan_planDataSourceSensitiveNested(t *testing.T) {
	m := testModuleInline(t, map[string]string{
		"main.tf": `
resource "test_instance" "bar" {
}

data "test_data_source" "foo" {
  foo {
    bar = test_instance.bar.sensitive
  }
}
`,
	})

	p := new(MockProvider)
	p.PlanResourceChangeFn = func(req providers.PlanResourceChangeRequest) (resp providers.PlanResourceChangeResponse) {
		resp.PlannedState = cty.ObjectVal(map[string]cty.Value{
			"sensitive": cty.UnknownVal(cty.String),
		})
		return resp
	}
	p.GetProviderSchemaResponse = getProviderSchemaResponseFromProviderSchema(&ProviderSchema{
		ResourceTypes: map[string]*configschema.Block{
			"test_instance": {
				Attributes: map[string]*configschema.Attribute{
					"sensitive": {
						Type:      cty.String,
						Computed:  true,
						Sensitive: true,
					},
				},
			},
		},
		DataSources: map[string]*configschema.Block{
			"test_data_source": {
				Attributes: map[string]*configschema.Attribute{
					"id": {
						Type:     cty.String,
						Computed: true,
					},
				},
				BlockTypes: map[string]*configschema.NestedBlock{
					"foo": {
						Block: configschema.Block{
							Attributes: map[string]*configschema.Attribute{
								"bar": {Type: cty.String, Optional: true},
							},
						},
						Nesting: configschema.NestingSet,
					},
				},
			},
		},
	})

	state := states.NewState()
	root := state.EnsureModule(addrs.RootModuleInstance)
	root.SetResourceInstanceCurrent(
		mustResourceInstanceAddr("data.test_data_source.foo").Resource,
		&states.ResourceInstanceObjectSrc{
			Status:    states.ObjectReady,
			AttrsJSON: []byte(`{"string":"data_id", "foo":[{"bar":"old"}]}`),
			AttrSensitivePaths: []cty.PathValueMarks{
				{
					Path:  cty.GetAttrPath("foo"),
					Marks: cty.NewValueMarks(marks.Sensitive),
				},
			},
		},
		mustProviderConfig(`provider["registry.terraform.io/hashicorp/test"]`),
	)
	root.SetResourceInstanceCurrent(
		mustResourceInstanceAddr("test_instance.bar").Resource,
		&states.ResourceInstanceObjectSrc{
			Status:    states.ObjectReady,
			AttrsJSON: []byte(`{"sensitive":"old"}`),
			AttrSensitivePaths: []cty.PathValueMarks{
				{
					Path:  cty.GetAttrPath("sensitive"),
					Marks: cty.NewValueMarks(marks.Sensitive),
				},
			},
		},
		mustProviderConfig(`provider["registry.terraform.io/hashicorp/test"]`),
	)

	ctx := testContext2(t, &ContextOpts{
		Providers: map[addrs.Provider]providers.Factory{
			addrs.NewDefaultProvider("test"): testProviderFuncFixed(p),
		},
	})

	plan, diags := ctx.Plan(m, state, DefaultPlanOpts)
	assertNoErrors(t, diags)

	for _, res := range plan.Changes.Resources {
		switch res.Addr.String() {
		case "test_instance.bar":
			if res.Action != plans.Update {
				t.Fatalf("unexpected %s change for %s", res.Action, res.Addr)
			}
		case "data.test_data_source.foo":
			if res.Action != plans.Read {
				t.Fatalf("unexpected %s change for %s", res.Action, res.Addr)
			}
		default:
			t.Fatalf("unexpected %s change for %s", res.Action, res.Addr)
		}
	}
}

func TestContext2Plan_forceReplace(t *testing.T) {
	addrA := mustResourceInstanceAddr("test_object.a")
	addrB := mustResourceInstanceAddr("test_object.b")
	m := testModuleInline(t, map[string]string{
		"main.tf": `
			resource "test_object" "a" {
			}
			resource "test_object" "b" {
			}
		`,
	})

	state := states.BuildState(func(s *states.SyncState) {
		s.SetResourceInstanceCurrent(addrA, &states.ResourceInstanceObjectSrc{
			AttrsJSON: []byte(`{}`),
			Status:    states.ObjectReady,
		}, mustProviderConfig(`provider["registry.terraform.io/hashicorp/test"]`))
		s.SetResourceInstanceCurrent(addrB, &states.ResourceInstanceObjectSrc{
			AttrsJSON: []byte(`{}`),
			Status:    states.ObjectReady,
		}, mustProviderConfig(`provider["registry.terraform.io/hashicorp/test"]`))
	})

	p := simpleMockProvider()
	ctx := testContext2(t, &ContextOpts{
		Providers: map[addrs.Provider]providers.Factory{
			addrs.NewDefaultProvider("test"): testProviderFuncFixed(p),
		},
	})

	plan, diags := ctx.Plan(m, state, &PlanOpts{
		Mode: plans.NormalMode,
		ForceReplace: []addrs.AbsResourceInstance{
			addrA,
		},
	})
	if diags.HasErrors() {
		t.Fatalf("unexpected errors\n%s", diags.Err().Error())
	}

	t.Run(addrA.String(), func(t *testing.T) {
		instPlan := plan.Changes.ResourceInstance(addrA)
		if instPlan == nil {
			t.Fatalf("no plan for %s at all", addrA)
		}

		if got, want := instPlan.Action, plans.DeleteThenCreate; got != want {
			t.Errorf("wrong planned action\ngot:  %s\nwant: %s", got, want)
		}
		if got, want := instPlan.ActionReason, plans.ResourceInstanceReplaceByRequest; got != want {
			t.Errorf("wrong action reason\ngot:  %s\nwant: %s", got, want)
		}
	})
	t.Run(addrB.String(), func(t *testing.T) {
		instPlan := plan.Changes.ResourceInstance(addrB)
		if instPlan == nil {
			t.Fatalf("no plan for %s at all", addrB)
		}

		if got, want := instPlan.Action, plans.NoOp; got != want {
			t.Errorf("wrong planned action\ngot:  %s\nwant: %s", got, want)
		}
		if got, want := instPlan.ActionReason, plans.ResourceInstanceChangeNoReason; got != want {
			t.Errorf("wrong action reason\ngot:  %s\nwant: %s", got, want)
		}
	})
}

func TestContext2Plan_forceReplaceIncompleteAddr(t *testing.T) {
	addr0 := mustResourceInstanceAddr("test_object.a[0]")
	addr1 := mustResourceInstanceAddr("test_object.a[1]")
	addrBare := mustResourceInstanceAddr("test_object.a")
	m := testModuleInline(t, map[string]string{
		"main.tf": `
			resource "test_object" "a" {
				count = 2
			}
		`,
	})

	state := states.BuildState(func(s *states.SyncState) {
		s.SetResourceInstanceCurrent(addr0, &states.ResourceInstanceObjectSrc{
			AttrsJSON: []byte(`{}`),
			Status:    states.ObjectReady,
		}, mustProviderConfig(`provider["registry.terraform.io/hashicorp/test"]`))
		s.SetResourceInstanceCurrent(addr1, &states.ResourceInstanceObjectSrc{
			AttrsJSON: []byte(`{}`),
			Status:    states.ObjectReady,
		}, mustProviderConfig(`provider["registry.terraform.io/hashicorp/test"]`))
	})

	p := simpleMockProvider()
	ctx := testContext2(t, &ContextOpts{
		Providers: map[addrs.Provider]providers.Factory{
			addrs.NewDefaultProvider("test"): testProviderFuncFixed(p),
		},
	})

	plan, diags := ctx.Plan(m, state, &PlanOpts{
		Mode: plans.NormalMode,
		ForceReplace: []addrs.AbsResourceInstance{
			addrBare,
		},
	})
	if diags.HasErrors() {
		t.Fatalf("unexpected errors\n%s", diags.Err().Error())
	}
	diagsErr := diags.ErrWithWarnings()
	if diagsErr == nil {
		t.Fatalf("no warnings were returned")
	}
	if got, want := diagsErr.Error(), "Incompletely-matched force-replace resource instance"; !strings.Contains(got, want) {
		t.Errorf("missing expected warning\ngot:\n%s\n\nwant substring: %s", got, want)
	}

	t.Run(addr0.String(), func(t *testing.T) {
		instPlan := plan.Changes.ResourceInstance(addr0)
		if instPlan == nil {
			t.Fatalf("no plan for %s at all", addr0)
		}

		if got, want := instPlan.Action, plans.NoOp; got != want {
			t.Errorf("wrong planned action\ngot:  %s\nwant: %s", got, want)
		}
		if got, want := instPlan.ActionReason, plans.ResourceInstanceChangeNoReason; got != want {
			t.Errorf("wrong action reason\ngot:  %s\nwant: %s", got, want)
		}
	})
	t.Run(addr1.String(), func(t *testing.T) {
		instPlan := plan.Changes.ResourceInstance(addr1)
		if instPlan == nil {
			t.Fatalf("no plan for %s at all", addr1)
		}

		if got, want := instPlan.Action, plans.NoOp; got != want {
			t.Errorf("wrong planned action\ngot:  %s\nwant: %s", got, want)
		}
		if got, want := instPlan.ActionReason, plans.ResourceInstanceChangeNoReason; got != want {
			t.Errorf("wrong action reason\ngot:  %s\nwant: %s", got, want)
		}
	})
}

// Verify that adding a module instance does force existing module data sources
// to be deferred
func TestContext2Plan_noChangeDataSourceAddingModuleInstance(t *testing.T) {
	m := testModuleInline(t, map[string]string{
		"main.tf": `
locals {
  data = {
    a = "a"
    b = "b"
  }
}

module "one" {
  source   = "./mod"
  for_each = local.data
  input = each.value
}

module "two" {
  source   = "./mod"
  for_each = module.one
  input = each.value.output
}
`,
		"mod/main.tf": `
variable "input" {
}

resource "test_resource" "x" {
  value = var.input
}

data "test_data_source" "d" {
  foo = test_resource.x.id
}

output "output" {
  value = test_resource.x.id
}
`,
	})

	p := testProvider("test")
	p.ReadDataSourceResponse = &providers.ReadDataSourceResponse{
		State: cty.ObjectVal(map[string]cty.Value{
			"id":  cty.StringVal("data"),
			"foo": cty.StringVal("foo"),
		}),
	}
	state := states.NewState()
	modOne := addrs.RootModuleInstance.Child("one", addrs.StringKey("a"))
	modTwo := addrs.RootModuleInstance.Child("two", addrs.StringKey("a"))
	one := state.EnsureModule(modOne)
	two := state.EnsureModule(modTwo)
	one.SetResourceInstanceCurrent(
		mustResourceInstanceAddr(`test_resource.x`).Resource,
		&states.ResourceInstanceObjectSrc{
			Status:    states.ObjectReady,
			AttrsJSON: []byte(`{"id":"foo","value":"a"}`),
		},
		mustProviderConfig(`provider["registry.terraform.io/hashicorp/test"]`),
	)
	one.SetResourceInstanceCurrent(
		mustResourceInstanceAddr(`data.test_data_source.d`).Resource,
		&states.ResourceInstanceObjectSrc{
			Status:    states.ObjectReady,
			AttrsJSON: []byte(`{"id":"data"}`),
		},
		mustProviderConfig(`provider["registry.terraform.io/hashicorp/test"]`),
	)
	two.SetResourceInstanceCurrent(
		mustResourceInstanceAddr(`test_resource.x`).Resource,
		&states.ResourceInstanceObjectSrc{
			Status:    states.ObjectReady,
			AttrsJSON: []byte(`{"id":"foo","value":"foo"}`),
		},
		mustProviderConfig(`provider["registry.terraform.io/hashicorp/test"]`),
	)
	two.SetResourceInstanceCurrent(
		mustResourceInstanceAddr(`data.test_data_source.d`).Resource,
		&states.ResourceInstanceObjectSrc{
			Status:    states.ObjectReady,
			AttrsJSON: []byte(`{"id":"data"}`),
		},
		mustProviderConfig(`provider["registry.terraform.io/hashicorp/test"]`),
	)

	ctx := testContext2(t, &ContextOpts{
		Providers: map[addrs.Provider]providers.Factory{
			addrs.NewDefaultProvider("test"): testProviderFuncFixed(p),
		},
	})

	plan, diags := ctx.Plan(m, state, DefaultPlanOpts)
	assertNoErrors(t, diags)

	for _, res := range plan.Changes.Resources {
		// both existing data sources should be read during plan
		if res.Addr.Module[0].InstanceKey == addrs.StringKey("b") {
			continue
		}

		if res.Addr.Resource.Resource.Mode == addrs.DataResourceMode && res.Action != plans.NoOp {
			t.Errorf("unexpected %s plan for %s", res.Action, res.Addr)
		}
	}
}

func TestContext2Plan_moduleExpandOrphansResourceInstance(t *testing.T) {
	// This test deals with the situation where a user has changed the
	// repetition/expansion mode for a module call while there are already
	// resource instances from the previous declaration in the state.
	//
	// This is conceptually just the same as removing the resources
	// from the module configuration only for that instance, but the
	// implementation of it ends up a little different because it's
	// an entry in the resource address's _module path_ that we'll find
	// missing, rather than the resource's own instance key, and so
	// our analyses need to handle that situation by indicating that all
	// of the resources under the missing module instance have zero
	// instances, regardless of which resource in that module we might
	// be asking about, and do so without tripping over any missing
	// registrations in the instance expander that might lead to panics
	// if we aren't careful.
	//
	// (For some history here, see https://github.com/hashicorp/terraform/issues/30110 )

	addrNoKey := mustResourceInstanceAddr("module.child.test_object.a[0]")
	addrZeroKey := mustResourceInstanceAddr("module.child[0].test_object.a[0]")
	m := testModuleInline(t, map[string]string{
		"main.tf": `
			module "child" {
				source = "./child"
				count = 1
			}
		`,
		"child/main.tf": `
			resource "test_object" "a" {
				count = 1
			}
		`,
	})

	state := states.BuildState(func(s *states.SyncState) {
		// Notice that addrNoKey is the address which lacks any instance key
		// for module.child, and so that module instance doesn't match the
		// call declared above with count = 1, and therefore the resource
		// inside is "orphaned" even though the resource block actually
		// still exists there.
		s.SetResourceInstanceCurrent(addrNoKey, &states.ResourceInstanceObjectSrc{
			AttrsJSON: []byte(`{}`),
			Status:    states.ObjectReady,
		}, mustProviderConfig(`provider["registry.terraform.io/hashicorp/test"]`))
	})

	p := simpleMockProvider()
	ctx := testContext2(t, &ContextOpts{
		Providers: map[addrs.Provider]providers.Factory{
			addrs.NewDefaultProvider("test"): testProviderFuncFixed(p),
		},
	})

	plan, diags := ctx.Plan(m, state, &PlanOpts{
		Mode: plans.NormalMode,
	})
	if diags.HasErrors() {
		t.Fatalf("unexpected errors\n%s", diags.Err().Error())
	}

	t.Run(addrNoKey.String(), func(t *testing.T) {
		instPlan := plan.Changes.ResourceInstance(addrNoKey)
		if instPlan == nil {
			t.Fatalf("no plan for %s at all", addrNoKey)
		}

		if got, want := instPlan.Addr, addrNoKey; !got.Equal(want) {
			t.Errorf("wrong current address\ngot:  %s\nwant: %s", got, want)
		}
		if got, want := instPlan.PrevRunAddr, addrNoKey; !got.Equal(want) {
			t.Errorf("wrong previous run address\ngot:  %s\nwant: %s", got, want)
		}
		if got, want := instPlan.Action, plans.Delete; got != want {
			t.Errorf("wrong planned action\ngot:  %s\nwant: %s", got, want)
		}
		if got, want := instPlan.ActionReason, plans.ResourceInstanceDeleteBecauseNoModule; got != want {
			t.Errorf("wrong action reason\ngot:  %s\nwant: %s", got, want)
		}
	})

	t.Run(addrZeroKey.String(), func(t *testing.T) {
		instPlan := plan.Changes.ResourceInstance(addrZeroKey)
		if instPlan == nil {
			t.Fatalf("no plan for %s at all", addrZeroKey)
		}

		if got, want := instPlan.Addr, addrZeroKey; !got.Equal(want) {
			t.Errorf("wrong current address\ngot:  %s\nwant: %s", got, want)
		}
		if got, want := instPlan.PrevRunAddr, addrZeroKey; !got.Equal(want) {
			t.Errorf("wrong previous run address\ngot:  %s\nwant: %s", got, want)
		}
		if got, want := instPlan.Action, plans.Create; got != want {
			t.Errorf("wrong planned action\ngot:  %s\nwant: %s", got, want)
		}
		if got, want := instPlan.ActionReason, plans.ResourceInstanceChangeNoReason; got != want {
			t.Errorf("wrong action reason\ngot:  %s\nwant: %s", got, want)
		}
	})
}

func TestContext2Plan_resourcePreconditionPostcondition(t *testing.T) {
	m := testModuleInline(t, map[string]string{
		"main.tf": `
variable "boop" {
  type = string
}

resource "test_resource" "a" {
  value = var.boop
  lifecycle {
    precondition {
      condition     = var.boop == "boop"
      error_message = "Wrong boop."
    }
    postcondition {
      condition     = self.output != ""
      error_message = "Output must not be blank."
    }
  }
}

`,
	})

	p := testProvider("test")
	p.GetProviderSchemaResponse = getProviderSchemaResponseFromProviderSchema(&ProviderSchema{
		ResourceTypes: map[string]*configschema.Block{
			"test_resource": {
				Attributes: map[string]*configschema.Attribute{
					"value": {
						Type:     cty.String,
						Required: true,
					},
					"output": {
						Type:     cty.String,
						Computed: true,
					},
				},
			},
		},
	})

	ctx := testContext2(t, &ContextOpts{
		Providers: map[addrs.Provider]providers.Factory{
			addrs.NewDefaultProvider("test"): testProviderFuncFixed(p),
		},
	})

	t.Run("conditions pass", func(t *testing.T) {
		p.PlanResourceChangeFn = func(req providers.PlanResourceChangeRequest) (resp providers.PlanResourceChangeResponse) {
			m := req.ProposedNewState.AsValueMap()
			m["output"] = cty.StringVal("bar")

			resp.PlannedState = cty.ObjectVal(m)
			resp.LegacyTypeSystem = true
			return resp
		}
		plan, diags := ctx.Plan(m, states.NewState(), &PlanOpts{
			Mode: plans.NormalMode,
			SetVariables: InputValues{
				"boop": &InputValue{
					Value:      cty.StringVal("boop"),
					SourceType: ValueFromCLIArg,
				},
			},
		})
		assertNoErrors(t, diags)
		for _, res := range plan.Changes.Resources {
			switch res.Addr.String() {
			case "test_resource.a":
				if res.Action != plans.Create {
					t.Fatalf("unexpected %s change for %s", res.Action, res.Addr)
				}
			default:
				t.Fatalf("unexpected %s change for %s", res.Action, res.Addr)
			}
		}
	})

	t.Run("precondition fail", func(t *testing.T) {
		_, diags := ctx.Plan(m, states.NewState(), &PlanOpts{
			Mode: plans.NormalMode,
			SetVariables: InputValues{
				"boop": &InputValue{
					Value:      cty.StringVal("nope"),
					SourceType: ValueFromCLIArg,
				},
			},
		})
		if !diags.HasErrors() {
			t.Fatal("succeeded; want errors")
		}
		if got, want := diags.Err().Error(), "Resource precondition failed: Wrong boop."; got != want {
			t.Fatalf("wrong error:\ngot:  %s\nwant: %q", got, want)
		}
		if p.PlanResourceChangeCalled {
			t.Errorf("Provider's PlanResourceChange was called; should'nt've been")
		}
	})

	t.Run("precondition fail refresh-only", func(t *testing.T) {
		state := states.BuildState(func(s *states.SyncState) {
			s.SetResourceInstanceCurrent(mustResourceInstanceAddr("test_resource.a"), &states.ResourceInstanceObjectSrc{
				AttrsJSON: []byte(`{"value":"boop","output":"blorp"}`),
				Status:    states.ObjectReady,
			}, mustProviderConfig(`provider["registry.terraform.io/hashicorp/test"]`))
		})
		_, diags := ctx.Plan(m, state, &PlanOpts{
			Mode: plans.RefreshOnlyMode,
			SetVariables: InputValues{
				"boop": &InputValue{
					Value:      cty.StringVal("nope"),
					SourceType: ValueFromCLIArg,
				},
			},
		})
		assertNoErrors(t, diags)
		if len(diags) == 0 {
			t.Fatalf("no diags, but should have warnings")
		}
		if got, want := diags.ErrWithWarnings().Error(), "Resource precondition failed: Wrong boop."; got != want {
			t.Fatalf("wrong warning:\ngot:  %s\nwant: %q", got, want)
		}
		if !p.ReadResourceCalled {
			t.Errorf("Provider's ReadResource wasn't called; should've been")
		}
	})

	t.Run("postcondition fail", func(t *testing.T) {
		p.PlanResourceChangeFn = func(req providers.PlanResourceChangeRequest) (resp providers.PlanResourceChangeResponse) {
			m := req.ProposedNewState.AsValueMap()
			m["output"] = cty.StringVal("")

			resp.PlannedState = cty.ObjectVal(m)
			resp.LegacyTypeSystem = true
			return resp
		}
		_, diags := ctx.Plan(m, states.NewState(), &PlanOpts{
			Mode: plans.NormalMode,
			SetVariables: InputValues{
				"boop": &InputValue{
					Value:      cty.StringVal("boop"),
					SourceType: ValueFromCLIArg,
				},
			},
		})
		if !diags.HasErrors() {
			t.Fatal("succeeded; want errors")
		}
		if got, want := diags.Err().Error(), "Resource postcondition failed: Output must not be blank."; got != want {
			t.Fatalf("wrong error:\ngot:  %s\nwant: %q", got, want)
		}
		if !p.PlanResourceChangeCalled {
			t.Errorf("Provider's PlanResourceChange wasn't called; should've been")
		}
	})

	t.Run("postcondition fail refresh-only", func(t *testing.T) {
		state := states.BuildState(func(s *states.SyncState) {
			s.SetResourceInstanceCurrent(mustResourceInstanceAddr("test_resource.a"), &states.ResourceInstanceObjectSrc{
				AttrsJSON: []byte(`{"value":"boop","output":"blorp"}`),
				Status:    states.ObjectReady,
			}, mustProviderConfig(`provider["registry.terraform.io/hashicorp/test"]`))
		})
		p.ReadResourceFn = func(req providers.ReadResourceRequest) (resp providers.ReadResourceResponse) {
			newVal, err := cty.Transform(req.PriorState, func(path cty.Path, v cty.Value) (cty.Value, error) {
				if len(path) == 1 && path[0] == (cty.GetAttrStep{Name: "output"}) {
					return cty.StringVal(""), nil
				}
				return v, nil
			})
			if err != nil {
				// shouldn't get here
				t.Fatalf("ReadResourceFn transform failed")
				return providers.ReadResourceResponse{}
			}
			return providers.ReadResourceResponse{
				NewState: newVal,
			}
		}
		_, diags := ctx.Plan(m, state, &PlanOpts{
			Mode: plans.RefreshOnlyMode,
			SetVariables: InputValues{
				"boop": &InputValue{
					Value:      cty.StringVal("boop"),
					SourceType: ValueFromCLIArg,
				},
			},
		})
		assertNoErrors(t, diags)
		if len(diags) == 0 {
			t.Fatalf("no diags, but should have warnings")
		}
		if got, want := diags.ErrWithWarnings().Error(), "Resource postcondition failed: Output must not be blank."; got != want {
			t.Fatalf("wrong warning:\ngot:  %s\nwant: %q", got, want)
		}
		if !p.ReadResourceCalled {
			t.Errorf("Provider's ReadResource wasn't called; should've been")
		}
		if p.PlanResourceChangeCalled {
			t.Errorf("Provider's PlanResourceChange was called; should'nt've been")
		}
	})

	t.Run("precondition and postcondition fail refresh-only", func(t *testing.T) {
		state := states.BuildState(func(s *states.SyncState) {
			s.SetResourceInstanceCurrent(mustResourceInstanceAddr("test_resource.a"), &states.ResourceInstanceObjectSrc{
				AttrsJSON: []byte(`{"value":"boop","output":"blorp"}`),
				Status:    states.ObjectReady,
			}, mustProviderConfig(`provider["registry.terraform.io/hashicorp/test"]`))
		})
		p.ReadResourceFn = func(req providers.ReadResourceRequest) (resp providers.ReadResourceResponse) {
			newVal, err := cty.Transform(req.PriorState, func(path cty.Path, v cty.Value) (cty.Value, error) {
				if len(path) == 1 && path[0] == (cty.GetAttrStep{Name: "output"}) {
					return cty.StringVal(""), nil
				}
				return v, nil
			})
			if err != nil {
				// shouldn't get here
				t.Fatalf("ReadResourceFn transform failed")
				return providers.ReadResourceResponse{}
			}
			return providers.ReadResourceResponse{
				NewState: newVal,
			}
		}
		_, diags := ctx.Plan(m, state, &PlanOpts{
			Mode: plans.RefreshOnlyMode,
			SetVariables: InputValues{
				"boop": &InputValue{
					Value:      cty.StringVal("nope"),
					SourceType: ValueFromCLIArg,
				},
			},
		})
		assertNoErrors(t, diags)
		if got, want := len(diags), 2; got != want {
			t.Errorf("wrong number of warnings, got %d, want %d", got, want)
		}
		warnings := diags.ErrWithWarnings().Error()
		wantWarnings := []string{
			"Resource precondition failed: Wrong boop.",
			"Resource postcondition failed: Output must not be blank.",
		}
		for _, want := range wantWarnings {
			if !strings.Contains(warnings, want) {
				t.Errorf("missing warning:\ngot:  %s\nwant to contain: %q", warnings, want)
			}
		}
		if !p.ReadResourceCalled {
			t.Errorf("Provider's ReadResource wasn't called; should've been")
		}
		if p.PlanResourceChangeCalled {
			t.Errorf("Provider's PlanResourceChange was called; should'nt've been")
		}
	})
}

func TestContext2Plan_dataSourcePreconditionPostcondition(t *testing.T) {
	m := testModuleInline(t, map[string]string{
		"main.tf": `
variable "boop" {
  type = string
}

data "test_data_source" "a" {
  foo = var.boop
  lifecycle {
    precondition {
      condition     = var.boop == "boop"
      error_message = "Wrong boop."
    }
    postcondition {
      condition     = length(self.results) > 0
      error_message = "Results cannot be empty."
    }
  }
}

resource "test_resource" "a" {
  value    = data.test_data_source.a.results[0]
}
`,
	})

	p := testProvider("test")
	p.GetProviderSchemaResponse = getProviderSchemaResponseFromProviderSchema(&ProviderSchema{
		ResourceTypes: map[string]*configschema.Block{
			"test_resource": {
				Attributes: map[string]*configschema.Attribute{
					"value": {
						Type:     cty.String,
						Required: true,
					},
				},
			},
		},
		DataSources: map[string]*configschema.Block{
			"test_data_source": {
				Attributes: map[string]*configschema.Attribute{
					"foo": {
						Type:     cty.String,
						Required: true,
					},
					"results": {
						Type:     cty.List(cty.String),
						Computed: true,
					},
				},
			},
		},
	})

	ctx := testContext2(t, &ContextOpts{
		Providers: map[addrs.Provider]providers.Factory{
			addrs.NewDefaultProvider("test"): testProviderFuncFixed(p),
		},
	})

	t.Run("conditions pass", func(t *testing.T) {
		p.ReadDataSourceResponse = &providers.ReadDataSourceResponse{
			State: cty.ObjectVal(map[string]cty.Value{
				"foo":     cty.StringVal("boop"),
				"results": cty.ListVal([]cty.Value{cty.StringVal("boop")}),
			}),
		}
		plan, diags := ctx.Plan(m, states.NewState(), &PlanOpts{
			Mode: plans.NormalMode,
			SetVariables: InputValues{
				"boop": &InputValue{
					Value:      cty.StringVal("boop"),
					SourceType: ValueFromCLIArg,
				},
			},
		})
		assertNoErrors(t, diags)
		for _, res := range plan.Changes.Resources {
			switch res.Addr.String() {
			case "test_resource.a":
				if res.Action != plans.Create {
					t.Fatalf("unexpected %s change for %s", res.Action, res.Addr)
				}
			case "data.test_data_source.a":
				if res.Action != plans.Read {
					t.Fatalf("unexpected %s change for %s", res.Action, res.Addr)
				}
			default:
				t.Fatalf("unexpected %s change for %s", res.Action, res.Addr)
			}
		}

		addr := mustResourceInstanceAddr("data.test_data_source.a")
		if gotResult := plan.Checks.GetObjectResult(addr); gotResult == nil {
			t.Errorf("no check result for %s", addr)
		} else {
			wantResult := &states.CheckResultObject{
				Status: checks.StatusPass,
			}
			if diff := cmp.Diff(wantResult, gotResult, valueComparer); diff != "" {
				t.Errorf("wrong check result for %s\n%s", addr, diff)
			}
		}
	})

	t.Run("precondition fail", func(t *testing.T) {
		_, diags := ctx.Plan(m, states.NewState(), &PlanOpts{
			Mode: plans.NormalMode,
			SetVariables: InputValues{
				"boop": &InputValue{
					Value:      cty.StringVal("nope"),
					SourceType: ValueFromCLIArg,
				},
			},
		})
		if !diags.HasErrors() {
			t.Fatal("succeeded; want errors")
		}
		if got, want := diags.Err().Error(), "Resource precondition failed: Wrong boop."; got != want {
			t.Fatalf("wrong error:\ngot:  %s\nwant: %q", got, want)
		}
		if p.ReadDataSourceCalled {
			t.Errorf("Provider's ReadResource was called; should'nt've been")
		}
	})

	t.Run("precondition fail refresh-only", func(t *testing.T) {
		plan, diags := ctx.Plan(m, states.NewState(), &PlanOpts{
			Mode: plans.RefreshOnlyMode,
			SetVariables: InputValues{
				"boop": &InputValue{
					Value:      cty.StringVal("nope"),
					SourceType: ValueFromCLIArg,
				},
			},
		})
		assertNoErrors(t, diags)
		if len(diags) == 0 {
			t.Fatalf("no diags, but should have warnings")
		}
		if got, want := diags.ErrWithWarnings().Error(), "Resource precondition failed: Wrong boop."; got != want {
			t.Fatalf("wrong warning:\ngot:  %s\nwant: %q", got, want)
		}
		for _, res := range plan.Changes.Resources {
			switch res.Addr.String() {
			case "test_resource.a":
				if res.Action != plans.Create {
					t.Fatalf("unexpected %s change for %s", res.Action, res.Addr)
				}
			case "data.test_data_source.a":
				if res.Action != plans.Read {
					t.Fatalf("unexpected %s change for %s", res.Action, res.Addr)
				}
			default:
				t.Fatalf("unexpected %s change for %s", res.Action, res.Addr)
			}
		}
	})

	t.Run("postcondition fail", func(t *testing.T) {
		p.ReadDataSourceResponse = &providers.ReadDataSourceResponse{
			State: cty.ObjectVal(map[string]cty.Value{
				"foo":     cty.StringVal("boop"),
				"results": cty.ListValEmpty(cty.String),
			}),
		}
		_, diags := ctx.Plan(m, states.NewState(), &PlanOpts{
			Mode: plans.NormalMode,
			SetVariables: InputValues{
				"boop": &InputValue{
					Value:      cty.StringVal("boop"),
					SourceType: ValueFromCLIArg,
				},
			},
		})
		if !diags.HasErrors() {
			t.Fatal("succeeded; want errors")
		}
		if got, want := diags.Err().Error(), "Resource postcondition failed: Results cannot be empty."; got != want {
			t.Fatalf("wrong error:\ngot:  %s\nwant: %q", got, want)
		}
		if !p.ReadDataSourceCalled {
			t.Errorf("Provider's ReadDataSource wasn't called; should've been")
		}
	})

	t.Run("postcondition fail refresh-only", func(t *testing.T) {
		p.ReadDataSourceResponse = &providers.ReadDataSourceResponse{
			State: cty.ObjectVal(map[string]cty.Value{
				"foo":     cty.StringVal("boop"),
				"results": cty.ListValEmpty(cty.String),
			}),
		}
		plan, diags := ctx.Plan(m, states.NewState(), &PlanOpts{
			Mode: plans.RefreshOnlyMode,
			SetVariables: InputValues{
				"boop": &InputValue{
					Value:      cty.StringVal("boop"),
					SourceType: ValueFromCLIArg,
				},
			},
		})
		assertNoErrors(t, diags)
		if got, want := diags.ErrWithWarnings().Error(), "Resource postcondition failed: Results cannot be empty."; got != want {
			t.Fatalf("wrong error:\ngot:  %s\nwant: %q", got, want)
		}
		addr := mustResourceInstanceAddr("data.test_data_source.a")
		if gotResult := plan.Checks.GetObjectResult(addr); gotResult == nil {
			t.Errorf("no check result for %s", addr)
		} else {
			wantResult := &states.CheckResultObject{
				Status: checks.StatusFail,
				FailureMessages: []string{
					"Results cannot be empty.",
				},
			}
			if diff := cmp.Diff(wantResult, gotResult, valueComparer); diff != "" {
				t.Errorf("wrong check result\n%s", diff)
			}
		}
	})

	t.Run("precondition and postcondition fail refresh-only", func(t *testing.T) {
		p.ReadDataSourceResponse = &providers.ReadDataSourceResponse{
			State: cty.ObjectVal(map[string]cty.Value{
				"foo":     cty.StringVal("nope"),
				"results": cty.ListValEmpty(cty.String),
			}),
		}
		_, diags := ctx.Plan(m, states.NewState(), &PlanOpts{
			Mode: plans.RefreshOnlyMode,
			SetVariables: InputValues{
				"boop": &InputValue{
					Value:      cty.StringVal("nope"),
					SourceType: ValueFromCLIArg,
				},
			},
		})
		assertNoErrors(t, diags)
		if got, want := len(diags), 2; got != want {
			t.Errorf("wrong number of warnings, got %d, want %d", got, want)
		}
		warnings := diags.ErrWithWarnings().Error()
		wantWarnings := []string{
			"Resource precondition failed: Wrong boop.",
			"Resource postcondition failed: Results cannot be empty.",
		}
		for _, want := range wantWarnings {
			if !strings.Contains(warnings, want) {
				t.Errorf("missing warning:\ngot:  %s\nwant to contain: %q", warnings, want)
			}
		}
	})
}

func TestContext2Plan_outputPrecondition(t *testing.T) {
	m := testModuleInline(t, map[string]string{
		"main.tf": `
variable "boop" {
  type = string
}

output "a" {
  value = var.boop
  precondition {
    condition     = var.boop == "boop"
    error_message = "Wrong boop."
  }
}
`,
	})

	p := testProvider("test")

	ctx := testContext2(t, &ContextOpts{
		Providers: map[addrs.Provider]providers.Factory{
			addrs.NewDefaultProvider("test"): testProviderFuncFixed(p),
		},
	})

	t.Run("condition pass", func(t *testing.T) {
		plan, diags := ctx.Plan(m, states.NewState(), &PlanOpts{
			Mode: plans.NormalMode,
			SetVariables: InputValues{
				"boop": &InputValue{
					Value:      cty.StringVal("boop"),
					SourceType: ValueFromCLIArg,
				},
			},
		})
		assertNoErrors(t, diags)
		addr := addrs.RootModuleInstance.OutputValue("a")
		outputPlan := plan.Changes.OutputValue(addr)
		if outputPlan == nil {
			t.Fatalf("no plan for %s at all", addr)
		}
		if got, want := outputPlan.Addr, addr; !got.Equal(want) {
			t.Errorf("wrong current address\ngot:  %s\nwant: %s", got, want)
		}
		if got, want := outputPlan.Action, plans.Create; got != want {
			t.Errorf("wrong planned action\ngot:  %s\nwant: %s", got, want)
		}
		if gotResult := plan.Checks.GetObjectResult(addr); gotResult == nil {
			t.Errorf("no check result for %s", addr)
		} else {
			wantResult := &states.CheckResultObject{
				Status: checks.StatusPass,
			}
			if diff := cmp.Diff(wantResult, gotResult, valueComparer); diff != "" {
				t.Errorf("wrong check result\n%s", diff)
			}
		}
	})

	t.Run("condition fail", func(t *testing.T) {
		_, diags := ctx.Plan(m, states.NewState(), &PlanOpts{
			Mode: plans.NormalMode,
			SetVariables: InputValues{
				"boop": &InputValue{
					Value:      cty.StringVal("nope"),
					SourceType: ValueFromCLIArg,
				},
			},
		})
		if !diags.HasErrors() {
			t.Fatal("succeeded; want errors")
		}
		if got, want := diags.Err().Error(), "Module output value precondition failed: Wrong boop."; got != want {
			t.Fatalf("wrong error:\ngot:  %s\nwant: %q", got, want)
		}
	})

	t.Run("condition fail refresh-only", func(t *testing.T) {
		plan, diags := ctx.Plan(m, states.NewState(), &PlanOpts{
			Mode: plans.RefreshOnlyMode,
			SetVariables: InputValues{
				"boop": &InputValue{
					Value:      cty.StringVal("nope"),
					SourceType: ValueFromCLIArg,
				},
			},
		})
		assertNoErrors(t, diags)
		if len(diags) == 0 {
			t.Fatalf("no diags, but should have warnings")
		}
		if got, want := diags.ErrWithWarnings().Error(), "Module output value precondition failed: Wrong boop."; got != want {
			t.Errorf("wrong warning:\ngot:  %s\nwant: %q", got, want)
		}
		addr := addrs.RootModuleInstance.OutputValue("a")
		outputPlan := plan.Changes.OutputValue(addr)
		if outputPlan == nil {
			t.Fatalf("no plan for %s at all", addr)
		}
		if got, want := outputPlan.Addr, addr; !got.Equal(want) {
			t.Errorf("wrong current address\ngot:  %s\nwant: %s", got, want)
		}
		if got, want := outputPlan.Action, plans.Create; got != want {
			t.Errorf("wrong planned action\ngot:  %s\nwant: %s", got, want)
		}
		if gotResult := plan.Checks.GetObjectResult(addr); gotResult == nil {
			t.Errorf("no condition result for %s", addr)
		} else {
			wantResult := &states.CheckResultObject{
				Status:          checks.StatusFail,
				FailureMessages: []string{"Wrong boop."},
			}
			if diff := cmp.Diff(wantResult, gotResult, valueComparer); diff != "" {
				t.Errorf("wrong condition result\n%s", diff)
			}
		}
	})
}

func TestContext2Plan_preconditionErrors(t *testing.T) {
	testCases := []struct {
		condition   string
		wantSummary string
		wantDetail  string
	}{
		{
			"data.test_data_source",
			"Invalid reference",
			`The "data" object must be followed by two attribute names`,
		},
		{
			"self.value",
			`Invalid "self" reference`,
			"only in resource provisioner, connection, and postcondition blocks",
		},
		{
			"data.foo.bar",
			"Reference to undeclared resource",
			`A data resource "foo" "bar" has not been declared in the root module`,
		},
		{
			"test_resource.b.value",
			"Invalid condition result",
			"Condition expression must return either true or false",
		},
		{
			"test_resource.c.value",
			"Invalid condition result",
			"Invalid condition result value: a bool is required",
		},
	}

	p := testProvider("test")
	ctx := testContext2(t, &ContextOpts{
		Providers: map[addrs.Provider]providers.Factory{
			addrs.NewDefaultProvider("test"): testProviderFuncFixed(p),
		},
	})

	for _, tc := range testCases {
		t.Run(tc.condition, func(t *testing.T) {
			main := fmt.Sprintf(`
			resource "test_resource" "a" {
				value = var.boop
				lifecycle {
					precondition {
						condition     = %s
						error_message = "Not relevant."
					}
				}
			}

			resource "test_resource" "b" {
				value = null
			}

			resource "test_resource" "c" {
				value = "bar"
			}
			`, tc.condition)
			m := testModuleInline(t, map[string]string{"main.tf": main})

			plan, diags := ctx.Plan(m, states.NewState(), DefaultPlanOpts)
			if !diags.HasErrors() {
				t.Fatal("succeeded; want errors")
			}

			if !plan.Errored {
				t.Fatal("plan failed to record error")
			}

			diag := diags[0]
			if got, want := diag.Description().Summary, tc.wantSummary; got != want {
				t.Errorf("unexpected summary\n got: %s\nwant: %s", got, want)
			}
			if got, want := diag.Description().Detail, tc.wantDetail; !strings.Contains(got, want) {
				t.Errorf("unexpected summary\ngot: %s\nwant to contain %q", got, want)
			}

			for _, kv := range plan.Checks.ConfigResults.Elements() {
				// All these are configuration or evaluation errors
				if kv.Value.Status != checks.StatusError {
					t.Errorf("incorrect status, got %s", kv.Value.Status)
				}
			}
		})
	}
}

func TestContext2Plan_preconditionSensitiveValues(t *testing.T) {
	p := testProvider("test")
	ctx := testContext2(t, &ContextOpts{
		Providers: map[addrs.Provider]providers.Factory{
			addrs.NewDefaultProvider("test"): testProviderFuncFixed(p),
		},
	})

	m := testModuleInline(t, map[string]string{
		"main.tf": `
variable "boop" {
  sensitive = true
  type      = string
}

output "a" {
  sensitive = true
  value     = var.boop

  precondition {
    condition     = length(var.boop) <= 4
    error_message = "Boop is too long, ${length(var.boop)} > 4"
  }
}
`,
	})

	_, diags := ctx.Plan(m, states.NewState(), &PlanOpts{
		Mode: plans.NormalMode,
		SetVariables: InputValues{
			"boop": &InputValue{
				Value:      cty.StringVal("bleep"),
				SourceType: ValueFromCLIArg,
			},
		},
	})
	if !diags.HasErrors() {
		t.Fatal("succeeded; want errors")
	}
	if got, want := len(diags), 2; got != want {
		t.Errorf("wrong number of diags, got %d, want %d", got, want)
	}
	for _, diag := range diags {
		desc := diag.Description()
		if desc.Summary == "Module output value precondition failed" {
			if got, want := desc.Detail, "This check failed, but has an invalid error message as described in the other accompanying messages."; !strings.Contains(got, want) {
				t.Errorf("unexpected detail\ngot: %s\nwant to contain %q", got, want)
			}
		} else if desc.Summary == "Error message refers to sensitive values" {
			if got, want := desc.Detail, "The error expression used to explain this condition refers to sensitive values, so Terraform will not display the resulting message."; !strings.Contains(got, want) {
				t.Errorf("unexpected detail\ngot: %s\nwant to contain %q", got, want)
			}
		} else {
			t.Errorf("unexpected summary\ngot: %s", desc.Summary)
		}
	}
}

func TestContext2Plan_triggeredBy(t *testing.T) {
	m := testModuleInline(t, map[string]string{
		"main.tf": `
resource "test_object" "a" {
  count = 1
  test_string = "new"
}
resource "test_object" "b" {
  count = 1
  test_string = test_object.a[count.index].test_string
  lifecycle {
    # the change to test_string in the other resource should trigger replacement
    replace_triggered_by = [ test_object.a[count.index].test_string ]
  }
}
`,
	})

	p := simpleMockProvider()

	ctx := testContext2(t, &ContextOpts{
		Providers: map[addrs.Provider]providers.Factory{
			addrs.NewDefaultProvider("test"): testProviderFuncFixed(p),
		},
	})

	state := states.BuildState(func(s *states.SyncState) {
		s.SetResourceInstanceCurrent(
			mustResourceInstanceAddr("test_object.a[0]"),
			&states.ResourceInstanceObjectSrc{
				AttrsJSON: []byte(`{"test_string":"old"}`),
				Status:    states.ObjectReady,
			},
			mustProviderConfig(`provider["registry.terraform.io/hashicorp/test"]`),
		)
		s.SetResourceInstanceCurrent(
			mustResourceInstanceAddr("test_object.b[0]"),
			&states.ResourceInstanceObjectSrc{
				AttrsJSON: []byte(`{}`),
				Status:    states.ObjectReady,
			},
			mustProviderConfig(`provider["registry.terraform.io/hashicorp/test"]`),
		)
	})

	plan, diags := ctx.Plan(m, state, &PlanOpts{
		Mode: plans.NormalMode,
	})
	if diags.HasErrors() {
		t.Fatalf("unexpected errors\n%s", diags.Err().Error())
	}
	for _, c := range plan.Changes.Resources {
		switch c.Addr.String() {
		case "test_object.a[0]":
			if c.Action != plans.Update {
				t.Fatalf("unexpected %s change for %s\n", c.Action, c.Addr)
			}
		case "test_object.b[0]":
			if c.Action != plans.DeleteThenCreate {
				t.Fatalf("unexpected %s change for %s\n", c.Action, c.Addr)
			}
			if c.ActionReason != plans.ResourceInstanceReplaceByTriggers {
				t.Fatalf("incorrect reason for change: %s\n", c.ActionReason)
			}
		default:
			t.Fatal("unexpected change", c.Addr, c.Action)
		}
	}
}

func TestContext2Plan_dataSchemaChange(t *testing.T) {
	// We can't decode the prior state when a data source upgrades the schema
	// in an incompatible way. Since prior state for data sources is purely
	// informational, decoding should be skipped altogether.
	m := testModuleInline(t, map[string]string{
		"main.tf": `
data "test_object" "a" {
  obj {
    # args changes from a list to a map
    args = {
      val = "string"
	}
  }
}
`,
	})

	p := new(MockProvider)
	p.GetProviderSchemaResponse = getProviderSchemaResponseFromProviderSchema(&ProviderSchema{
		DataSources: map[string]*configschema.Block{
			"test_object": {
				Attributes: map[string]*configschema.Attribute{
					"id": {
						Type:     cty.String,
						Computed: true,
					},
				},
				BlockTypes: map[string]*configschema.NestedBlock{
					"obj": {
						Block: configschema.Block{
							Attributes: map[string]*configschema.Attribute{
								"args": {Type: cty.Map(cty.String), Optional: true},
							},
						},
						Nesting: configschema.NestingSet,
					},
				},
			},
		},
	})

	p.ReadDataSourceFn = func(req providers.ReadDataSourceRequest) (resp providers.ReadDataSourceResponse) {
		resp.State = req.Config
		return resp
	}

	state := states.BuildState(func(s *states.SyncState) {
		s.SetResourceInstanceCurrent(mustResourceInstanceAddr(`data.test_object.a`), &states.ResourceInstanceObjectSrc{
			AttrsJSON: []byte(`{"id":"old","obj":[{"args":["string"]}]}`),
			Status:    states.ObjectReady,
		}, mustProviderConfig(`provider["registry.terraform.io/hashicorp/test"]`))
	})

	ctx := testContext2(t, &ContextOpts{
		Providers: map[addrs.Provider]providers.Factory{
			addrs.NewDefaultProvider("test"): testProviderFuncFixed(p),
		},
	})

	_, diags := ctx.Plan(m, state, DefaultPlanOpts)
	assertNoErrors(t, diags)
}

func TestContext2Plan_applyGraphError(t *testing.T) {
	m := testModuleInline(t, map[string]string{
		"main.tf": `
resource "test_object" "a" {
}
resource "test_object" "b" {
	depends_on = [test_object.a]
}
`,
	})

	p := simpleMockProvider()

	// Here we introduce a cycle via state which only shows up in the apply
	// graph where the actual destroy instances are connected in the graph.
	// This could happen for example when a user has an existing state with
	// stored dependencies, and changes the config in such a way that
	// contradicts the stored dependencies.
	state := states.NewState()
	root := state.EnsureModule(addrs.RootModuleInstance)
	root.SetResourceInstanceCurrent(
		mustResourceInstanceAddr("test_object.a").Resource,
		&states.ResourceInstanceObjectSrc{
			Status:       states.ObjectTainted,
			AttrsJSON:    []byte(`{"test_string":"a"}`),
			Dependencies: []addrs.ConfigResource{mustResourceInstanceAddr("test_object.b").ContainingResource().Config()},
		},
		mustProviderConfig(`provider["registry.terraform.io/hashicorp/test"]`),
	)
	root.SetResourceInstanceCurrent(
		mustResourceInstanceAddr("test_object.b").Resource,
		&states.ResourceInstanceObjectSrc{
			Status:    states.ObjectTainted,
			AttrsJSON: []byte(`{"test_string":"b"}`),
		},
		mustProviderConfig(`provider["registry.terraform.io/hashicorp/test"]`),
	)

	ctx := testContext2(t, &ContextOpts{
		Providers: map[addrs.Provider]providers.Factory{
			addrs.NewDefaultProvider("test"): testProviderFuncFixed(p),
		},
	})

	_, diags := ctx.Plan(m, state, &PlanOpts{
		Mode: plans.NormalMode,
	})
	if !diags.HasErrors() {
		t.Fatal("cycle error not detected")
	}

	msg := diags.ErrWithWarnings().Error()
	if !strings.Contains(msg, "Cycle") {
		t.Fatalf("no cycle error found:\n got: %s\n", msg)
	}
}

// plan a destroy with no state where configuration could fail to evaluate
// expansion indexes.
func TestContext2Plan_emptyDestroy(t *testing.T) {
	m := testModuleInline(t, map[string]string{
		"main.tf": `
locals {
  enable = true
  value  = local.enable ? module.example[0].out : null
}

module "example" {
  count  = local.enable ? 1 : 0
  source = "./example"
}
`,
		"example/main.tf": `
resource "test_resource" "x" {
}

output "out" {
  value = test_resource.x
}
`,
	})

	p := testProvider("test")
	state := states.NewState()

	ctx := testContext2(t, &ContextOpts{
		Providers: map[addrs.Provider]providers.Factory{
			addrs.NewDefaultProvider("test"): testProviderFuncFixed(p),
		},
	})

	plan, diags := ctx.Plan(m, state, &PlanOpts{
		Mode: plans.DestroyMode,
	})

	assertNoErrors(t, diags)

	// ensure that the given states are valid and can be serialized
	if plan.PrevRunState == nil {
		t.Fatal("nil plan.PrevRunState")
	}
	if plan.PriorState == nil {
		t.Fatal("nil plan.PriorState")
	}
}

// A deposed instances which no longer exists during ReadResource creates NoOp
// change, which should not effect the plan.
func TestContext2Plan_deposedNoLongerExists(t *testing.T) {
	m := testModuleInline(t, map[string]string{
		"main.tf": `
resource "test_object" "b" {
  count = 1
  test_string = "updated"
  lifecycle {
    create_before_destroy = true
  }
}
`,
	})

	p := simpleMockProvider()
	p.ReadResourceFn = func(req providers.ReadResourceRequest) (resp providers.ReadResourceResponse) {
		s := req.PriorState.GetAttr("test_string").AsString()
		if s == "current" {
			resp.NewState = req.PriorState
			return resp
		}
		// pretend the non-current instance has been deleted already
		resp.NewState = cty.NullVal(req.PriorState.Type())
		return resp
	}

	// Here we introduce a cycle via state which only shows up in the apply
	// graph where the actual destroy instances are connected in the graph.
	// This could happen for example when a user has an existing state with
	// stored dependencies, and changes the config in such a way that
	// contradicts the stored dependencies.
	state := states.NewState()
	root := state.EnsureModule(addrs.RootModuleInstance)
	root.SetResourceInstanceDeposed(
		mustResourceInstanceAddr("test_object.a[0]").Resource,
		states.DeposedKey("deposed"),
		&states.ResourceInstanceObjectSrc{
			Status:       states.ObjectTainted,
			AttrsJSON:    []byte(`{"test_string":"old"}`),
			Dependencies: []addrs.ConfigResource{},
		},
		mustProviderConfig(`provider["registry.terraform.io/hashicorp/test"]`),
	)
	root.SetResourceInstanceCurrent(
		mustResourceInstanceAddr("test_object.a[0]").Resource,
		&states.ResourceInstanceObjectSrc{
			Status:       states.ObjectTainted,
			AttrsJSON:    []byte(`{"test_string":"current"}`),
			Dependencies: []addrs.ConfigResource{},
		},
		mustProviderConfig(`provider["registry.terraform.io/hashicorp/test"]`),
	)

	ctx := testContext2(t, &ContextOpts{
		Providers: map[addrs.Provider]providers.Factory{
			addrs.NewDefaultProvider("test"): testProviderFuncFixed(p),
		},
	})

	_, diags := ctx.Plan(m, state, &PlanOpts{
		Mode: plans.NormalMode,
	})
	assertNoErrors(t, diags)
}

// make sure there are no cycles with changes around a provider configured via
// managed resources.
func TestContext2Plan_destroyWithResourceConfiguredProvider(t *testing.T) {
	m := testModuleInline(t, map[string]string{
		"main.tf": `
resource "test_object" "a" {
  in = "a"
}

provider "test" {
  alias = "other"
  in = test_object.a.out
}

resource "test_object" "b" {
  provider = test.other
  in = "a"
}
`})

	testProvider := &MockProvider{
		GetProviderSchemaResponse: &providers.GetProviderSchemaResponse{
			Provider: providers.Schema{
				Block: &configschema.Block{
					Attributes: map[string]*configschema.Attribute{
						"in": {
							Type:     cty.String,
							Optional: true,
						},
					},
				},
			},
			ResourceTypes: map[string]providers.Schema{
				"test_object": providers.Schema{
					Block: &configschema.Block{
						Attributes: map[string]*configschema.Attribute{
							"in": {
								Type:     cty.String,
								Optional: true,
							},
							"out": {
								Type:     cty.Number,
								Computed: true,
							},
						},
					},
				},
			},
		},
	}

	ctx := testContext2(t, &ContextOpts{
		Providers: map[addrs.Provider]providers.Factory{
			addrs.NewDefaultProvider("test"): testProviderFuncFixed(testProvider),
		},
	})

	// plan+apply to create the initial state
	opts := SimplePlanOpts(plans.NormalMode, testInputValuesUnset(m.Module.Variables))
	plan, diags := ctx.Plan(m, states.NewState(), opts)
	assertNoErrors(t, diags)
	state, diags := ctx.Apply(plan, m)
	assertNoErrors(t, diags)

	// Resource changes which have dependencies across providers which
	// themselves depend on resources can result in cycles.
	// Because other_object transitively depends on the module resources
	// through its provider, we trigger changes on both sides of this boundary
	// to ensure we can create a valid plan.
	//
	// Try to replace both instances
	addrA := mustResourceInstanceAddr("test_object.a")
	addrB := mustResourceInstanceAddr(`test_object.b`)
	opts.ForceReplace = []addrs.AbsResourceInstance{addrA, addrB}

	_, diags = ctx.Plan(m, state, opts)
	assertNoErrors(t, diags)
}

func TestContext2Plan_destroyPartialState(t *testing.T) {
	m := testModuleInline(t, map[string]string{
		"main.tf": `
resource "test_object" "a" {
}

output "out" {
  value = module.mod.out
}

module "mod" {
  source = "./mod"
}
`,

		"./mod/main.tf": `
resource "test_object" "a" {
  count = 2

  lifecycle {
    precondition {
	  # test_object_b has already been destroyed, so referencing the first
      # instance must not fail during a destroy plan.
      condition = test_object.b[0].test_string == "invalid"
      error_message = "should not block destroy"
    }
    precondition {
      # this failing condition should bot block a destroy plan
      condition = !local.continue
      error_message = "should not block destroy"
    }
  }
}

resource "test_object" "b" {
  count = 2
}

locals {
  continue = true
}

output "out" {
  # the reference to test_object.b[0] may not be valid during a destroy plan,
  # but should not fail.
  value = local.continue ? test_object.a[1].test_string != "invalid"  && test_object.b[0].test_string != "invalid" : false

  precondition {
    # test_object_b has already been destroyed, so referencing the first
    # instance must not fail during a destroy plan.
    condition = test_object.b[0].test_string == "invalid"
    error_message = "should not block destroy"
  }
  precondition {
    # this failing condition should bot block a destroy plan
    condition = test_object.a[0].test_string == "invalid"
    error_message = "should not block destroy"
  }
}
`})

	p := simpleMockProvider()

	// This state could be the result of a failed destroy, leaving only 2
	// remaining instances. We want to be able to continue the destroy to
	// remove everything without blocking on invalid references or failing
	// conditions.
	state := states.NewState()
	mod := state.EnsureModule(addrs.RootModuleInstance.Child("mod", addrs.NoKey))
	mod.SetResourceInstanceCurrent(
		mustResourceInstanceAddr("test_object.a[0]").Resource,
		&states.ResourceInstanceObjectSrc{
			Status:       states.ObjectTainted,
			AttrsJSON:    []byte(`{"test_string":"current"}`),
			Dependencies: []addrs.ConfigResource{},
		},
		mustProviderConfig(`provider["registry.terraform.io/hashicorp/test"]`),
	)
	mod.SetResourceInstanceCurrent(
		mustResourceInstanceAddr("test_object.a[1]").Resource,
		&states.ResourceInstanceObjectSrc{
			Status:       states.ObjectTainted,
			AttrsJSON:    []byte(`{"test_string":"current"}`),
			Dependencies: []addrs.ConfigResource{},
		},
		mustProviderConfig(`provider["registry.terraform.io/hashicorp/test"]`),
	)

	ctx := testContext2(t, &ContextOpts{
		Providers: map[addrs.Provider]providers.Factory{
			addrs.NewDefaultProvider("test"): testProviderFuncFixed(p),
		},
	})

	_, diags := ctx.Plan(m, state, &PlanOpts{
		Mode: plans.DestroyMode,
	})
	assertNoErrors(t, diags)
}

// Make sure the data sources in the prior state are serializeable even if
// there were an error in the plan.
func TestContext2Plan_dataSourceReadPlanError(t *testing.T) {
	m, snap := testModuleWithSnapshot(t, "data-source-read-with-plan-error")
	awsProvider := testProvider("aws")
	testProvider := testProvider("test")

	testProvider.PlanResourceChangeFn = func(req providers.PlanResourceChangeRequest) (resp providers.PlanResourceChangeResponse) {
		resp.PlannedState = req.ProposedNewState
		resp.Diagnostics = resp.Diagnostics.Append(errors.New("oops"))
		return resp
	}

	state := states.NewState()

	ctx := testContext2(t, &ContextOpts{
		Providers: map[addrs.Provider]providers.Factory{
			addrs.NewDefaultProvider("aws"):  testProviderFuncFixed(awsProvider),
			addrs.NewDefaultProvider("test"): testProviderFuncFixed(testProvider),
		},
	})

	plan, diags := ctx.Plan(m, state, DefaultPlanOpts)
	if !diags.HasErrors() {
		t.Fatalf("expected plan error")
	}

	// make sure we can serialize the plan even if there were an error
	_, _, _, err := contextOptsForPlanViaFile(t, snap, plan)
	if err != nil {
		t.Fatalf("failed to round-trip through planfile: %s", err)
	}
}

func TestContext2Plan_ignoredMarkedValue(t *testing.T) {
	m := testModuleInline(t, map[string]string{
		"main.tf": `
resource "test_object" "a" {
  map = {
    prior = "value"
    new   = sensitive("ignored")
  }
}
`})

	testProvider := &MockProvider{
		GetProviderSchemaResponse: &providers.GetProviderSchemaResponse{
			ResourceTypes: map[string]providers.Schema{
				"test_object": providers.Schema{
					Block: &configschema.Block{
						Attributes: map[string]*configschema.Attribute{
							"map": {
								Type:     cty.Map(cty.String),
								Optional: true,
							},
						},
					},
				},
			},
		},
	}

	testProvider.PlanResourceChangeFn = func(req providers.PlanResourceChangeRequest) (resp providers.PlanResourceChangeResponse) {
		// We're going to ignore any changes here and return the prior state.
		resp.PlannedState = req.PriorState
		return resp
	}

	state := states.NewState()
	root := state.RootModule()
	root.SetResourceInstanceCurrent(
		mustResourceInstanceAddr("test_object.a").Resource,
		&states.ResourceInstanceObjectSrc{
			Status:       states.ObjectReady,
			AttrsJSON:    []byte(`{"map":{"prior":"value"}}`),
			Dependencies: []addrs.ConfigResource{},
		},
		mustProviderConfig(`provider["registry.terraform.io/hashicorp/test"]`),
	)
	ctx := testContext2(t, &ContextOpts{
		Providers: map[addrs.Provider]providers.Factory{
			addrs.NewDefaultProvider("test"): testProviderFuncFixed(testProvider),
		},
	})

	// plan+apply to create the initial state
	opts := SimplePlanOpts(plans.NormalMode, testInputValuesUnset(m.Module.Variables))
	plan, diags := ctx.Plan(m, state, opts)
	assertNoErrors(t, diags)

	for _, c := range plan.Changes.Resources {
		if c.Action != plans.NoOp {
			t.Errorf("unexpected %s change for %s", c.Action, c.Addr)
		}
	}
}

func TestContext2Plan_importResourceBasic(t *testing.T) {
	addr := mustResourceInstanceAddr("test_object.a")
	m := testModuleInline(t, map[string]string{
		"main.tf": `
resource "test_object" "a" {
  test_string = "foo"
}

import {
  to   = test_object.a
  id   = "123"
}
`,
	})

	p := simpleMockProvider()
	ctx := testContext2(t, &ContextOpts{
		Providers: map[addrs.Provider]providers.Factory{
			addrs.NewDefaultProvider("test"): testProviderFuncFixed(p),
		},
	})
	p.ReadResourceResponse = &providers.ReadResourceResponse{
		NewState: cty.ObjectVal(map[string]cty.Value{
			"test_string": cty.StringVal("foo"),
		}),
	}
	p.ImportResourceStateResponse = &providers.ImportResourceStateResponse{
		ImportedResources: []providers.ImportedResource{
			{
				TypeName: "test_object",
				State: cty.ObjectVal(map[string]cty.Value{
					"test_string": cty.StringVal("foo"),
				}),
			},
		},
	}

	plan, diags := ctx.Plan(m, states.NewState(), DefaultPlanOpts)
	if diags.HasErrors() {
		t.Fatalf("unexpected errors\n%s", diags.Err().Error())
	}

	t.Run(addr.String(), func(t *testing.T) {
		instPlan := plan.Changes.ResourceInstance(addr)
		if instPlan == nil {
			t.Fatalf("no plan for %s at all", addr)
		}

		if got, want := instPlan.Addr, addr; !got.Equal(want) {
			t.Errorf("wrong current address\ngot:  %s\nwant: %s", got, want)
		}
		if got, want := instPlan.PrevRunAddr, addr; !got.Equal(want) {
			t.Errorf("wrong previous run address\ngot:  %s\nwant: %s", got, want)
		}
		if got, want := instPlan.Action, plans.NoOp; got != want {
			t.Errorf("wrong planned action\ngot:  %s\nwant: %s", got, want)
		}
		if got, want := instPlan.ActionReason, plans.ResourceInstanceChangeNoReason; got != want {
			t.Errorf("wrong action reason\ngot:  %s\nwant: %s", got, want)
		}
		if instPlan.Importing.ID != "123" {
			t.Errorf("expected import change from \"123\", got non-import change")
		}
	})
}

func TestContext2Plan_importResourceUpdate(t *testing.T) {
	addr := mustResourceInstanceAddr("test_object.a")
	m := testModuleInline(t, map[string]string{
		"main.tf": `
resource "test_object" "a" {
  test_string = "bar"
}

import {
  to   = test_object.a
  id   = "123"
}
`,
	})

	p := simpleMockProvider()
	ctx := testContext2(t, &ContextOpts{
		Providers: map[addrs.Provider]providers.Factory{
			addrs.NewDefaultProvider("test"): testProviderFuncFixed(p),
		},
	})
	p.ReadResourceResponse = &providers.ReadResourceResponse{
		NewState: cty.ObjectVal(map[string]cty.Value{
			"test_string": cty.StringVal("foo"),
		}),
	}
	p.ImportResourceStateResponse = &providers.ImportResourceStateResponse{
		ImportedResources: []providers.ImportedResource{
			{
				TypeName: "test_object",
				State: cty.ObjectVal(map[string]cty.Value{
					"test_string": cty.StringVal("foo"),
				}),
			},
		},
	}

	plan, diags := ctx.Plan(m, states.NewState(), DefaultPlanOpts)
	if diags.HasErrors() {
		t.Fatalf("unexpected errors\n%s", diags.Err().Error())
	}

	t.Run(addr.String(), func(t *testing.T) {
		instPlan := plan.Changes.ResourceInstance(addr)
		if instPlan == nil {
			t.Fatalf("no plan for %s at all", addr)
		}

		if got, want := instPlan.Addr, addr; !got.Equal(want) {
			t.Errorf("wrong current address\ngot:  %s\nwant: %s", got, want)
		}
		if got, want := instPlan.PrevRunAddr, addr; !got.Equal(want) {
			t.Errorf("wrong previous run address\ngot:  %s\nwant: %s", got, want)
		}
		if got, want := instPlan.Action, plans.Update; got != want {
			t.Errorf("wrong planned action\ngot:  %s\nwant: %s", got, want)
		}
		if got, want := instPlan.ActionReason, plans.ResourceInstanceChangeNoReason; got != want {
			t.Errorf("wrong action reason\ngot:  %s\nwant: %s", got, want)
		}
		if instPlan.Importing.ID != "123" {
			t.Errorf("expected import change from \"123\", got non-import change")
		}
	})
}

func TestContext2Plan_importResourceReplace(t *testing.T) {
	addr := mustResourceInstanceAddr("test_object.a")
	m := testModuleInline(t, map[string]string{
		"main.tf": `
resource "test_object" "a" {
  test_string = "bar"
}

import {
  to   = test_object.a
  id   = "123"
}
`,
	})

	p := simpleMockProvider()
	ctx := testContext2(t, &ContextOpts{
		Providers: map[addrs.Provider]providers.Factory{
			addrs.NewDefaultProvider("test"): testProviderFuncFixed(p),
		},
	})
	p.ReadResourceResponse = &providers.ReadResourceResponse{
		NewState: cty.ObjectVal(map[string]cty.Value{
			"test_string": cty.StringVal("foo"),
		}),
	}
	p.ImportResourceStateResponse = &providers.ImportResourceStateResponse{
		ImportedResources: []providers.ImportedResource{
			{
				TypeName: "test_object",
				State: cty.ObjectVal(map[string]cty.Value{
					"test_string": cty.StringVal("foo"),
				}),
			},
		},
	}

	plan, diags := ctx.Plan(m, states.NewState(), &PlanOpts{
		Mode: plans.NormalMode,
		ForceReplace: []addrs.AbsResourceInstance{
			addr,
		},
	})
	if diags.HasErrors() {
		t.Fatalf("unexpected errors\n%s", diags.Err().Error())
	}

	t.Run(addr.String(), func(t *testing.T) {
		instPlan := plan.Changes.ResourceInstance(addr)
		if instPlan == nil {
			t.Fatalf("no plan for %s at all", addr)
		}

		if got, want := instPlan.Addr, addr; !got.Equal(want) {
			t.Errorf("wrong current address\ngot:  %s\nwant: %s", got, want)
		}
		if got, want := instPlan.PrevRunAddr, addr; !got.Equal(want) {
			t.Errorf("wrong previous run address\ngot:  %s\nwant: %s", got, want)
		}
		if got, want := instPlan.Action, plans.DeleteThenCreate; got != want {
			t.Errorf("wrong planned action\ngot:  %s\nwant: %s", got, want)
		}
		if instPlan.Importing.ID != "123" {
			t.Errorf("expected import change from \"123\", got non-import change")
		}
	})
}

<<<<<<< HEAD
func TestContext2Plan_importIntoModuleWithGeneratedConfig(t *testing.T) {
	m := testModuleInline(t, map[string]string{
		"main.tf": `
import {
  to = test_object.a
  id = "123"
}

import {
  to = module.mod.test_object.a
  id = "456"
}

module "mod" {
  source = "./mod"
}
`,
		"./mod/main.tf": `
resource "test_object" "a" {
  test_string = "bar"
}
`,
	})

	p := simpleMockProvider()
	ctx := testContext2(t, &ContextOpts{
		Providers: map[addrs.Provider]providers.Factory{
			addrs.NewDefaultProvider("test"): testProviderFuncFixed(p),
		},
	})
	p.ReadResourceResponse = &providers.ReadResourceResponse{
		NewState: cty.ObjectVal(map[string]cty.Value{
			"test_string": cty.StringVal("foo"),
		}),
	}
	p.ImportResourceStateResponse = &providers.ImportResourceStateResponse{
		ImportedResources: []providers.ImportedResource{
			{
				TypeName: "test_object",
				State: cty.ObjectVal(map[string]cty.Value{
					"test_string": cty.StringVal("foo"),
				}),
			},
		},
	}

	p.ImportResourceStateResponse = &providers.ImportResourceStateResponse{
		ImportedResources: []providers.ImportedResource{
			{
				TypeName: "test_object",
				State: cty.ObjectVal(map[string]cty.Value{
					"test_string": cty.StringVal("foo"),
				}),
			},
		},
	}

	plan, diags := ctx.Plan(m, states.NewState(), DefaultPlanOpts)
	if diags.HasErrors() {
		t.Fatalf("unexpected errors\n%s", diags.Err().Error())
	}

	one := mustResourceInstanceAddr("test_object.a")
	two := mustResourceInstanceAddr("module.mod.test_object.a")

	onePlan := plan.Changes.ResourceInstance(one)
	twoPlan := plan.Changes.ResourceInstance(two)

	// This test is just to make sure things work e2e with modules and generated
	// config, so we're not too careful about the actual responses - we're just
	// happy nothing panicked. See the other import tests for actual validation
	// of responses and the like.
	if twoPlan.Action != plans.Update {
		t.Errorf("expected nested item to be updated but was %s", twoPlan.Action)
	}

	if len(onePlan.GeneratedConfig) == 0 {
		t.Errorf("expected root item to generate config but it didn't")
	}
}

func TestContext2Plan_importResourceConfigGen(t *testing.T) {
	addr := mustResourceInstanceAddr("test_object.a")
	m := testModuleInline(t, map[string]string{
		"main.tf": `
=======
func TestContext2Plan_importRefreshOnce(t *testing.T) {
	addr := mustResourceInstanceAddr("test_object.a")
	m := testModuleInline(t, map[string]string{
		"main.tf": `
resource "test_object" "a" {
  test_string = "bar"
}

>>>>>>> 3c20f7b3
import {
  to   = test_object.a
  id   = "123"
}
`,
	})

	p := simpleMockProvider()
	ctx := testContext2(t, &ContextOpts{
		Providers: map[addrs.Provider]providers.Factory{
			addrs.NewDefaultProvider("test"): testProviderFuncFixed(p),
		},
	})
<<<<<<< HEAD
	p.ReadResourceResponse = &providers.ReadResourceResponse{
		NewState: cty.ObjectVal(map[string]cty.Value{
			"test_string": cty.StringVal("foo"),
		}),
	}
=======

	readCalled := 0
	p.ReadResourceFn = func(req providers.ReadResourceRequest) providers.ReadResourceResponse {
		readCalled++
		state, _ := simpleTestSchema().CoerceValue(cty.ObjectVal(map[string]cty.Value{
			"test_string": cty.StringVal("foo"),
		}))

		return providers.ReadResourceResponse{
			NewState: state,
		}
	}

>>>>>>> 3c20f7b3
	p.ImportResourceStateResponse = &providers.ImportResourceStateResponse{
		ImportedResources: []providers.ImportedResource{
			{
				TypeName: "test_object",
				State: cty.ObjectVal(map[string]cty.Value{
					"test_string": cty.StringVal("foo"),
				}),
			},
		},
	}

<<<<<<< HEAD
	plan, diags := ctx.Plan(m, states.NewState(), DefaultPlanOpts)
=======
	_, diags := ctx.Plan(m, states.NewState(), &PlanOpts{
		Mode: plans.NormalMode,
		ForceReplace: []addrs.AbsResourceInstance{
			addr,
		},
	})
>>>>>>> 3c20f7b3
	if diags.HasErrors() {
		t.Fatalf("unexpected errors\n%s", diags.Err().Error())
	}

<<<<<<< HEAD
	t.Run(addr.String(), func(t *testing.T) {
		instPlan := plan.Changes.ResourceInstance(addr)
		if instPlan == nil {
			t.Fatalf("no plan for %s at all", addr)
		}

		if got, want := instPlan.Addr, addr; !got.Equal(want) {
			t.Errorf("wrong current address\ngot:  %s\nwant: %s", got, want)
		}
		if got, want := instPlan.PrevRunAddr, addr; !got.Equal(want) {
			t.Errorf("wrong previous run address\ngot:  %s\nwant: %s", got, want)
		}
		if got, want := instPlan.Action, plans.NoOp; got != want {
			t.Errorf("wrong planned action\ngot:  %s\nwant: %s", got, want)
		}
		if got, want := instPlan.ActionReason, plans.ResourceInstanceChangeNoReason; got != want {
			t.Errorf("wrong action reason\ngot:  %s\nwant: %s", got, want)
		}
		if instPlan.Importing.ID != "123" {
			t.Errorf("expected import change from \"123\", got non-import change")
		}

		want := `resource "test_object" "a" {
  test_bool   = null
  test_list   = null
  test_map    = null
  test_number = null
  test_string = "foo"
}`
		got := instPlan.GeneratedConfig
		if diff := cmp.Diff(want, got); len(diff) > 0 {
			t.Errorf("got:\n%s\nwant:\n%s\ndiff:\n%s", got, want, diff)
		}
	})
=======
	if readCalled > 1 {
		t.Error("ReadResource called multiple times for import")
	}
>>>>>>> 3c20f7b3
}<|MERGE_RESOLUTION|>--- conflicted
+++ resolved
@@ -4302,27 +4302,17 @@
 	})
 }
 
-<<<<<<< HEAD
-func TestContext2Plan_importIntoModuleWithGeneratedConfig(t *testing.T) {
+func TestContext2Plan_importRefreshOnce(t *testing.T) {
+	addr := mustResourceInstanceAddr("test_object.a")
 	m := testModuleInline(t, map[string]string{
 		"main.tf": `
-import {
-  to = test_object.a
-  id = "123"
-}
-
-import {
-  to = module.mod.test_object.a
-  id = "456"
-}
-
-module "mod" {
-  source = "./mod"
-}
-`,
-		"./mod/main.tf": `
 resource "test_object" "a" {
   test_string = "bar"
+}
+
+import {
+  to   = test_object.a
+  id   = "123"
 }
 `,
 	})
@@ -4333,11 +4323,19 @@
 			addrs.NewDefaultProvider("test"): testProviderFuncFixed(p),
 		},
 	})
-	p.ReadResourceResponse = &providers.ReadResourceResponse{
-		NewState: cty.ObjectVal(map[string]cty.Value{
+
+	readCalled := 0
+	p.ReadResourceFn = func(req providers.ReadResourceRequest) providers.ReadResourceResponse {
+		readCalled++
+		state, _ := simpleTestSchema().CoerceValue(cty.ObjectVal(map[string]cty.Value{
 			"test_string": cty.StringVal("foo"),
-		}),
-	}
+		}))
+
+		return providers.ReadResourceResponse{
+			NewState: state,
+		}
+	}
+
 	p.ImportResourceStateResponse = &providers.ImportResourceStateResponse{
 		ImportedResources: []providers.ImportedResource{
 			{
@@ -4349,6 +4347,56 @@
 		},
 	}
 
+	_, diags := ctx.Plan(m, states.NewState(), &PlanOpts{
+		Mode: plans.NormalMode,
+		ForceReplace: []addrs.AbsResourceInstance{
+			addr,
+		},
+	})
+	if diags.HasErrors() {
+		t.Fatalf("unexpected errors\n%s", diags.Err().Error())
+	}
+
+	if readCalled > 1 {
+		t.Error("ReadResource called multiple times for import")
+	}
+}
+
+func TestContext2Plan_importIntoModuleWithGeneratedConfig(t *testing.T) {
+	m := testModuleInline(t, map[string]string{
+		"main.tf": `
+import {
+  to = test_object.a
+  id = "123"
+}
+
+import {
+  to = module.mod.test_object.a
+  id = "456"
+}
+
+module "mod" {
+  source = "./mod"
+}
+`,
+		"./mod/main.tf": `
+resource "test_object" "a" {
+  test_string = "bar"
+}
+`,
+	})
+
+	p := simpleMockProvider()
+	ctx := testContext2(t, &ContextOpts{
+		Providers: map[addrs.Provider]providers.Factory{
+			addrs.NewDefaultProvider("test"): testProviderFuncFixed(p),
+		},
+	})
+	p.ReadResourceResponse = &providers.ReadResourceResponse{
+		NewState: cty.ObjectVal(map[string]cty.Value{
+			"test_string": cty.StringVal("foo"),
+		}),
+	}
 	p.ImportResourceStateResponse = &providers.ImportResourceStateResponse{
 		ImportedResources: []providers.ImportedResource{
 			{
@@ -4360,78 +4408,6 @@
 		},
 	}
 
-	plan, diags := ctx.Plan(m, states.NewState(), DefaultPlanOpts)
-	if diags.HasErrors() {
-		t.Fatalf("unexpected errors\n%s", diags.Err().Error())
-	}
-
-	one := mustResourceInstanceAddr("test_object.a")
-	two := mustResourceInstanceAddr("module.mod.test_object.a")
-
-	onePlan := plan.Changes.ResourceInstance(one)
-	twoPlan := plan.Changes.ResourceInstance(two)
-
-	// This test is just to make sure things work e2e with modules and generated
-	// config, so we're not too careful about the actual responses - we're just
-	// happy nothing panicked. See the other import tests for actual validation
-	// of responses and the like.
-	if twoPlan.Action != plans.Update {
-		t.Errorf("expected nested item to be updated but was %s", twoPlan.Action)
-	}
-
-	if len(onePlan.GeneratedConfig) == 0 {
-		t.Errorf("expected root item to generate config but it didn't")
-	}
-}
-
-func TestContext2Plan_importResourceConfigGen(t *testing.T) {
-	addr := mustResourceInstanceAddr("test_object.a")
-	m := testModuleInline(t, map[string]string{
-		"main.tf": `
-=======
-func TestContext2Plan_importRefreshOnce(t *testing.T) {
-	addr := mustResourceInstanceAddr("test_object.a")
-	m := testModuleInline(t, map[string]string{
-		"main.tf": `
-resource "test_object" "a" {
-  test_string = "bar"
-}
-
->>>>>>> 3c20f7b3
-import {
-  to   = test_object.a
-  id   = "123"
-}
-`,
-	})
-
-	p := simpleMockProvider()
-	ctx := testContext2(t, &ContextOpts{
-		Providers: map[addrs.Provider]providers.Factory{
-			addrs.NewDefaultProvider("test"): testProviderFuncFixed(p),
-		},
-	})
-<<<<<<< HEAD
-	p.ReadResourceResponse = &providers.ReadResourceResponse{
-		NewState: cty.ObjectVal(map[string]cty.Value{
-			"test_string": cty.StringVal("foo"),
-		}),
-	}
-=======
-
-	readCalled := 0
-	p.ReadResourceFn = func(req providers.ReadResourceRequest) providers.ReadResourceResponse {
-		readCalled++
-		state, _ := simpleTestSchema().CoerceValue(cty.ObjectVal(map[string]cty.Value{
-			"test_string": cty.StringVal("foo"),
-		}))
-
-		return providers.ReadResourceResponse{
-			NewState: state,
-		}
-	}
-
->>>>>>> 3c20f7b3
 	p.ImportResourceStateResponse = &providers.ImportResourceStateResponse{
 		ImportedResources: []providers.ImportedResource{
 			{
@@ -4443,21 +4419,68 @@
 		},
 	}
 
-<<<<<<< HEAD
 	plan, diags := ctx.Plan(m, states.NewState(), DefaultPlanOpts)
-=======
-	_, diags := ctx.Plan(m, states.NewState(), &PlanOpts{
-		Mode: plans.NormalMode,
-		ForceReplace: []addrs.AbsResourceInstance{
-			addr,
-		},
-	})
->>>>>>> 3c20f7b3
 	if diags.HasErrors() {
 		t.Fatalf("unexpected errors\n%s", diags.Err().Error())
 	}
 
-<<<<<<< HEAD
+	one := mustResourceInstanceAddr("test_object.a")
+	two := mustResourceInstanceAddr("module.mod.test_object.a")
+
+	onePlan := plan.Changes.ResourceInstance(one)
+	twoPlan := plan.Changes.ResourceInstance(two)
+
+	// This test is just to make sure things work e2e with modules and generated
+	// config, so we're not too careful about the actual responses - we're just
+	// happy nothing panicked. See the other import tests for actual validation
+	// of responses and the like.
+	if twoPlan.Action != plans.Update {
+		t.Errorf("expected nested item to be updated but was %s", twoPlan.Action)
+	}
+
+	if len(onePlan.GeneratedConfig) == 0 {
+		t.Errorf("expected root item to generate config but it didn't")
+	}
+}
+
+func TestContext2Plan_importResourceConfigGen(t *testing.T) {
+	addr := mustResourceInstanceAddr("test_object.a")
+	m := testModuleInline(t, map[string]string{
+		"main.tf": `
+import {
+  to   = test_object.a
+  id   = "123"
+}
+`,
+	})
+
+	p := simpleMockProvider()
+	ctx := testContext2(t, &ContextOpts{
+		Providers: map[addrs.Provider]providers.Factory{
+			addrs.NewDefaultProvider("test"): testProviderFuncFixed(p),
+		},
+	})
+	p.ReadResourceResponse = &providers.ReadResourceResponse{
+		NewState: cty.ObjectVal(map[string]cty.Value{
+			"test_string": cty.StringVal("foo"),
+		}),
+	}
+	p.ImportResourceStateResponse = &providers.ImportResourceStateResponse{
+		ImportedResources: []providers.ImportedResource{
+			{
+				TypeName: "test_object",
+				State: cty.ObjectVal(map[string]cty.Value{
+					"test_string": cty.StringVal("foo"),
+				}),
+			},
+		},
+	}
+
+	plan, diags := ctx.Plan(m, states.NewState(), DefaultPlanOpts)
+	if diags.HasErrors() {
+		t.Fatalf("unexpected errors\n%s", diags.Err().Error())
+	}
+
 	t.Run(addr.String(), func(t *testing.T) {
 		instPlan := plan.Changes.ResourceInstance(addr)
 		if instPlan == nil {
@@ -4492,9 +4515,4 @@
 			t.Errorf("got:\n%s\nwant:\n%s\ndiff:\n%s", got, want, diff)
 		}
 	})
-=======
-	if readCalled > 1 {
-		t.Error("ReadResource called multiple times for import")
-	}
->>>>>>> 3c20f7b3
 }
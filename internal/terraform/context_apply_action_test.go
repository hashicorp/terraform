--- conflicted
+++ resolved
@@ -148,7 +148,6 @@
 		},
 
 		"before_create failing": {
-			toBeImplemented: true, // We need to revisit the diagnostic enhancement
 			module: map[string]string{
 				"main.tf": `
 action "act_unlinked" "hello" {}
@@ -187,7 +186,6 @@
 		},
 
 		"before_create failing with successfully completed actions": {
-			toBeImplemented: true, // We need to revisit the diagnostic enhancement
 			module: map[string]string{
 				"main.tf": `
 action "act_unlinked" "hello" {}
@@ -242,7 +240,6 @@
 		},
 
 		"before_create failing when calling invoke": {
-			toBeImplemented: true, // We need to revisit the diagnostic enhancement
 			module: map[string]string{
 				"main.tf": `
 action "act_unlinked" "hello" {}
@@ -276,7 +273,6 @@
 		},
 
 		"after_create failing": {
-			toBeImplemented: true, // We need to revisit the diagnostic enhancement
 			module: map[string]string{
 				"main.tf": `
 action "act_unlinked" "hello" {}
@@ -319,7 +315,6 @@
 		},
 
 		"after_create failing with successfully completed actions": {
-			toBeImplemented: true, // We need to revisit the diagnostic enhancement
 			module: map[string]string{
 				"main.tf": `
 action "act_unlinked" "hello" {}
@@ -374,7 +369,6 @@
 		},
 
 		"failing an action stops next actions in list": {
-			toBeImplemented: true, // We need to revisit the diagnostic enhancement
 			module: map[string]string{
 				"main.tf": `
 action "act_unlinked" "hello" {}
@@ -434,7 +428,6 @@
 		},
 
 		"failing an action stops next action triggers": {
-			toBeImplemented: true, // We need to revisit the diagnostic enhancement
 			module: map[string]string{
 				"main.tf": `
 action "act_unlinked" "hello" {}
@@ -650,8 +643,6 @@
 			},
 			expectInvokeActionCalled: true,
 		},
-
-<<<<<<< HEAD
 		"targeted unreferenced action": {
 			module: map[string]string{
 				"main.tf": `
@@ -674,7 +665,14 @@
 			applyOpts: &ApplyOpts{
 				ActionInvoke: true,
 			},
-=======
+			expectInvokeActionCalls: []providers.InvokeActionRequest{{
+				ActionType: "act_unlinked",
+				PlannedActionData: cty.NullVal(cty.Object(map[string]cty.Type{
+					"attr": cty.String,
+				})),
+			}},
+			expectInvokeActionCalled: true,
+		},
 		"after_create with config cycle": {
 			module: map[string]string{
 				"main.tf": `
@@ -790,16 +788,12 @@
 `,
 			},
 			expectInvokeActionCalled: true,
->>>>>>> 423cacdf
 			expectInvokeActionCalls: []providers.InvokeActionRequest{{
 				ActionType: "act_unlinked",
 				PlannedActionData: cty.NullVal(cty.Object(map[string]cty.Type{
 					"attr": cty.String,
 				})),
 			}},
-<<<<<<< HEAD
-			expectInvokeActionCalled: true,
-=======
 		},
 
 		"action for_each": {
@@ -868,10 +862,13 @@
 					"attr": cty.StringVal("value-1"),
 				}),
 			}},
->>>>>>> 423cacdf
 		},
 	} {
 		t.Run(name, func(t *testing.T) {
+			if tc.toBeImplemented {
+				t.Skip("This test is not implemented yet")
+			}
+
 			m := testModuleInline(t, tc.module)
 
 			invokeActionCalls := []providers.InvokeActionRequest{}

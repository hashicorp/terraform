--- conflicted
+++ resolved
@@ -80,44 +80,6 @@
 		resourceNodes.Put(rAddr, append(resourceNodes.Get(rAddr), rn))
 	}
 
-<<<<<<< HEAD
-	// We will partition the action invocations into two groups based on if they are supposed to
-	// run before or after the resource change.
-	// We want to attach before-triggered action invocations to the triggering resource instance
-	// to be run as part of the apply phase.
-	// The after-triggered action invocations will be run as part of a separate node
-	// that will be connected to the resource instance nodes.
-	runBeforeNode := addrs.MakeMap[addrs.AbsResourceInstance, []*plans.ActionInvocationInstanceSrc]()
-	runAfterNode := addrs.MakeMap[addrs.AbsResourceInstance, []*plans.ActionInvocationInstanceSrc]()
-	cliTriggeredNode := []*plans.ActionInvocationInstanceSrc{}
-	for _, ai := range changes.ActionInvocations {
-		if _, ok := ai.ActionTrigger.(plans.InvokeCmdActionTrigger); ok {
-			cliTriggeredNode = append(cliTriggeredNode, ai)
-			continue
-		}
-		lat := ai.ActionTrigger.(plans.LifecycleActionTrigger)
-
-		var targetMap addrs.Map[addrs.AbsResourceInstance, []*plans.ActionInvocationInstanceSrc]
-
-		switch lat.TriggerEvent() {
-		case configs.BeforeCreate, configs.BeforeUpdate, configs.BeforeDestroy:
-			targetMap = runBeforeNode
-		case configs.AfterCreate, configs.AfterUpdate, configs.AfterDestroy:
-			targetMap = runAfterNode
-		default:
-			panic("I don't know when to run this action invocation")
-		}
-
-		basis := []*plans.ActionInvocationInstanceSrc{}
-		if targetMap.Has(lat.TriggeringResourceAddr) {
-			basis = targetMap.Get(lat.TriggeringResourceAddr)
-		}
-
-		targetMap.Put(lat.TriggeringResourceAddr, append(basis, ai))
-	}
-
-=======
->>>>>>> 423cacdf
 	for _, rc := range changes.Resources {
 		addr := rc.Addr
 		dk := rc.DeposedKey
@@ -267,49 +229,6 @@
 
 	}
 
-<<<<<<< HEAD
-	// Create a node for each resource instance that invokes all the action invocations that are
-	// supposed to run after the resource change.
-	for key, value := range runAfterNode.Iter() {
-		if len(value) == 0 {
-			continue
-		}
-
-		log.Printf("[TRACE] DiffTransformer: adding action invocations to run after %s", key)
-		actionNode := &nodeActionApply{
-			TriggeringResourceaddrs: &key,
-			ActionInvocations:       value,
-		}
-
-		// Find the config resource associated with this. While for each resource instance all
-		// actions need to run in sequence, for different resource instances they can run in
-		// parallel.
-		resourceNode, ok := resourceNodes.GetOk(key.ConfigResource())
-		if !ok {
-			diags = diags.Append(tfdiags.Sourceless(
-				tfdiags.Error,
-				"Missing resource node for action invocations",
-				fmt.Sprintf("Could not find resource node for action invocations for %s", key),
-			))
-			continue
-		}
-
-		g.Add(actionNode)
-		for _, rNode := range resourceNode {
-			g.Connect(dag.BasicEdge(actionNode, rNode))
-		}
-	}
-
-	for _, value := range cliTriggeredNode {
-		actionNode := &nodeActionApply{
-			TriggeringResourceaddrs: nil,
-			ActionInvocations:       []*plans.ActionInvocationInstanceSrc{value},
-		}
-		g.Add(actionNode)
-	}
-
-=======
->>>>>>> 423cacdf
 	log.Printf("[TRACE] DiffTransformer complete")
 
 	return diags.Err()

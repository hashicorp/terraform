// Copyright (c) HashiCorp, Inc.
// SPDX-License-Identifier: BUSL-1.1

package terraform

import (
	"errors"
	"fmt"
	"path/filepath"
	"strings"
	"testing"

	"github.com/google/go-cmp/cmp"
	"github.com/zclconf/go-cty/cty"

	"github.com/hashicorp/hcl/v2"
	"github.com/hashicorp/terraform/internal/addrs"
	"github.com/hashicorp/terraform/internal/configs/configschema"
	"github.com/hashicorp/terraform/internal/providers"
	testing_provider "github.com/hashicorp/terraform/internal/providers/testing"
	"github.com/hashicorp/terraform/internal/provisioners"
	"github.com/hashicorp/terraform/internal/states"
	"github.com/hashicorp/terraform/internal/tfdiags"
)

func TestContext2Validate_badCount(t *testing.T) {
	p := testProvider("aws")
	p.GetProviderSchemaResponse = getProviderSchemaResponseFromProviderSchema(&providerSchema{
		ResourceTypes: map[string]*configschema.Block{
			"aws_instance": {
				Attributes: map[string]*configschema.Attribute{},
			},
		},
	})

	m := testModule(t, "validate-bad-count")
	c := testContext2(t, &ContextOpts{
		Providers: map[addrs.Provider]providers.Factory{
			addrs.NewDefaultProvider("aws"): testProviderFuncFixed(p),
		},
	})

	diags := c.Validate(m, nil)
	if !diags.HasErrors() {
		t.Fatalf("succeeded; want error")
	}
}

func TestContext2Validate_badResource_reference(t *testing.T) {
	p := testProvider("aws")
	p.GetProviderSchemaResponse = getProviderSchemaResponseFromProviderSchema(&providerSchema{
		ResourceTypes: map[string]*configschema.Block{
			"aws_instance": {
				Attributes: map[string]*configschema.Attribute{},
			},
		},
	})

	m := testModule(t, "validate-bad-resource-count")
	c := testContext2(t, &ContextOpts{
		Providers: map[addrs.Provider]providers.Factory{
			addrs.NewDefaultProvider("aws"): testProviderFuncFixed(p),
		},
	})

	diags := c.Validate(m, nil)
	if !diags.HasErrors() {
		t.Fatalf("succeeded; want error")
	}
}

func TestContext2Validate_badVar(t *testing.T) {
	p := testProvider("aws")
	p.GetProviderSchemaResponse = getProviderSchemaResponseFromProviderSchema(&providerSchema{
		ResourceTypes: map[string]*configschema.Block{
			"aws_instance": {
				Attributes: map[string]*configschema.Attribute{
					"foo": {Type: cty.String, Optional: true},
					"num": {Type: cty.String, Optional: true},
				},
			},
		},
	})

	m := testModule(t, "validate-bad-var")
	c := testContext2(t, &ContextOpts{
		Providers: map[addrs.Provider]providers.Factory{
			addrs.NewDefaultProvider("aws"): testProviderFuncFixed(p),
		},
	})

	diags := c.Validate(m, nil)
	if !diags.HasErrors() {
		t.Fatalf("succeeded; want error")
	}
}

func TestContext2Validate_varNoDefaultExplicitType(t *testing.T) {
	m := testModule(t, "validate-var-no-default-explicit-type")
	c, diags := NewContext(&ContextOpts{})
	if diags.HasErrors() {
		t.Fatalf("unexpected NewContext errors: %s", diags.Err())
	}

	// NOTE: This test has grown idiosyncratic because originally Terraform
	// would (optionally) check variables during validation, and then in
	// Terraform v0.12 we switched to checking variables during NewContext,
	// and now most recently we've switched to checking variables only during
	// planning because root variables are a plan option. Therefore this has
	// grown into a plan test rather than a validate test, but it lives on
	// here in order to make it easier to navigate through that history in
	// version control.
	_, diags = c.Plan(m, states.NewState(), DefaultPlanOpts)
	if !diags.HasErrors() {
		// Error should be: The input variable "maybe_a_map" has not been assigned a value.
		t.Fatalf("succeeded; want error")
	}
}

func TestContext2Validate_computedVar(t *testing.T) {
	p := testProvider("aws")
	p.GetProviderSchemaResponse = &providers.GetProviderSchemaResponse{
		Provider: providers.Schema{
			Body: &configschema.Block{
				Attributes: map[string]*configschema.Attribute{
					"value": {Type: cty.String, Optional: true},
				},
			},
		},
		ResourceTypes: map[string]providers.Schema{
			"aws_instance": {
				Body: &configschema.Block{
					Attributes: map[string]*configschema.Attribute{},
				},
			},
		},
	}
	pt := testProvider("test")
	pt.GetProviderSchemaResponse = &providers.GetProviderSchemaResponse{
		ResourceTypes: map[string]providers.Schema{
			"test_instance": {
				Body: &configschema.Block{
					Attributes: map[string]*configschema.Attribute{
						"id":    {Type: cty.String, Computed: true},
						"value": {Type: cty.String, Optional: true},
					},
				},
			},
		},
	}

	m := testModule(t, "validate-computed-var")
	c := testContext2(t, &ContextOpts{
		Providers: map[addrs.Provider]providers.Factory{
			addrs.NewDefaultProvider("aws"):  testProviderFuncFixed(p),
			addrs.NewDefaultProvider("test"): testProviderFuncFixed(pt),
		},
	})

	p.ValidateProviderConfigFn = func(req providers.ValidateProviderConfigRequest) (resp providers.ValidateProviderConfigResponse) {
		val := req.Config.GetAttr("value")
		if val.IsKnown() {
			resp.Diagnostics = resp.Diagnostics.Append(fmt.Errorf("value isn't computed"))
		}

		return
	}

	diags := c.Validate(m, nil)
	if diags.HasErrors() {
		t.Fatalf("unexpected error: %s", diags.Err())
	}
	if p.ConfigureProviderCalled {
		t.Fatal("Configure should not be called for provider")
	}
}

func TestContext2Validate_computedInFunction(t *testing.T) {
	p := testProvider("aws")
	p.GetProviderSchemaResponse = &providers.GetProviderSchemaResponse{
		ResourceTypes: map[string]providers.Schema{
			"aws_instance": {
				Body: &configschema.Block{
					Attributes: map[string]*configschema.Attribute{
						"attr": {Type: cty.Number, Optional: true},
					},
				},
			},
		},
		DataSources: map[string]providers.Schema{
			"aws_data_source": {
				Body: &configschema.Block{
					Attributes: map[string]*configschema.Attribute{
						"optional_attr": {Type: cty.String, Optional: true},
						"computed":      {Type: cty.String, Computed: true},
					},
				},
			},
		},
	}

	m := testModule(t, "validate-computed-in-function")
	c := testContext2(t, &ContextOpts{
		Providers: map[addrs.Provider]providers.Factory{
			addrs.NewDefaultProvider("aws"): testProviderFuncFixed(p),
		},
	})

	diags := c.Validate(m, nil)
	if diags.HasErrors() {
		t.Fatalf("unexpected error: %s", diags.Err())
	}
}

// Test that validate allows through computed counts. We do this and allow
// them to fail during "plan" since we can't know if the computed values
// can be realized during a plan.
func TestContext2Validate_countComputed(t *testing.T) {
	p := testProvider("aws")
	p.GetProviderSchemaResponse = &providers.GetProviderSchemaResponse{
		ResourceTypes: map[string]providers.Schema{
			"aws_instance": {
				Body: &configschema.Block{
					Attributes: map[string]*configschema.Attribute{},
				},
			},
		},
		DataSources: map[string]providers.Schema{
			"aws_data_source": {
				Body: &configschema.Block{
					Attributes: map[string]*configschema.Attribute{
						"compute": {Type: cty.String, Optional: true},
						"value":   {Type: cty.String, Computed: true},
					},
				},
			},
		},
	}

	m := testModule(t, "validate-count-computed")
	c := testContext2(t, &ContextOpts{
		Providers: map[addrs.Provider]providers.Factory{
			addrs.NewDefaultProvider("aws"): testProviderFuncFixed(p),
		},
	})

	diags := c.Validate(m, nil)
	if diags.HasErrors() {
		t.Fatalf("unexpected error: %s", diags.Err())
	}
}

func TestContext2Validate_countNegative(t *testing.T) {
	p := testProvider("aws")
	p.GetProviderSchemaResponse = &providers.GetProviderSchemaResponse{
		ResourceTypes: map[string]providers.Schema{
			"aws_instance": {
				Body: &configschema.Block{
					Attributes: map[string]*configschema.Attribute{},
				},
			},
		},
	}
	m := testModule(t, "validate-count-negative")
	c := testContext2(t, &ContextOpts{
		Providers: map[addrs.Provider]providers.Factory{
			addrs.NewDefaultProvider("aws"): testProviderFuncFixed(p),
		},
	})

	diags := c.Validate(m, nil)
	if !diags.HasErrors() {
		t.Fatalf("succeeded; want error")
	}
}

func TestContext2Validate_countVariable(t *testing.T) {
	p := testProvider("aws")
	p.GetProviderSchemaResponse = &providers.GetProviderSchemaResponse{
		ResourceTypes: map[string]providers.Schema{
			"aws_instance": {
				Body: &configschema.Block{
					Attributes: map[string]*configschema.Attribute{
						"foo": {Type: cty.String, Optional: true},
					},
				},
			},
		},
	}
	m := testModule(t, "apply-count-variable")
	c := testContext2(t, &ContextOpts{
		Providers: map[addrs.Provider]providers.Factory{
			addrs.NewDefaultProvider("aws"): testProviderFuncFixed(p),
		},
	})

	diags := c.Validate(m, nil)
	if diags.HasErrors() {
		t.Fatalf("unexpected error: %s", diags.Err())
	}
}

func TestContext2Validate_countVariableNoDefault(t *testing.T) {
	p := testProvider("aws")
	m := testModule(t, "validate-count-variable")
	p.GetProviderSchemaResponse = &providers.GetProviderSchemaResponse{
		ResourceTypes: map[string]providers.Schema{
			"aws_instance": {
				Body: &configschema.Block{
					Attributes: map[string]*configschema.Attribute{
						"foo": {Type: cty.String, Optional: true},
					},
				},
			},
		},
	}
	c, diags := NewContext(&ContextOpts{
		Providers: map[addrs.Provider]providers.Factory{
			addrs.NewDefaultProvider("aws"): testProviderFuncFixed(p),
		},
	})
	tfdiags.AssertNoDiagnostics(t, diags)

	_, diags = c.Plan(m, nil, &PlanOpts{})
	if !diags.HasErrors() {
		// Error should be: The input variable "foo" has not been assigned a value.
		t.Fatalf("succeeded; want error")
	}
}

func TestContext2Validate_moduleBadOutput(t *testing.T) {
	p := testProvider("aws")
	p.GetProviderSchemaResponse = &providers.GetProviderSchemaResponse{
		ResourceTypes: map[string]providers.Schema{
			"aws_instance": {
				Body: &configschema.Block{
					Attributes: map[string]*configschema.Attribute{
						"foo": {Type: cty.String, Optional: true},
					},
				},
			},
		},
	}
	m := testModule(t, "validate-bad-module-output")
	c := testContext2(t, &ContextOpts{
		Providers: map[addrs.Provider]providers.Factory{
			addrs.NewDefaultProvider("aws"): testProviderFuncFixed(p),
		},
	})

	diags := c.Validate(m, nil)
	if !diags.HasErrors() {
		t.Fatalf("succeeded; want error")
	}
}

func TestContext2Validate_moduleGood(t *testing.T) {
	p := testProvider("aws")
	p.GetProviderSchemaResponse = &providers.GetProviderSchemaResponse{
		ResourceTypes: map[string]providers.Schema{
			"aws_instance": {
				Body: &configschema.Block{
					Attributes: map[string]*configschema.Attribute{
						"foo": {Type: cty.String, Optional: true},
					},
				},
			},
		},
	}
	m := testModule(t, "validate-good-module")
	c := testContext2(t, &ContextOpts{
		Providers: map[addrs.Provider]providers.Factory{
			addrs.NewDefaultProvider("aws"): testProviderFuncFixed(p),
		},
	})

	diags := c.Validate(m, nil)
	if diags.HasErrors() {
		t.Fatalf("unexpected error: %s", diags.Err())
	}
}

func TestContext2Validate_moduleBadResource(t *testing.T) {
	m := testModule(t, "validate-module-bad-rc")
	p := testProvider("aws")
	p.GetProviderSchemaResponse = &providers.GetProviderSchemaResponse{
		ResourceTypes: map[string]providers.Schema{
			"aws_instance": {
				Body: &configschema.Block{
					Attributes: map[string]*configschema.Attribute{},
				},
			},
		},
	}

	c := testContext2(t, &ContextOpts{
		Providers: map[addrs.Provider]providers.Factory{
			addrs.NewDefaultProvider("aws"): testProviderFuncFixed(p),
		},
	})

	p.ValidateResourceConfigResponse = &providers.ValidateResourceConfigResponse{
		Diagnostics: tfdiags.Diagnostics{}.Append(fmt.Errorf("bad")),
	}

	diags := c.Validate(m, nil)
	if !diags.HasErrors() {
		t.Fatalf("succeeded; want error")
	}
}

func TestContext2Validate_moduleDepsShouldNotCycle(t *testing.T) {
	m := testModule(t, "validate-module-deps-cycle")
	p := testProvider("aws")
	p.GetProviderSchemaResponse = &providers.GetProviderSchemaResponse{
		ResourceTypes: map[string]providers.Schema{
			"aws_instance": {
				Body: &configschema.Block{
					Attributes: map[string]*configschema.Attribute{
						"id": {Type: cty.String, Optional: true},
					},
				},
			},
		},
	}

	ctx := testContext2(t, &ContextOpts{
		Providers: map[addrs.Provider]providers.Factory{
			addrs.NewDefaultProvider("aws"): testProviderFuncFixed(p),
		},
	})

	diags := ctx.Validate(m, nil)
	if diags.HasErrors() {
		t.Fatalf("unexpected error: %s", diags.Err())
	}
}

func TestContext2Validate_moduleProviderVar(t *testing.T) {
	m := testModule(t, "validate-module-pc-vars")
	p := testProvider("aws")
	p.GetProviderSchemaResponse = &providers.GetProviderSchemaResponse{
		Provider: providers.Schema{
			Body: &configschema.Block{
				Attributes: map[string]*configschema.Attribute{
					"foo": {Type: cty.String, Optional: true},
				},
			},
		},
		ResourceTypes: map[string]providers.Schema{
			"aws_instance": {
				Body: &configschema.Block{
					Attributes: map[string]*configschema.Attribute{
						"foo": {Type: cty.String, Optional: true},
					},
				},
			},
		},
	}

	c := testContext2(t, &ContextOpts{
		Providers: map[addrs.Provider]providers.Factory{
			addrs.NewDefaultProvider("aws"): testProviderFuncFixed(p),
		},
	})

	p.ValidateProviderConfigFn = func(req providers.ValidateProviderConfigRequest) (resp providers.ValidateProviderConfigResponse) {
		if req.Config.GetAttr("foo").IsNull() {
			resp.Diagnostics = resp.Diagnostics.Append(errors.New("foo is null"))
		}
		return
	}

	diags := c.Validate(m, nil)
	if diags.HasErrors() {
		t.Fatalf("unexpected error: %s", diags.Err())
	}
}

func TestContext2Validate_moduleProviderInheritUnused(t *testing.T) {
	m := testModule(t, "validate-module-pc-inherit-unused")
	p := testProvider("aws")
	p.GetProviderSchemaResponse = &providers.GetProviderSchemaResponse{
		Provider: providers.Schema{
			Body: &configschema.Block{
				Attributes: map[string]*configschema.Attribute{
					"foo": {Type: cty.String, Optional: true},
				},
			},
		},
		ResourceTypes: map[string]providers.Schema{
			"aws_instance": {
				Body: &configschema.Block{
					Attributes: map[string]*configschema.Attribute{
						"foo": {Type: cty.String, Optional: true},
					},
				},
			},
		},
	}

	c := testContext2(t, &ContextOpts{
		Providers: map[addrs.Provider]providers.Factory{
			addrs.NewDefaultProvider("aws"): testProviderFuncFixed(p),
		},
	})

	p.ValidateProviderConfigFn = func(req providers.ValidateProviderConfigRequest) (resp providers.ValidateProviderConfigResponse) {
		if req.Config.GetAttr("foo").IsNull() {
			resp.Diagnostics = resp.Diagnostics.Append(errors.New("foo is null"))
		}
		return
	}

	diags := c.Validate(m, nil)
	if diags.HasErrors() {
		t.Fatalf("unexpected error: %s", diags.Err())
	}
}

func TestContext2Validate_orphans(t *testing.T) {
	p := testProvider("aws")
	p.GetProviderSchemaResponse = &providers.GetProviderSchemaResponse{
		ResourceTypes: map[string]providers.Schema{
			"aws_instance": {
				Body: &configschema.Block{
					Attributes: map[string]*configschema.Attribute{
						"foo": {Type: cty.String, Optional: true},
						"num": {Type: cty.String, Optional: true},
					},
				},
			},
		},
	}

	m := testModule(t, "validate-good")

	c := testContext2(t, &ContextOpts{
		Providers: map[addrs.Provider]providers.Factory{
			addrs.NewDefaultProvider("aws"): testProviderFuncFixed(p),
		},
	})

	p.ValidateResourceConfigFn = func(req providers.ValidateResourceConfigRequest) providers.ValidateResourceConfigResponse {
		var diags tfdiags.Diagnostics
		if req.Config.GetAttr("foo").IsNull() {
			diags = diags.Append(errors.New("foo is not set"))
		}
		return providers.ValidateResourceConfigResponse{
			Diagnostics: diags,
		}
	}

	diags := c.Validate(m, nil)
	if diags.HasErrors() {
		t.Fatalf("unexpected error: %s", diags.Err())
	}
}

func TestContext2Validate_providerConfig_bad(t *testing.T) {
	m := testModule(t, "validate-bad-pc")
	p := testProvider("aws")
	p.GetProviderSchemaResponse = &providers.GetProviderSchemaResponse{
		Provider: providers.Schema{
			Body: &configschema.Block{
				Attributes: map[string]*configschema.Attribute{
					"foo": {Type: cty.String, Optional: true},
				},
			},
		},
		ResourceTypes: map[string]providers.Schema{
			"aws_instance": {
				Body: &configschema.Block{
					Attributes: map[string]*configschema.Attribute{},
				},
			},
		},
	}

	c := testContext2(t, &ContextOpts{
		Providers: map[addrs.Provider]providers.Factory{
			addrs.NewDefaultProvider("aws"): testProviderFuncFixed(p),
		},
	})

	p.ValidateProviderConfigResponse = &providers.ValidateProviderConfigResponse{
		Diagnostics: tfdiags.Diagnostics{}.Append(fmt.Errorf("bad")),
	}

	diags := c.Validate(m, nil)
	if len(diags) != 1 {
		t.Fatalf("wrong number of diagnostics %d; want %d", len(diags), 1)
	}
	if !strings.Contains(diags.Err().Error(), "bad") {
		t.Fatalf("bad: %s", diags.Err().Error())
	}
}

func TestContext2Validate_providerConfig_skippedEmpty(t *testing.T) {
	m := testModule(t, "validate-skipped-pc-empty")
	p := testProvider("aws")
	p.GetProviderSchemaResponse = &providers.GetProviderSchemaResponse{
		Provider: providers.Schema{
			Body: &configschema.Block{
				Attributes: map[string]*configschema.Attribute{
					"foo": {Type: cty.String, Optional: true},
				},
			},
		},
		ResourceTypes: map[string]providers.Schema{
			"aws_instance": {
				Body: &configschema.Block{
					Attributes: map[string]*configschema.Attribute{},
				},
			},
		},
	}

	c := testContext2(t, &ContextOpts{
		Providers: map[addrs.Provider]providers.Factory{
			addrs.NewDefaultProvider("aws"): testProviderFuncFixed(p),
		},
	})

	p.ValidateProviderConfigResponse = &providers.ValidateProviderConfigResponse{
		Diagnostics: tfdiags.Diagnostics{}.Append(fmt.Errorf("should not be called")),
	}

	diags := c.Validate(m, nil)
	if diags.HasErrors() {
		t.Fatalf("unexpected error: %s", diags.Err())
	}
}

func TestContext2Validate_providerConfig_good(t *testing.T) {
	m := testModule(t, "validate-bad-pc")
	p := testProvider("aws")
	p.GetProviderSchemaResponse = &providers.GetProviderSchemaResponse{
		Provider: providers.Schema{
			Body: &configschema.Block{
				Attributes: map[string]*configschema.Attribute{
					"foo": {Type: cty.String, Optional: true},
				},
			},
		},
		ResourceTypes: map[string]providers.Schema{
			"aws_instance": {
				Body: &configschema.Block{
					Attributes: map[string]*configschema.Attribute{},
				},
			},
		},
	}

	c := testContext2(t, &ContextOpts{
		Providers: map[addrs.Provider]providers.Factory{
			addrs.NewDefaultProvider("aws"): testProviderFuncFixed(p),
		},
	})

	diags := c.Validate(m, nil)
	if diags.HasErrors() {
		t.Fatalf("unexpected error: %s", diags.Err())
	}
}

// In this test there is a mismatch between the provider's fqn (hashicorp/test)
// and it's local name set in required_providers (arbitrary).
func TestContext2Validate_requiredProviderConfig(t *testing.T) {
	m := testModule(t, "validate-required-provider-config")
	p := testProvider("aws")

	p.GetProviderSchemaResponse = &providers.GetProviderSchemaResponse{
		Provider: providers.Schema{
			Body: &configschema.Block{
				Attributes: map[string]*configschema.Attribute{
					"required_attribute": {Type: cty.String, Required: true},
				},
			},
		},
		ResourceTypes: map[string]providers.Schema{
			"aws_instance": {
				Body: &configschema.Block{
					Attributes: map[string]*configschema.Attribute{},
				},
			},
		},
	}

	c := testContext2(t, &ContextOpts{
		Providers: map[addrs.Provider]providers.Factory{
			addrs.NewDefaultProvider("aws"): testProviderFuncFixed(p),
		},
	})

	diags := c.Validate(m, nil)
	if diags.HasErrors() {
		t.Fatalf("unexpected error: %s", diags.Err())
	}
}

func TestContext2Validate_provisionerConfig_bad(t *testing.T) {
	m := testModule(t, "validate-bad-prov-conf")
	p := testProvider("aws")
	p.GetProviderSchemaResponse = &providers.GetProviderSchemaResponse{
		ResourceTypes: map[string]providers.Schema{
			"aws_instance": {
				Body: &configschema.Block{
					Attributes: map[string]*configschema.Attribute{
						"foo": {Type: cty.String, Optional: true},
					},
				},
			},
		},
	}

	pr := simpleMockProvisioner()

	c := testContext2(t, &ContextOpts{
		Providers: map[addrs.Provider]providers.Factory{
			addrs.NewDefaultProvider("aws"): testProviderFuncFixed(p),
		},
		Provisioners: map[string]provisioners.Factory{
			"shell": testProvisionerFuncFixed(pr),
		},
	})

	p.ValidateProviderConfigResponse = &providers.ValidateProviderConfigResponse{
		Diagnostics: tfdiags.Diagnostics{}.Append(fmt.Errorf("bad")),
	}

	diags := c.Validate(m, nil)
	if !diags.HasErrors() {
		t.Fatalf("succeeded; want error")
	}
}

func TestContext2Validate_badResourceConnection(t *testing.T) {
	m := testModule(t, "validate-bad-resource-connection")
	p := testProvider("aws")
	p.GetProviderSchemaResponse = &providers.GetProviderSchemaResponse{
		ResourceTypes: map[string]providers.Schema{
			"aws_instance": {
				Body: &configschema.Block{
					Attributes: map[string]*configschema.Attribute{
						"foo": {Type: cty.String, Optional: true},
					},
				},
			},
		},
	}

	pr := simpleMockProvisioner()

	c := testContext2(t, &ContextOpts{
		Providers: map[addrs.Provider]providers.Factory{
			addrs.NewDefaultProvider("aws"): testProviderFuncFixed(p),
		},
		Provisioners: map[string]provisioners.Factory{
			"shell": testProvisionerFuncFixed(pr),
		},
	})

	diags := c.Validate(m, nil)
	t.Log(diags.Err())
	if !diags.HasErrors() {
		t.Fatalf("succeeded; want error")
	}
}

func TestContext2Validate_badProvisionerConnection(t *testing.T) {
	m := testModule(t, "validate-bad-prov-connection")
	p := testProvider("aws")
	p.GetProviderSchemaResponse = &providers.GetProviderSchemaResponse{
		ResourceTypes: map[string]providers.Schema{
			"aws_instance": {
				Body: &configschema.Block{
					Attributes: map[string]*configschema.Attribute{
						"foo": {Type: cty.String, Optional: true},
					},
				},
			},
		},
	}

	pr := simpleMockProvisioner()

	c := testContext2(t, &ContextOpts{
		Providers: map[addrs.Provider]providers.Factory{
			addrs.NewDefaultProvider("aws"): testProviderFuncFixed(p),
		},
		Provisioners: map[string]provisioners.Factory{
			"shell": testProvisionerFuncFixed(pr),
		},
	})

	diags := c.Validate(m, nil)
	t.Log(diags.Err())
	if !diags.HasErrors() {
		t.Fatalf("succeeded; want error")
	}
}

func TestContext2Validate_provisionerConfig_good(t *testing.T) {
	m := testModule(t, "validate-bad-prov-conf")
	p := testProvider("aws")
	p.GetProviderSchemaResponse = &providers.GetProviderSchemaResponse{
		Provider: providers.Schema{
			Body: &configschema.Block{
				Attributes: map[string]*configschema.Attribute{
					"foo": {Type: cty.String, Optional: true},
				},
			},
		},
		ResourceTypes: map[string]providers.Schema{
			"aws_instance": {
				Body: &configschema.Block{
					Attributes: map[string]*configschema.Attribute{
						"foo": {Type: cty.String, Optional: true},
					},
				},
			},
		},
	}

	pr := simpleMockProvisioner()
	pr.ValidateProvisionerConfigFn = func(req provisioners.ValidateProvisionerConfigRequest) provisioners.ValidateProvisionerConfigResponse {
		var diags tfdiags.Diagnostics
		if req.Config.GetAttr("test_string").IsNull() {
			diags = diags.Append(errors.New("test_string is not set"))
		}
		return provisioners.ValidateProvisionerConfigResponse{
			Diagnostics: diags,
		}
	}

	c := testContext2(t, &ContextOpts{
		Providers: map[addrs.Provider]providers.Factory{
			addrs.NewDefaultProvider("aws"): testProviderFuncFixed(p),
		},
		Provisioners: map[string]provisioners.Factory{
			"shell": testProvisionerFuncFixed(pr),
		},
	})

	diags := c.Validate(m, nil)
	if diags.HasErrors() {
		t.Fatalf("unexpected error: %s", diags.Err())
	}
}

func TestContext2Validate_requiredVar(t *testing.T) {
	m := testModule(t, "validate-required-var")
	p := testProvider("aws")
	p.GetProviderSchemaResponse = &providers.GetProviderSchemaResponse{
		ResourceTypes: map[string]providers.Schema{
			"aws_instance": {
				Body: &configschema.Block{
					Attributes: map[string]*configschema.Attribute{
						"ami": {Type: cty.String, Optional: true},
					},
				},
			},
		},
	}
	c, diags := NewContext(&ContextOpts{
		Providers: map[addrs.Provider]providers.Factory{
			addrs.NewDefaultProvider("aws"): testProviderFuncFixed(p),
		},
	})
	tfdiags.AssertNoDiagnostics(t, diags)

	// NOTE: This test has grown idiosyncratic because originally Terraform
	// would (optionally) check variables during validation, and then in
	// Terraform v0.12 we switched to checking variables during NewContext,
	// and now most recently we've switched to checking variables only during
	// planning because root variables are a plan option. Therefore this has
	// grown into a plan test rather than a validate test, but it lives on
	// here in order to make it easier to navigate through that history in
	// version control.
	_, diags = c.Plan(m, states.NewState(), DefaultPlanOpts)
	if !diags.HasErrors() {
		// Error should be: The input variable "foo" has not been assigned a value.
		t.Fatalf("succeeded; want error")
	}
}

func TestContext2Validate_resourceConfig_bad(t *testing.T) {
	m := testModule(t, "validate-bad-rc")
	p := testProvider("aws")
	p.GetProviderSchemaResponse = &providers.GetProviderSchemaResponse{
		ResourceTypes: map[string]providers.Schema{
			"aws_instance": {
				Body: &configschema.Block{
					Attributes: map[string]*configschema.Attribute{
						"foo": {Type: cty.String, Optional: true},
					},
				},
			},
		},
	}
	c := testContext2(t, &ContextOpts{
		Providers: map[addrs.Provider]providers.Factory{
			addrs.NewDefaultProvider("aws"): testProviderFuncFixed(p),
		},
	})

	p.ValidateResourceConfigResponse = &providers.ValidateResourceConfigResponse{
		Diagnostics: tfdiags.Diagnostics{}.Append(fmt.Errorf("bad")),
	}

	diags := c.Validate(m, nil)
	if !diags.HasErrors() {
		t.Fatalf("succeeded; want error")
	}
}

func TestContext2Validate_resourceConfig_good(t *testing.T) {
	m := testModule(t, "validate-bad-rc")
	p := testProvider("aws")
	p.GetProviderSchemaResponse = &providers.GetProviderSchemaResponse{
		ResourceTypes: map[string]providers.Schema{
			"aws_instance": {
				Body: &configschema.Block{
					Attributes: map[string]*configschema.Attribute{
						"foo": {Type: cty.String, Optional: true},
					},
				},
			},
		},
	}
	c := testContext2(t, &ContextOpts{
		Providers: map[addrs.Provider]providers.Factory{
			addrs.NewDefaultProvider("aws"): testProviderFuncFixed(p),
		},
	})

	diags := c.Validate(m, nil)
	if diags.HasErrors() {
		t.Fatalf("unexpected error: %s", diags.Err())
	}
}

func TestContext2Validate_tainted(t *testing.T) {
	p := testProvider("aws")
	p.GetProviderSchemaResponse = &providers.GetProviderSchemaResponse{
		ResourceTypes: map[string]providers.Schema{
			"aws_instance": {
				Body: &configschema.Block{
					Attributes: map[string]*configschema.Attribute{
						"foo": {Type: cty.String, Optional: true},
						"num": {Type: cty.String, Optional: true},
					},
				},
			},
		},
	}

	m := testModule(t, "validate-good")
	c := testContext2(t, &ContextOpts{
		Providers: map[addrs.Provider]providers.Factory{
			addrs.NewDefaultProvider("aws"): testProviderFuncFixed(p),
		},
	})

	p.ValidateResourceConfigFn = func(req providers.ValidateResourceConfigRequest) providers.ValidateResourceConfigResponse {
		var diags tfdiags.Diagnostics
		if req.Config.GetAttr("foo").IsNull() {
			diags = diags.Append(errors.New("foo is not set"))
		}
		return providers.ValidateResourceConfigResponse{
			Diagnostics: diags,
		}
	}

	diags := c.Validate(m, nil)
	if diags.HasErrors() {
		t.Fatalf("unexpected error: %s", diags.Err())
	}
}

func TestContext2Validate_targetedDestroy(t *testing.T) {
	m := testModule(t, "validate-targeted")
	p := testProvider("aws")
	pr := simpleMockProvisioner()
	p.GetProviderSchemaResponse = &providers.GetProviderSchemaResponse{
		ResourceTypes: map[string]providers.Schema{
			"aws_instance": {
				Body: &configschema.Block{
					Attributes: map[string]*configschema.Attribute{
						"foo": {Type: cty.String, Optional: true},
						"num": {Type: cty.String, Optional: true},
					},
				},
			},
		},
	}

	state := states.NewState()
	root := state.EnsureModule(addrs.RootModuleInstance)
	testSetResourceInstanceCurrent(root, "aws_instance.foo", `{"id":"i-bcd345"}`, `provider["registry.terraform.io/hashicorp/aws"]`)
	testSetResourceInstanceCurrent(root, "aws_instance.bar", `{"id":"i-abc123"}`, `provider["registry.terraform.io/hashicorp/aws"]`)

	ctx := testContext2(t, &ContextOpts{
		Providers: map[addrs.Provider]providers.Factory{
			addrs.NewDefaultProvider("aws"): testProviderFuncFixed(p),
		},
		Provisioners: map[string]provisioners.Factory{
			"shell": testProvisionerFuncFixed(pr),
		},
	})

	diags := ctx.Validate(m, nil)
	if diags.HasErrors() {
		t.Fatalf("unexpected error: %s", diags.Err())
	}
}

func TestContext2Validate_varRefUnknown(t *testing.T) {
	m := testModule(t, "validate-variable-ref")
	p := testProvider("aws")
	p.GetProviderSchemaResponse = &providers.GetProviderSchemaResponse{
		ResourceTypes: map[string]providers.Schema{
			"aws_instance": {
				Body: &configschema.Block{
					Attributes: map[string]*configschema.Attribute{
						"foo": {Type: cty.String, Optional: true},
					},
				},
			},
		},
	}
	c := testContext2(t, &ContextOpts{
		Providers: map[addrs.Provider]providers.Factory{
			addrs.NewDefaultProvider("aws"): testProviderFuncFixed(p),
		},
	})

	var value cty.Value
	p.ValidateResourceConfigFn = func(req providers.ValidateResourceConfigRequest) providers.ValidateResourceConfigResponse {
		value = req.Config.GetAttr("foo")
		return providers.ValidateResourceConfigResponse{}
	}

	c.Validate(m, nil)

	// Input variables are always unknown during the validate walk, because
	// we're checking for validity of all possible input values. Validity
	// against specific input values is checked during the plan walk.
	if !value.RawEquals(cty.UnknownVal(cty.String)) {
		t.Fatalf("bad: %#v", value)
	}
}

// Module variables weren't being interpolated during Validate phase.
// related to https://github.com/hashicorp/terraform/issues/5322
func TestContext2Validate_interpolateVar(t *testing.T) {
	input := new(MockUIInput)

	m := testModule(t, "input-interpolate-var")
	p := testProvider("null")
	p.GetProviderSchemaResponse = &providers.GetProviderSchemaResponse{
		ResourceTypes: map[string]providers.Schema{
			"template_file": {
				Body: &configschema.Block{
					Attributes: map[string]*configschema.Attribute{
						"template": {Type: cty.String, Optional: true},
					},
				},
			},
		},
	}

	ctx := testContext2(t, &ContextOpts{
		Providers: map[addrs.Provider]providers.Factory{
			addrs.NewDefaultProvider("template"): testProviderFuncFixed(p),
		},
		UIInput: input,
	})

	diags := ctx.Validate(m, nil)
	if diags.HasErrors() {
		t.Fatalf("unexpected error: %s", diags.Err())
	}
}

// When module vars reference something that is actually computed, this
// shouldn't cause validation to fail.
func TestContext2Validate_interpolateComputedModuleVarDef(t *testing.T) {
	input := new(MockUIInput)

	m := testModule(t, "validate-computed-module-var-ref")
	p := testProvider("aws")
	p.GetProviderSchemaResponse = &providers.GetProviderSchemaResponse{
		ResourceTypes: map[string]providers.Schema{
			"aws_instance": {
				Body: &configschema.Block{
					Attributes: map[string]*configschema.Attribute{
						"attr": {Type: cty.String, Optional: true},
					},
				},
			},
		},
	}

	ctx := testContext2(t, &ContextOpts{
		Providers: map[addrs.Provider]providers.Factory{
			addrs.NewDefaultProvider("aws"): testProviderFuncFixed(p),
		},
		UIInput: input,
	})

	diags := ctx.Validate(m, nil)
	if diags.HasErrors() {
		t.Fatalf("unexpected error: %s", diags.Err())
	}
}

// Computed values are lost when a map is output from a module
func TestContext2Validate_interpolateMap(t *testing.T) {
	input := new(MockUIInput)

	m := testModule(t, "issue-9549")
	p := testProvider("template")

	ctx := testContext2(t, &ContextOpts{
		Providers: map[addrs.Provider]providers.Factory{
			addrs.NewDefaultProvider("template"): testProviderFuncFixed(p),
		},
		UIInput: input,
	})

	diags := ctx.Validate(m, nil)
	if diags.HasErrors() {
		t.Fatalf("unexpected error: %s", diags.Err())
	}
}

func TestContext2Validate_varSensitive(t *testing.T) {
	// Smoke test through validate where a variable has sensitive applied
	m := testModuleInline(t, map[string]string{
		"main.tf": `
variable "foo" {
  default = "xyz"
  sensitive = true
}

variable "bar" {
  sensitive = true
}

data "aws_data_source" "bar" {
  foo = var.bar
}

resource "aws_instance" "foo" {
  foo = var.foo
}
`,
	})

	p := testProvider("aws")
	p.ValidateResourceConfigFn = func(req providers.ValidateResourceConfigRequest) providers.ValidateResourceConfigResponse {
		// Providers receive unmarked values
		if got, want := req.Config.GetAttr("foo"), cty.UnknownVal(cty.String); !got.RawEquals(want) {
			t.Fatalf("wrong value for foo\ngot:  %#v\nwant: %#v", got, want)
		}
		return providers.ValidateResourceConfigResponse{}
	}
	p.ValidateDataResourceConfigFn = func(req providers.ValidateDataResourceConfigRequest) (resp providers.ValidateDataResourceConfigResponse) {
		if got, want := req.Config.GetAttr("foo"), cty.UnknownVal(cty.String); !got.RawEquals(want) {
			t.Fatalf("wrong value for foo\ngot:  %#v\nwant: %#v", got, want)
		}
		return providers.ValidateDataResourceConfigResponse{}
	}

	ctx := testContext2(t, &ContextOpts{
		Providers: map[addrs.Provider]providers.Factory{
			addrs.NewDefaultProvider("aws"): testProviderFuncFixed(p),
		},
	})

	diags := ctx.Validate(m, nil)
	if diags.HasErrors() {
		t.Fatal(diags.Err())
	}

	if !p.ValidateResourceConfigCalled {
		t.Fatal("expected ValidateResourceConfigFn to be called")
	}

	if !p.ValidateDataResourceConfigCalled {
		t.Fatal("expected ValidateDataSourceConfigFn to be called")
	}
}

func TestContext2Validate_invalidOutput(t *testing.T) {
	m := testModuleInline(t, map[string]string{
		"main.tf": `
data "aws_data_source" "name" {}

output "out" {
  value = "${data.aws_data_source.name.missing}"
}`,
	})

	p := testProvider("aws")
	ctx := testContext2(t, &ContextOpts{
		Providers: map[addrs.Provider]providers.Factory{
			addrs.NewDefaultProvider("aws"): testProviderFuncFixed(p),
		},
	})

	diags := ctx.Validate(m, nil)
	if !diags.HasErrors() {
		t.Fatal("succeeded; want errors")
	}
	// Should get this error:
	// Unsupported attribute: This object does not have an attribute named "missing"
	if got, want := diags.Err().Error(), "Unsupported attribute"; !strings.Contains(got, want) {
		t.Fatalf("wrong error:\ngot:  %s\nwant: message containing %q", got, want)
	}
}

func TestContext2Validate_invalidModuleOutput(t *testing.T) {
	m := testModuleInline(t, map[string]string{
		"child/main.tf": `
data "aws_data_source" "name" {}

output "out" {
  value = "${data.aws_data_source.name.missing}"
}`,
		"main.tf": `
module "child" {
  source = "./child"
}

resource "aws_instance" "foo" {
  foo = "${module.child.out}"
}`,
	})

	p := testProvider("aws")
	ctx := testContext2(t, &ContextOpts{
		Providers: map[addrs.Provider]providers.Factory{
			addrs.NewDefaultProvider("aws"): testProviderFuncFixed(p),
		},
	})

	diags := ctx.Validate(m, nil)
	if !diags.HasErrors() {
		t.Fatal("succeeded; want errors")
	}
	// Should get this error:
	// Unsupported attribute: This object does not have an attribute named "missing"
	if got, want := diags.Err().Error(), "Unsupported attribute"; !strings.Contains(got, want) {
		t.Fatalf("wrong error:\ngot:  %s\nwant: message containing %q", got, want)
	}
}

func TestContext2Validate_sensitiveRootModuleOutput(t *testing.T) {
	m := testModuleInline(t, map[string]string{
		"child/main.tf": `
variable "foo" {
  default = "xyz"
  sensitive = true
}

output "out" {
  value = var.foo
}`,
		"main.tf": `
module "child" {
  source = "./child"
}

output "root" {
  value = module.child.out
  sensitive = true
}`,
	})

	ctx := testContext2(t, &ContextOpts{})

	diags := ctx.Validate(m, nil)
	if diags.HasErrors() {
		t.Fatal(diags.Err())
	}
}

func TestContext2Validate_legacyResourceCount(t *testing.T) {
	m := testModuleInline(t, map[string]string{
		"main.tf": `
resource "aws_instance" "test" {}

output "out" {
  value = aws_instance.test.count
}`,
	})

	p := testProvider("aws")
	ctx := testContext2(t, &ContextOpts{
		Providers: map[addrs.Provider]providers.Factory{
			addrs.NewDefaultProvider("aws"): testProviderFuncFixed(p),
		},
	})

	diags := ctx.Validate(m, nil)
	if !diags.HasErrors() {
		t.Fatal("succeeded; want errors")
	}
	// Should get this error:
	// Invalid resource count attribute: The special "count" attribute is no longer supported after Terraform v0.12. Instead, use length(aws_instance.test) to count resource instances.
	if got, want := diags.Err().Error(), "Invalid resource count attribute:"; !strings.Contains(got, want) {
		t.Fatalf("wrong error:\ngot:  %s\nwant: message containing %q", got, want)
	}
}

func TestContext2Validate_invalidModuleRef(t *testing.T) {
	// This test is verifying that we properly validate and report on references
	// to modules that are not declared, since we were missing some validation
	// here in early 0.12.0 alphas that led to a panic.
	m := testModuleInline(t, map[string]string{
		"main.tf": `
output "out" {
  # Intentionally referencing undeclared module to ensure error
  value = module.foo
}`,
	})

	p := testProvider("aws")
	ctx := testContext2(t, &ContextOpts{
		Providers: map[addrs.Provider]providers.Factory{
			addrs.NewDefaultProvider("aws"): testProviderFuncFixed(p),
		},
	})

	diags := ctx.Validate(m, nil)
	if !diags.HasErrors() {
		t.Fatal("succeeded; want errors")
	}
	// Should get this error:
	// Reference to undeclared module: No module call named "foo" is declared in the root module.
	if got, want := diags.Err().Error(), "Reference to undeclared module:"; !strings.Contains(got, want) {
		t.Fatalf("wrong error:\ngot:  %s\nwant: message containing %q", got, want)
	}
}

func TestContext2Validate_invalidModuleOutputRef(t *testing.T) {
	// This test is verifying that we properly validate and report on references
	// to modules that are not declared, since we were missing some validation
	// here in early 0.12.0 alphas that led to a panic.
	m := testModuleInline(t, map[string]string{
		"main.tf": `
output "out" {
  # Intentionally referencing undeclared module to ensure error
  value = module.foo.bar
}`,
	})

	p := testProvider("aws")
	ctx := testContext2(t, &ContextOpts{
		Providers: map[addrs.Provider]providers.Factory{
			addrs.NewDefaultProvider("aws"): testProviderFuncFixed(p),
		},
	})

	diags := ctx.Validate(m, nil)
	if !diags.HasErrors() {
		t.Fatal("succeeded; want errors")
	}
	// Should get this error:
	// Reference to undeclared module: No module call named "foo" is declared in the root module.
	if got, want := diags.Err().Error(), "Reference to undeclared module:"; !strings.Contains(got, want) {
		t.Fatalf("wrong error:\ngot:  %s\nwant: message containing %q", got, want)
	}
}

func TestContext2Validate_invalidDependsOnResourceRef(t *testing.T) {
	// This test is verifying that we raise an error if depends_on
	// refers to something that doesn't exist in configuration.
	m := testModuleInline(t, map[string]string{
		"main.tf": `
resource "test_instance" "bar" {
  depends_on = [test_resource.nonexistant]
}
`,
	})

	p := testProvider("test")
	ctx := testContext2(t, &ContextOpts{
		Providers: map[addrs.Provider]providers.Factory{
			addrs.NewDefaultProvider("test"): testProviderFuncFixed(p),
		},
	})

	diags := ctx.Validate(m, nil)
	if !diags.HasErrors() {
		t.Fatal("succeeded; want errors")
	}
	// Should get this error:
	// Reference to undeclared module: No module call named "foo" is declared in the root module.
	if got, want := diags.Err().Error(), "Reference to undeclared resource:"; !strings.Contains(got, want) {
		t.Fatalf("wrong error:\ngot:  %s\nwant: message containing %q", got, want)
	}
}

func TestContext2Validate_invalidResourceIgnoreChanges(t *testing.T) {
	// This test is verifying that we raise an error if ignore_changes
	// refers to something that can be statically detected as not conforming
	// to the resource type schema.
	m := testModuleInline(t, map[string]string{
		"main.tf": `
resource "test_instance" "bar" {
  lifecycle {
    ignore_changes = [does_not_exist_in_schema]
  }
}
`,
	})

	p := testProvider("test")
	ctx := testContext2(t, &ContextOpts{
		Providers: map[addrs.Provider]providers.Factory{
			addrs.NewDefaultProvider("test"): testProviderFuncFixed(p),
		},
	})

	diags := ctx.Validate(m, nil)
	if !diags.HasErrors() {
		t.Fatal("succeeded; want errors")
	}
	// Should get this error:
	// Reference to undeclared module: No module call named "foo" is declared in the root module.
	if got, want := diags.Err().Error(), `no argument, nested block, or exported attribute named "does_not_exist_in_schema"`; !strings.Contains(got, want) {
		t.Fatalf("wrong error:\ngot:  %s\nwant: message containing %q", got, want)
	}
}

func TestContext2Validate_variableCustomValidationsFail(t *testing.T) {
	// This test is for custom validation rules associated with root module
	// variables, and specifically that we handle the situation where the
	// given value is invalid in a child module.
	m := testModule(t, "validate-variable-custom-validations-child")

	p := testProvider("test")
	ctx := testContext2(t, &ContextOpts{
		Providers: map[addrs.Provider]providers.Factory{
			addrs.NewDefaultProvider("test"): testProviderFuncFixed(p),
		},
	})

	diags := ctx.Validate(m, nil)
	if !diags.HasErrors() {
		t.Fatal("succeeded; want errors")
	}
	if got, want := diags.Err().Error(), `Invalid value for variable: Value must not be "nope".`; !strings.Contains(got, want) {
		t.Fatalf("wrong error:\ngot:  %s\nwant: message containing %q", got, want)
	}
}

func TestContext2Validate_variableCustomValidationsRoot(t *testing.T) {
	// This test is for custom validation rules associated with root module
	// variables, and specifically that we handle the situation where their
	// values are unknown during validation, skipping the validation check
	// altogether. (Root module variables are never known during validation.)
	m := testModuleInline(t, map[string]string{
		"main.tf": `
variable "test" {
  type = string

  validation {
	condition     = var.test != "nope"
	error_message = "Value must not be \"nope\"."
  }
}
`,
	})

	p := testProvider("test")
	ctx := testContext2(t, &ContextOpts{
		Providers: map[addrs.Provider]providers.Factory{
			addrs.NewDefaultProvider("test"): testProviderFuncFixed(p),
		},
	})

	diags := ctx.Validate(m, nil)
	if diags.HasErrors() {
		t.Fatalf("unexpected error\ngot: %s", diags.Err().Error())
	}
}

func TestContext2Validate_expandModules(t *testing.T) {
	m := testModuleInline(t, map[string]string{
		"main.tf": `
module "mod1" {
  for_each = toset(["a", "b"])
  source = "./mod"
}

module "mod2" {
  for_each = module.mod1
  source = "./mod"
  input = module.mod1["a"].out
}

module "mod3" {
  count = length(module.mod2)
  source = "./mod"
}
`,
		"mod/main.tf": `
resource "aws_instance" "foo" {
}

output "out" {
  value = 1
}

variable "input" {
  type = number
  default = 0
}

module "nested" {
  count = 2
  source = "./nested"
  input = count.index
}
`,
		"mod/nested/main.tf": `
variable "input" {
}

resource "aws_instance" "foo" {
  count = var.input
}
`,
	})

	p := testProvider("aws")
	ctx := testContext2(t, &ContextOpts{
		Providers: map[addrs.Provider]providers.Factory{
			addrs.NewDefaultProvider("aws"): testProviderFuncFixed(p),
		},
	})

	diags := ctx.Validate(m, nil)
	if diags.HasErrors() {
		t.Fatal(diags.ErrWithWarnings())
	}
}

func TestContext2Validate_expandModulesInvalidCount(t *testing.T) {
	m := testModuleInline(t, map[string]string{
		"main.tf": `
module "mod1" {
  count = -1
  source = "./mod"
}
`,
		"mod/main.tf": `
resource "aws_instance" "foo" {
}
`,
	})

	p := testProvider("aws")
	ctx := testContext2(t, &ContextOpts{
		Providers: map[addrs.Provider]providers.Factory{
			addrs.NewDefaultProvider("aws"): testProviderFuncFixed(p),
		},
	})

	diags := ctx.Validate(m, nil)
	if !diags.HasErrors() {
		t.Fatal("succeeded; want errors")
	}
	if got, want := diags.Err().Error(), `Invalid count argument`; !strings.Contains(got, want) {
		t.Fatalf("wrong error:\ngot:  %s\nwant: message containing %q", got, want)
	}
}

func TestContext2Validate_expandModulesInvalidForEach(t *testing.T) {
	m := testModuleInline(t, map[string]string{
		"main.tf": `
module "mod1" {
  for_each = ["a", "b"]
  source = "./mod"
}
`,
		"mod/main.tf": `
resource "aws_instance" "foo" {
}
`,
	})

	p := testProvider("aws")
	ctx := testContext2(t, &ContextOpts{
		Providers: map[addrs.Provider]providers.Factory{
			addrs.NewDefaultProvider("aws"): testProviderFuncFixed(p),
		},
	})

	diags := ctx.Validate(m, nil)
	if !diags.HasErrors() {
		t.Fatal("succeeded; want errors")
	}
	if got, want := diags.Err().Error(), `Invalid for_each argument`; !strings.Contains(got, want) {
		t.Fatalf("wrong error:\ngot:  %s\nwant: message containing %q", got, want)
	}
}

func TestContext2Validate_expandMultipleNestedModules(t *testing.T) {
	m := testModuleInline(t, map[string]string{
		"main.tf": `
module "modA" {
  for_each = {
    first = "m"
	second = "n"
  }
  source = "./modA"
}
`,
		"modA/main.tf": `
locals {
  m = {
    first = "m"
	second = "n"
  }
}

module "modB" {
  for_each = local.m
  source = "./modB"
  y = each.value
}

module "modC" {
  for_each = local.m
  source = "./modC"
  x = module.modB[each.key].out
  y = module.modB[each.key].out
}

`,
		"modA/modB/main.tf": `
variable "y" {
  type = string
}

resource "aws_instance" "foo" {
  foo = var.y
}

output "out" {
  value = aws_instance.foo.id
}
`,
		"modA/modC/main.tf": `
variable "x" {
  type = string
}

variable "y" {
  type = string
}

resource "aws_instance" "foo" {
  foo = var.x
}

output "out" {
  value = var.y
}
`,
	})

	p := testProvider("aws")
	ctx := testContext2(t, &ContextOpts{
		Providers: map[addrs.Provider]providers.Factory{
			addrs.NewDefaultProvider("aws"): testProviderFuncFixed(p),
		},
	})

	diags := ctx.Validate(m, nil)
	if diags.HasErrors() {
		t.Fatal(diags.ErrWithWarnings())
	}
}

func TestContext2Validate_invalidModuleDependsOn(t *testing.T) {
	// validate module and output depends_on
	m := testModuleInline(t, map[string]string{
		"main.tf": `
module "mod1" {
  source = "./mod"
  depends_on = [resource_foo.bar.baz]
}

module "mod2" {
  source = "./mod"
  depends_on = [resource_foo.bar.baz]
}
`,
		"mod/main.tf": `
output "out" {
  value = "foo"
}
`,
	})

	diags := testContext2(t, &ContextOpts{}).Validate(m, nil)
	if !diags.HasErrors() {
		t.Fatal("succeeded; want errors")
	}

	if len(diags) != 2 {
		t.Fatalf("wanted 2 diagnostic errors, got %q", diags)
	}

	for _, d := range diags {
		des := d.Description().Summary
		if !strings.Contains(des, "Invalid depends_on reference") {
			t.Fatalf(`expected "Invalid depends_on reference", got %q`, des)
		}
	}
}

func TestContext2Validate_invalidOutputDependsOn(t *testing.T) {
	// validate module and output depends_on
	m := testModuleInline(t, map[string]string{
		"main.tf": `
module "mod1" {
  source = "./mod"
}

output "out" {
  value = "bar"
  depends_on = [resource_foo.bar.baz]
}
`,
		"mod/main.tf": `
output "out" {
  value = "bar"
  depends_on = [resource_foo.bar.baz]
}
`,
	})

	diags := testContext2(t, &ContextOpts{}).Validate(m, nil)
	if !diags.HasErrors() {
		t.Fatal("succeeded; want errors")
	}

	if len(diags) != 2 {
		t.Fatalf("wanted 2 diagnostic errors, got %q", diags)
	}

	for _, d := range diags {
		des := d.Description().Summary
		if !strings.Contains(des, "Invalid depends_on reference") {
			t.Fatalf(`expected "Invalid depends_on reference", got %q`, des)
		}
	}
}

func TestContext2Validate_rpcDiagnostics(t *testing.T) {
	// validate module and output depends_on
	m := testModuleInline(t, map[string]string{
		"main.tf": `
resource "test_instance" "a" {
}
`,
	})

	p := testProvider("test")
	p.GetProviderSchemaResponse = &providers.GetProviderSchemaResponse{
		ResourceTypes: map[string]providers.Schema{
			"test_instance": {
				Body: &configschema.Block{
					Attributes: map[string]*configschema.Attribute{
						"id": {Type: cty.String, Computed: true},
					},
				},
			},
		},
	}

	p.ValidateResourceConfigResponse = &providers.ValidateResourceConfigResponse{
		Diagnostics: tfdiags.Diagnostics(nil).Append(tfdiags.SimpleWarning("don't frobble")),
	}

	ctx := testContext2(t, &ContextOpts{
		Providers: map[addrs.Provider]providers.Factory{
			addrs.NewDefaultProvider("test"): testProviderFuncFixed(p),
		},
	})
	diags := ctx.Validate(m, nil)
	if diags.HasErrors() {
		t.Fatal(diags.Err())
	}

	if len(diags) == 0 {
		t.Fatal("expected warnings")
	}

	for _, d := range diags {
		des := d.Description().Summary
		if !strings.Contains(des, "frobble") {
			t.Fatalf(`expected frobble, got %q`, des)
		}
	}
}

func TestContext2Validate_sensitiveProvisionerConfig(t *testing.T) {
	m := testModule(t, "validate-sensitive-provisioner-config")
	p := testProvider("aws")
	p.GetProviderSchemaResponse = &providers.GetProviderSchemaResponse{
		ResourceTypes: map[string]providers.Schema{
			"aws_instance": {
				Body: &configschema.Block{
					Attributes: map[string]*configschema.Attribute{
						"foo": {Type: cty.String, Optional: true},
					},
				},
			},
		},
	}

	pr := simpleMockProvisioner()

	c := testContext2(t, &ContextOpts{
		Providers: map[addrs.Provider]providers.Factory{
			addrs.NewDefaultProvider("aws"): testProviderFuncFixed(p),
		},
		Provisioners: map[string]provisioners.Factory{
			"test": testProvisionerFuncFixed(pr),
		},
	})

	pr.ValidateProvisionerConfigFn = func(r provisioners.ValidateProvisionerConfigRequest) provisioners.ValidateProvisionerConfigResponse {
		if r.Config.ContainsMarked() {
			t.Errorf("provisioner config contains marked values")
		}
		return pr.ValidateProvisionerConfigResponse
	}

	diags := c.Validate(m, nil)
	if diags.HasErrors() {
		t.Fatalf("unexpected error: %s", diags.Err())
	}
	if !pr.ValidateProvisionerConfigCalled {
		t.Fatal("ValidateProvisionerConfig not called")
	}
}

func TestContext2Plan_validateMinMaxDynamicBlock(t *testing.T) {
	p := new(testing_provider.MockProvider)
	p.GetProviderSchemaResponse = getProviderSchemaResponseFromProviderSchema(&providerSchema{
		ResourceTypes: map[string]*configschema.Block{
			"test_instance": {
				Attributes: map[string]*configschema.Attribute{
					"id": {
						Type:     cty.String,
						Computed: true,
					},
					"things": {
						Type:     cty.List(cty.String),
						Computed: true,
					},
				},
				BlockTypes: map[string]*configschema.NestedBlock{
					"foo": {
						Block: configschema.Block{
							Attributes: map[string]*configschema.Attribute{
								"bar": {Type: cty.String, Optional: true},
							},
						},
						Nesting:  configschema.NestingList,
						MinItems: 2,
						MaxItems: 3,
					},
				},
			},
		},
	})

	m := testModuleInline(t, map[string]string{
		"main.tf": `
resource "test_instance" "a" {
  // MinItems 2
  foo {
    bar = "a"
  }
  foo {
    bar = "b"
  }
}

resource "test_instance" "b" {
  // one dymamic block can satisfy MinItems of 2
  dynamic "foo" {
	for_each = test_instance.a.things
	content {
	  bar = foo.value
	}
  }
}

resource "test_instance" "c" {
  // we may have more than MaxItems dynamic blocks when they are unknown
  foo {
    bar = "b"
  }
  dynamic "foo" {
    for_each = test_instance.a.things
    content {
      bar = foo.value
    }
  }
  dynamic "foo" {
    for_each = test_instance.a.things
    content {
      bar = "${foo.value}-2"
    }
  }
  dynamic "foo" {
    for_each = test_instance.b.things
    content {
      bar = foo.value
    }
  }
}
`})

	ctx := testContext2(t, &ContextOpts{
		Providers: map[addrs.Provider]providers.Factory{
			addrs.NewDefaultProvider("test"): testProviderFuncFixed(p),
		},
	})

	diags := ctx.Validate(m, nil)
	if diags.HasErrors() {
		t.Fatal(diags.ErrWithWarnings())
	}
}

func TestContext2Validate_passInheritedProvider(t *testing.T) {
	m := testModuleInline(t, map[string]string{
		"main.tf": `
terraform {
  required_providers {
	test = {
	  source = "hashicorp/test"
	}
  }
}

module "first" {
  source = "./first"
  providers = {
    test = test
  }
}
`,

		// This module does not define a config for the test provider, but we
		// should be able to pass whatever the implied config is to a child
		// module.
		"first/main.tf": `
terraform {
  required_providers {
    test = {
	  source = "hashicorp/test"
    }
  }
}

module "second" {
  source = "./second"
  providers = {
	test.alias = test
  }
}`,

		"first/second/main.tf": `
terraform {
  required_providers {
    test = {
	  source = "hashicorp/test"
      configuration_aliases = [test.alias]
    }
  }
}

resource "test_object" "t" {
  provider = test.alias
}
`,
	})

	p := simpleMockProvider()
	ctx := testContext2(t, &ContextOpts{
		Providers: map[addrs.Provider]providers.Factory{
			addrs.NewDefaultProvider("test"): testProviderFuncFixed(p),
		},
	})

	diags := ctx.Validate(m, nil)
	if diags.HasErrors() {
		t.Fatal(diags.ErrWithWarnings())
	}
}

func TestContext2Plan_lookupMismatchedObjectTypes(t *testing.T) {
	p := new(testing_provider.MockProvider)
	p.GetProviderSchemaResponse = getProviderSchemaResponseFromProviderSchema(&providerSchema{
		ResourceTypes: map[string]*configschema.Block{
			"test_instance": {
				Attributes: map[string]*configschema.Attribute{
					"id": {
						Type:     cty.String,
						Computed: true,
					},
					"things": {
						Type:     cty.List(cty.String),
						Optional: true,
					},
				},
			},
		},
	})

	m := testModuleInline(t, map[string]string{
		"main.tf": `
variable "items" {
  type = list(string)
  default = []
}

resource "test_instance" "a" {
  for_each = length(var.items) > 0 ? { default = {} } : {}
}

output "out" {
  // Strictly speaking, this expression is incorrect because the map element
  // type is a different type from the default value, and the lookup
  // implementation expects to be able to convert the default to match the
  // element type.
  // There are two reasons this works which we need to maintain for
  // compatibility. First during validation the 'test_instance.a' expression
  // only returns a dynamic value, preventing any type comparison. Later during
  // plan and apply 'test_instance.a' is an object and not a map, and the
  // lookup implementation skips the type comparison when the keys are known
  // statically.
  value = lookup(test_instance.a, "default", { id = null })["id"]
}
`})

	ctx := testContext2(t, &ContextOpts{
		Providers: map[addrs.Provider]providers.Factory{
			addrs.NewDefaultProvider("test"): testProviderFuncFixed(p),
		},
	})

	diags := ctx.Validate(m, nil)
	if diags.HasErrors() {
		t.Fatal(diags.ErrWithWarnings())
	}
}

func TestContext2Validate_nonNullableVariableDefaultValidation(t *testing.T) {
	m := testModuleInline(t, map[string]string{
		"main.tf": `
 module "first" {
   source = "./mod"
   input = null
 }
 `,

		"mod/main.tf": `
 variable "input" {
   type        = string
   default     = "default"
   nullable    = false

   // Validation expressions should receive the default with nullable=false and
   // a null input.
   validation {
     condition     = var.input != null
     error_message = "Input cannot be null!"
   }
 }
 `,
	})

	ctx := testContext2(t, &ContextOpts{})

	diags := ctx.Validate(m, nil)
	if diags.HasErrors() {
		t.Fatal(diags.ErrWithWarnings())
	}
}

func TestContext2Validate_precondition_good(t *testing.T) {
	p := testProvider("aws")
	p.GetProviderSchemaResponse = getProviderSchemaResponseFromProviderSchema(&providerSchema{
		ResourceTypes: map[string]*configschema.Block{
			"aws_instance": {
				Attributes: map[string]*configschema.Attribute{
					"foo": {Type: cty.String, Optional: true},
				},
			},
		},
	})
	m := testModuleInline(t, map[string]string{
		"main.tf": `
variable "input" {
  type    = string
  default = "foo"
}

resource "aws_instance" "test" {
  foo = var.input

  lifecycle {
    precondition {
      condition     = length(var.input) > 0
      error_message = "Input cannot be empty."
    }
  }
}
 `,
	})

	ctx := testContext2(t, &ContextOpts{
		Providers: map[addrs.Provider]providers.Factory{
			addrs.NewDefaultProvider("aws"): testProviderFuncFixed(p),
		},
	})

	diags := ctx.Validate(m, nil)
	if diags.HasErrors() {
		t.Fatal(diags.ErrWithWarnings())
	}
}

func TestContext2Validate_precondition_badCondition(t *testing.T) {
	p := testProvider("aws")
	p.GetProviderSchemaResponse = getProviderSchemaResponseFromProviderSchema(&providerSchema{
		ResourceTypes: map[string]*configschema.Block{
			"aws_instance": {
				Attributes: map[string]*configschema.Attribute{
					"foo": {Type: cty.String, Optional: true},
				},
			},
		},
	})
	m := testModuleInline(t, map[string]string{
		"main.tf": `
variable "input" {
  type    = string
  default = "foo"
}

resource "aws_instance" "test" {
  foo = var.input

  lifecycle {
    precondition {
      condition     = length(one(var.input)) == 1
      error_message = "You can't do that."
    }
  }
}
 `,
	})

	ctx := testContext2(t, &ContextOpts{
		Providers: map[addrs.Provider]providers.Factory{
			addrs.NewDefaultProvider("aws"): testProviderFuncFixed(p),
		},
	})

	diags := ctx.Validate(m, nil)
	if !diags.HasErrors() {
		t.Fatalf("succeeded; want error")
	}
	if got, want := diags.Err().Error(), "Invalid function argument"; !strings.Contains(got, want) {
		t.Errorf("unexpected error.\ngot: %s\nshould contain: %q", got, want)
	}
}

func TestContext2Validate_precondition_badErrorMessage(t *testing.T) {
	p := testProvider("aws")
	p.GetProviderSchemaResponse = getProviderSchemaResponseFromProviderSchema(&providerSchema{
		ResourceTypes: map[string]*configschema.Block{
			"aws_instance": {
				Attributes: map[string]*configschema.Attribute{
					"foo": {Type: cty.String, Optional: true},
				},
			},
		},
	})
	m := testModuleInline(t, map[string]string{
		"main.tf": `
variable "input" {
  type    = string
  default = "foo"
}

resource "aws_instance" "test" {
  foo = var.input

  lifecycle {
    precondition {
      condition     = var.input != "foo"
      error_message = "This is a bad use of a function: ${one(var.input)}."
    }
  }
}
 `,
	})

	ctx := testContext2(t, &ContextOpts{
		Providers: map[addrs.Provider]providers.Factory{
			addrs.NewDefaultProvider("aws"): testProviderFuncFixed(p),
		},
	})

	diags := ctx.Validate(m, nil)
	if !diags.HasErrors() {
		t.Fatalf("succeeded; want error")
	}
	if got, want := diags.Err().Error(), "Invalid function argument"; !strings.Contains(got, want) {
		t.Errorf("unexpected error.\ngot: %s\nshould contain: %q", got, want)
	}
}

func TestContext2Validate_postcondition_good(t *testing.T) {
	p := testProvider("aws")
	p.GetProviderSchemaResponse = getProviderSchemaResponseFromProviderSchema(&providerSchema{
		ResourceTypes: map[string]*configschema.Block{
			"aws_instance": {
				Attributes: map[string]*configschema.Attribute{
					"foo": {Type: cty.String, Optional: true},
				},
			},
		},
	})
	m := testModuleInline(t, map[string]string{
		"main.tf": `
resource "aws_instance" "test" {
  foo = "foo"

  lifecycle {
    postcondition {
      condition     = length(self.foo) > 0
      error_message = "Input cannot be empty."
    }
  }
}
 `,
	})

	ctx := testContext2(t, &ContextOpts{
		Providers: map[addrs.Provider]providers.Factory{
			addrs.NewDefaultProvider("aws"): testProviderFuncFixed(p),
		},
	})

	diags := ctx.Validate(m, nil)
	if diags.HasErrors() {
		t.Fatal(diags.ErrWithWarnings())
	}
}

func TestContext2Validate_postcondition_badCondition(t *testing.T) {
	p := testProvider("aws")
	p.GetProviderSchemaResponse = getProviderSchemaResponseFromProviderSchema(&providerSchema{
		ResourceTypes: map[string]*configschema.Block{
			"aws_instance": {
				Attributes: map[string]*configschema.Attribute{
					"foo": {Type: cty.String, Optional: true},
				},
			},
		},
	})
	// This postcondition's condition expression does not refer to self, which
	// is unrealistic. This is because at the time of writing the test, self is
	// always an unknown value of dynamic type during validation. As a result,
	// validation of conditions which refer to resource arguments is not
	// possible until plan time. For now we exercise the code by referring to
	// an input variable.
	m := testModuleInline(t, map[string]string{
		"main.tf": `
variable "input" {
  type    = string
  default = "foo"
}

resource "aws_instance" "test" {
  foo = var.input

  lifecycle {
    postcondition {
      condition     = length(one(var.input)) == 1
      error_message = "You can't do that."
    }
  }
}
 `,
	})

	ctx := testContext2(t, &ContextOpts{
		Providers: map[addrs.Provider]providers.Factory{
			addrs.NewDefaultProvider("aws"): testProviderFuncFixed(p),
		},
	})

	diags := ctx.Validate(m, nil)
	if !diags.HasErrors() {
		t.Fatalf("succeeded; want error")
	}
	if got, want := diags.Err().Error(), "Invalid function argument"; !strings.Contains(got, want) {
		t.Errorf("unexpected error.\ngot: %s\nshould contain: %q", got, want)
	}
}

func TestContext2Validate_postcondition_badErrorMessage(t *testing.T) {
	p := testProvider("aws")
	p.GetProviderSchemaResponse = getProviderSchemaResponseFromProviderSchema(&providerSchema{
		ResourceTypes: map[string]*configschema.Block{
			"aws_instance": {
				Attributes: map[string]*configschema.Attribute{
					"foo": {Type: cty.String, Optional: true},
				},
			},
		},
	})
	m := testModuleInline(t, map[string]string{
		"main.tf": `
resource "aws_instance" "test" {
  foo = "foo"

  lifecycle {
    postcondition {
      condition     = self.foo != "foo"
      error_message = "This is a bad use of a function: ${one("foo")}."
    }
  }
}
 `,
	})

	ctx := testContext2(t, &ContextOpts{
		Providers: map[addrs.Provider]providers.Factory{
			addrs.NewDefaultProvider("aws"): testProviderFuncFixed(p),
		},
	})

	diags := ctx.Validate(m, nil)
	if !diags.HasErrors() {
		t.Fatalf("succeeded; want error")
	}
	if got, want := diags.Err().Error(), "Invalid function argument"; !strings.Contains(got, want) {
		t.Errorf("unexpected error.\ngot: %s\nshould contain: %q", got, want)
	}
}

func TestContext2Validate_precondition_count(t *testing.T) {
	p := testProvider("aws")
	p.GetProviderSchemaResponse = getProviderSchemaResponseFromProviderSchema(&providerSchema{
		ResourceTypes: map[string]*configschema.Block{
			"aws_instance": {
				Attributes: map[string]*configschema.Attribute{
					"foo": {Type: cty.String, Optional: true},
				},
			},
		},
	})
	m := testModuleInline(t, map[string]string{
		"main.tf": `
locals {
  foos = ["bar", "baz"]
}

resource "aws_instance" "test" {
  count = 3
  foo = local.foos[count.index]

  lifecycle {
    precondition {
      condition     = count.index < length(local.foos)
      error_message = "Insufficient foos."
    }
  }
}
 `,
	})

	ctx := testContext2(t, &ContextOpts{
		Providers: map[addrs.Provider]providers.Factory{
			addrs.NewDefaultProvider("aws"): testProviderFuncFixed(p),
		},
	})

	diags := ctx.Validate(m, nil)
	if diags.HasErrors() {
		t.Fatal(diags.ErrWithWarnings())
	}
}

func TestContext2Validate_postcondition_forEach(t *testing.T) {
	p := testProvider("aws")
	p.GetProviderSchemaResponse = getProviderSchemaResponseFromProviderSchema(&providerSchema{
		ResourceTypes: map[string]*configschema.Block{
			"aws_instance": {
				Attributes: map[string]*configschema.Attribute{
					"foo": {Type: cty.String, Optional: true},
				},
			},
		},
	})
	m := testModuleInline(t, map[string]string{
		"main.tf": `
locals {
  foos = toset(["bar", "baz", "boop"])
}

resource "aws_instance" "test" {
  for_each = local.foos
  foo = "foo"

  lifecycle {
    postcondition {
      condition     = length(each.value) == 3
      error_message = "Short foo required, not \"${each.key}\"."
    }
  }
}
 `,
	})

	ctx := testContext2(t, &ContextOpts{
		Providers: map[addrs.Provider]providers.Factory{
			addrs.NewDefaultProvider("aws"): testProviderFuncFixed(p),
		},
	})

	diags := ctx.Validate(m, nil)
	if diags.HasErrors() {
		t.Fatal(diags.ErrWithWarnings())
	}
}

func TestContext2Validate_deprecatedAttr(t *testing.T) {
	p := testProvider("aws")
	p.GetProviderSchemaResponse = getProviderSchemaResponseFromProviderSchema(&providerSchema{
		ResourceTypes: map[string]*configschema.Block{
			"aws_instance": {
				Attributes: map[string]*configschema.Attribute{
					"foo": {Type: cty.String, Optional: true, Deprecated: true},
				},
			},
		},
	})
	m := testModuleInline(t, map[string]string{
		"main.tf": `
resource "aws_instance" "test" {
}
locals {
  deprecated = aws_instance.test.foo
}

 `,
	})

	ctx := testContext2(t, &ContextOpts{
		Providers: map[addrs.Provider]providers.Factory{
			addrs.NewDefaultProvider("aws"): testProviderFuncFixed(p),
		},
	})

	diags := ctx.Validate(m, nil)
	warn := diags.ErrWithWarnings().Error()
	if !strings.Contains(warn, `The attribute "foo" is deprecated`) {
		t.Fatalf("expected deprecated warning, got: %q\n", warn)
	}
}

func TestContext2Validate_unknownForEach(t *testing.T) {
	p := testProvider("aws")
	m := testModuleInline(t, map[string]string{
		"main.tf": `
resource "aws_instance" "test" {
}

locals {
  follow = {
    (aws_instance.test.id): "follow"
  }
}

resource "aws_instance" "follow" {
  for_each = local.follow
}
 `,
	})
	c := testContext2(t, &ContextOpts{
		Providers: map[addrs.Provider]providers.Factory{
			addrs.NewDefaultProvider("aws"): testProviderFuncFixed(p),
		},
	})

	diags := c.Validate(m, nil)
	if diags.HasErrors() {
		t.Fatal(diags.ErrWithWarnings())
	}
}

func TestContext2Validate_providerContributedFunctions(t *testing.T) {
	mockProvider := func() *testing_provider.MockProvider {
		p := testProvider("test")
		p.GetProviderSchemaResponse = &providers.GetProviderSchemaResponse{
			Functions: map[string]providers.FunctionDecl{
				"count_e": {
					ReturnType: cty.Number,
					Parameters: []providers.FunctionParam{
						{
							Name: "string",
							Type: cty.String,
						},
					},
				},
			},
		}
		p.CallFunctionFn = func(req providers.CallFunctionRequest) (resp providers.CallFunctionResponse) {
			if req.FunctionName != "count_e" {
				resp.Err = fmt.Errorf("incorrect function name %q", req.FunctionName)
				return resp
			}
			if len(req.Arguments) != 1 {
				resp.Err = fmt.Errorf("wrong number of arguments %d", len(req.Arguments))
				return resp
			}
			if req.Arguments[0].Type() != cty.String {
				resp.Err = fmt.Errorf("wrong argument type %#v", req.Arguments[0].Type())
				return resp
			}
			if !req.Arguments[0].IsKnown() {
				resp.Err = fmt.Errorf("argument is unknown")
				return resp
			}
			if req.Arguments[0].IsNull() {
				resp.Err = fmt.Errorf("argument is null")
				return resp
			}

			str := req.Arguments[0].AsString()
			count := strings.Count(str, "e")
			resp.Result = cty.NumberIntVal(int64(count))
			return resp
		}
		return p
	}

	t.Run("valid", func(t *testing.T) {
		m := testModuleInline(t, map[string]string{
			"main.tf": `
terraform {
	required_providers {
		test = {
			source = "hashicorp/test"
		}
	}
}
locals {
	result = provider::test::count_e("cheese")
}
output "result" {
	value = local.result
	precondition {
		condition     = (local.result == 3)
		error_message = "Wrong number of Es in my cheese."
	}
}
`,
		})

		p := mockProvider()
		ctx := testContext2(t, &ContextOpts{
			Providers: map[addrs.Provider]providers.Factory{
				addrs.NewDefaultProvider("test"): testProviderFuncFixed(p),
			},
		})

		diags := ctx.Validate(m, nil)
		if diags.HasErrors() {
			t.Fatal(diags.ErrWithWarnings())
		}

		if !p.CallFunctionCalled {
			t.Fatal("CallFunction was not called")
		}
	})
	t.Run("wrong name", func(t *testing.T) {
		m := testModuleInline(t, map[string]string{
			"main.tf": `
terraform {
	required_providers {
		test = {
			source = "hashicorp/test"
		}
	}
}
output "result" {
	value = provider::test::cout_e("cheese")
}
`,
		})

		p := mockProvider()
		ctx := testContext2(t, &ContextOpts{
			Providers: map[addrs.Provider]providers.Factory{
				addrs.NewDefaultProvider("test"): testProviderFuncFixed(p),
			},
		})

		diags := ctx.Validate(m, nil)
		if p.CallFunctionCalled {
			t.Error("CallFunction was called, but should not have been")
		}
		if !diags.HasErrors() {
			t.Fatal("unexpected success")
		}
		if got, want := diags.Err().Error(), `Unknown provider function: The function "cout_e" is not available from the provider "test"`; !strings.Contains(got, want) {
			t.Errorf("wrong error message\nwant substring: %s\ngot: %s", want, got)
		}

	})
	t.Run("wrong namespace", func(t *testing.T) {
		m := testModuleInline(t, map[string]string{
			"main.tf": `
terraform {
	required_providers {
		test = {
			source = "hashicorp/test"
		}
	}
}
output "result" {
	value = provider::toast::count_e("cheese")
}
`,
		})

		p := mockProvider()
		ctx := testContext2(t, &ContextOpts{
			Providers: map[addrs.Provider]providers.Factory{
				addrs.NewDefaultProvider("test"): testProviderFuncFixed(p),
			},
		})

		diags := ctx.Validate(m, nil)
		if p.CallFunctionCalled {
			t.Error("CallFunction was called, but should not have been")
		}
		if !diags.HasErrors() {
			t.Fatal("unexpected success")
		}
		if got, want := diags.Err().Error(), `Unknown provider function: There is no function named "provider::toast::count_e`; !strings.Contains(got, want) {
			t.Errorf("wrong error message\nwant substring: %s\ngot: %s", want, got)
		}
	})
	t.Run("wrong argument type", func(t *testing.T) {
		m := testModuleInline(t, map[string]string{
			"main.tf": `
terraform {
	required_providers {
		test = {
			source = "hashicorp/test"
		}
	}
}
output "result" {
	value = provider::test::count_e([])
}
`,
		})

		p := mockProvider()
		ctx := testContext2(t, &ContextOpts{
			Providers: map[addrs.Provider]providers.Factory{
				addrs.NewDefaultProvider("test"): testProviderFuncFixed(p),
			},
		})

		diags := ctx.Validate(m, nil)
		if p.CallFunctionCalled {
			t.Error("CallFunction was called, but should not have been")
		}
		if !diags.HasErrors() {
			t.Fatal("unexpected success")
		}
		if got, want := diags.Err().Error(), "Invalid function argument: Invalid value for \"string\" parameter: string required."; !strings.Contains(got, want) {
			t.Errorf("wrong error message\nwant substring: %s\ngot: %s", want, got)
		}
	})
	t.Run("insufficient arguments", func(t *testing.T) {
		m := testModuleInline(t, map[string]string{
			"main.tf": `
terraform {
	required_providers {
		test = {
			source = "hashicorp/test"
		}
	}
}
output "result" {
	value = provider::test::count_e()
}
`,
		})

		p := mockProvider()
		ctx := testContext2(t, &ContextOpts{
			Providers: map[addrs.Provider]providers.Factory{
				addrs.NewDefaultProvider("test"): testProviderFuncFixed(p),
			},
		})

		diags := ctx.Validate(m, nil)
		if p.CallFunctionCalled {
			t.Error("CallFunction was called, but should not have been")
		}
		if !diags.HasErrors() {
			t.Fatal("unexpected success")
		}
		if got, want := diags.Err().Error(), "Not enough function arguments: Function \"provider::test::count_e\" expects 1 argument(s). Missing value for \"string\"."; !strings.Contains(got, want) {
			t.Errorf("wrong error message\nwant substring: %s\ngot: %s", want, got)
		}
	})
	t.Run("too many arguments", func(t *testing.T) {
		m := testModuleInline(t, map[string]string{
			"main.tf": `
terraform {
	required_providers {
		test = {
			source = "hashicorp/test"
		}
	}
}
output "result" {
	value = provider::test::count_e("cheese", "louise")
}
`,
		})

		p := mockProvider()
		ctx := testContext2(t, &ContextOpts{
			Providers: map[addrs.Provider]providers.Factory{
				addrs.NewDefaultProvider("test"): testProviderFuncFixed(p),
			},
		})

		diags := ctx.Validate(m, nil)
		if p.CallFunctionCalled {
			t.Error("CallFunction was called, but should not have been")
		}
		if !diags.HasErrors() {
			t.Fatal("unexpected success")
		}
		if got, want := diags.Err().Error(), "Too many function arguments: Function \"provider::test::count_e\" expects only 1 argument(s)."; !strings.Contains(got, want) {
			t.Errorf("wrong error message\nwant substring: %s\ngot: %s", want, got)
		}
	})
	t.Run("unexpected null argument", func(t *testing.T) {
		m := testModuleInline(t, map[string]string{
			"main.tf": `
terraform {
	required_providers {
		test = {
			source = "hashicorp/test"
		}
	}
}
output "result" {
	value = provider::test::count_e(null)
}
`,
		})

		p := mockProvider()
		ctx := testContext2(t, &ContextOpts{
			Providers: map[addrs.Provider]providers.Factory{
				addrs.NewDefaultProvider("test"): testProviderFuncFixed(p),
			},
		})

		diags := ctx.Validate(m, nil)
		if p.CallFunctionCalled {
			t.Error("CallFunction was called, but should not have been")
		}
		if !diags.HasErrors() {
			t.Fatal("unexpected success")
		}
		if got, want := diags.Err().Error(), "Invalid function argument: Invalid value for \"string\" parameter: argument must not be null."; !strings.Contains(got, want) {
			t.Errorf("wrong error message\nwant substring: %s\ngot: %s", want, got)
		}
	})
	t.Run("unhandled unknown argument", func(t *testing.T) {
		m := testModuleInline(t, map[string]string{
			"main.tf": `
terraform {
	required_providers {
		test = {
			source = "hashicorp/test"
		}
	}
}
output "result" {
	value = provider::test::count_e(timestamp())
}
`,
		})

		p := mockProvider()
		ctx := testContext2(t, &ContextOpts{
			Providers: map[addrs.Provider]providers.Factory{
				addrs.NewDefaultProvider("test"): testProviderFuncFixed(p),
			},
		})

		// For this case, validation should succeed without calling the
		// function yet, because the function doesn't declare that it handles
		// unknown values and so we must defer validation until a later phase.
		diags := ctx.Validate(m, nil)
		if p.CallFunctionCalled {
			t.Error("CallFunction was called, but should not have been")
		}
		if diags.HasErrors() {
			t.Fatal(diags.ErrWithWarnings())
		}
	})
	t.Run("provider not declared", func(t *testing.T) {
		m := testModuleInline(t, map[string]string{
			"main.tf": `
terraform {
	required_providers {
		# Intentionally no declaration of local name "test" here
	}
}
output "result" {
	value = provider::test::count_e("cheese")
}
`,
		})

		p := mockProvider()
		ctx := testContext2(t, &ContextOpts{
			Providers: map[addrs.Provider]providers.Factory{
				addrs.NewDefaultProvider("test"): testProviderFuncFixed(p),
			},
		})

		diags := ctx.Validate(m, nil)
		if p.CallFunctionCalled {
			t.Error("CallFunction was called, but should not have been")
		}
		if !diags.HasErrors() {
			t.Fatal("unexpected success")
		}
		// Module author must declare a provider requirement in order to
		// import a provider's functions.
		if got, want := diags.Err().Error(), `Unknown provider function: There is no function named "provider::test::count_e"`; !strings.Contains(got, want) {
			t.Errorf("wrong error message\nwant substring: %s\ngot: %s", want, got)
		}
	})
}

func TestContextValidate_externalProviders(t *testing.T) {

	m := testModuleInline(t, map[string]string{
		"main.tf": `
terraform {
  required_providers {
    bar = {
      source = "hashicorp/bar"
	}
  }
}

provider "bar" {}

resource "bar_instance" "test" {
  foo = "foo" # should be an int
}
`,
	})

	mustNotConfigure := func(providers.ConfigureProviderRequest) providers.ConfigureProviderResponse {
		return providers.ConfigureProviderResponse{
			Diagnostics: tfdiags.Diagnostics{
				tfdiags.Sourceless(
					tfdiags.Error,
					"Pre-configured provider was reconfigured by the modules runtime",
					"An externally-configured provider should not have its ConfigureProvider function called during planning.",
				),
			},
		}
	}

	providerAddr := addrs.NewDefaultProvider("bar")
	providerConfigAddr := addrs.RootProviderConfig{
		Provider: providerAddr,
	}

	provider := &testing_provider.MockProvider{
		GetProviderSchemaResponse: &providers.GetProviderSchemaResponse{
			Provider: providers.Schema{
				Body: &configschema.Block{
					Attributes: map[string]*configschema.Attribute{
						// We have a required attribute that is not set, we're
						// expecting this to not matter as we shouldn't validate
						// the provider configuration as we're using an external
						// provider.
						"required": {
							Type:     cty.String,
							Required: true,
						},
					},
				},
			},
			ResourceTypes: map[string]providers.Schema{
				"bar_instance": {
					Body: &configschema.Block{
						Attributes: map[string]*configschema.Attribute{
							// We should still validate this attribute as being
							// incorrect, even though we have an external
							// provider.
							"foo": {
								Type:     cty.Number,
								Required: true,
							},
						},
					},
				},
			},
		},
		ConfigureProviderFn: mustNotConfigure,
	}

	ctx, diags := NewContext(&ContextOpts{
		PreloadedProviderSchemas: map[addrs.Provider]providers.ProviderSchema{
			providerAddr: *provider.GetProviderSchemaResponse,
		},
	})
	tfdiags.AssertNoDiagnostics(t, diags)

	// Many of the MockProvider methods check for this, so we'll set it to be
	// true externally.
	provider.ConfigureProviderCalled = true

	diags = ctx.Validate(m, &ValidateOpts{
		ExternalProviders: map[addrs.RootProviderConfig]providers.Interface{
			providerConfigAddr: provider,
		},
	})

	// We should have exactly one diagnostic, stating there was an error in the
	// resource. But nothing complaining about the provider itself.

	if len(diags) != 1 {
		t.Fatalf("expected exactly one diagnostic, got %d", len(diags))
	}

	if diff := cmp.Diff(diags[0].Description().Summary, "Incorrect attribute value type"); len(diff) > 0 {
		t.Errorf("unexpected diagnostic summary: %s", diff)
	}
	if diff := cmp.Diff(diags[0].Description().Detail, "Inappropriate value for attribute \"foo\": a number is required."); len(diff) > 0 {
		t.Errorf("unexpected diagnostic detail: %s", diff)
	}
}

func TestContext2Validate_providerSchemaError(t *testing.T) {
	// validate module and output depends_on
	m := testModuleInline(t, map[string]string{
		"main.tf": `
terraform {
  required_providers {
    test = {
      source = "hashicorp/test"
    }
  }
}

output "foo" {
	value = provider::test::func("foo")
}
`,
	})

	p := testProvider("test")
	p.GetProviderSchemaResponse = &providers.GetProviderSchemaResponse{
		ResourceTypes: map[string]providers.Schema{
			"test_instance": {
				Body: &configschema.Block{
					Attributes: map[string]*configschema.Attribute{
						"id": {Type: cty.String, Computed: true},
					},
				},
			},
		},
		Diagnostics: tfdiags.Diagnostics(nil).Append(errors.New("schema problem!")),
	}

	ctx := testContext2(t, &ContextOpts{
		Providers: map[addrs.Provider]providers.Factory{
			addrs.NewDefaultProvider("test"): testProviderFuncFixed(p),
		},
	})
	diags := ctx.Validate(m, nil)
	if !diags.HasErrors() {
		t.Fatal("expected error")
	}

	// while the function in the config doesn't exist, we should not have gotten
	// that far and stopped at the schema error first
	for _, d := range diags {
		if detail := d.Description().Detail; !strings.Contains(detail, "schema problem!") {
			t.Errorf("unexpected error: %s", detail)
		}
	}
}

func TestContext2Validate_ephemeralOutput_root(t *testing.T) {
	m := testModuleInline(t, map[string]string{
		"main.tf": `
variable "foo" {
  ephemeral = true
  default   = "foo"
}
output "test" {
  ephemeral = true
  value     = var.foo
}
`,
	})

	ctx := testContext2(t, &ContextOpts{})
	diags := ctx.Validate(m, &ValidateOpts{})
	var wantDiags tfdiags.Diagnostics
	wantDiags = wantDiags.Append(
		&hcl.Diagnostic{
			Severity: hcl.DiagError,
			Summary:  "Ephemeral output not allowed",
			Detail:   "Ephemeral outputs are not allowed in context of a root module",
			Subject: &hcl.Range{
				Filename: filepath.Join(m.Module.SourceDir, "main.tf"),
				Start:    hcl.Pos{Line: 6, Column: 1, Byte: 59},
				End:      hcl.Pos{Line: 6, Column: 14, Byte: 72},
			},
		},
	)
	tfdiags.AssertDiagnosticsMatch(t, diags, wantDiags)
}

func TestContext2Validate_ephemeralOutput_child(t *testing.T) {
	m := testModuleInline(t, map[string]string{
		"child/main.tf": `
variable "child-eph" {
  ephemeral = true
}
output "out" {
  ephemeral = true
  value     = var.child-eph
}`,
		"main.tf": `
variable "eph" {
  ephemeral = true
  default   = "foo"
}

module "child" {
  source    = "./child"
  child-eph = var.eph
}
`,
	})

	ctx := testContext2(t, &ContextOpts{})
	diags := ctx.Validate(m, &ValidateOpts{})
<<<<<<< HEAD
	tfdiags.AssertNoDiagnostics(t, diags)
=======
	assertNoDiagnostics(t, diags)
}

func TestContext2Validate_deprecated_output(t *testing.T) {
	m := testModuleInline(t, map[string]string{
		"mod/main.tf": `
output "old" {
    deprecated = "Please stop using this"
    value = "old"
}

output "old-and-unused" {
    deprecated = "This should not show up in the errors, we are not using it"
    value = "old"
}

output "new" {
    value = "foo"
}
`,
		"mod2/main.tf": `
variable "input" {
	type = string
}
`,
		"main.tf": `
module "mod" {
    source = "./mod"
}

resource "test_resource" "test" {
    attr = module.mod.old
}

resource "test_resource" "test2" {
    attr = module.mod.new
}

resource "test_resource" "test3" {
    attr = module.mod.old
}

output "test_output" {
	value = module.mod.old
}

output "test_output_conditional" {
	value = false ? module.mod.old : module.mod.new
}

module "mod2" {
	source = "./mod2"

	input = module.mod.old
}
`,
	})

	p := new(testing_provider.MockProvider)
	p.GetProviderSchemaResponse = getProviderSchemaResponseFromProviderSchema(&providerSchema{
		ResourceTypes: map[string]*configschema.Block{
			"test_resource": {
				Attributes: map[string]*configschema.Attribute{
					"attr": {
						Type:     cty.String,
						Computed: true,
					},
				},
			},
		},
	})

	ctx := testContext2(t, &ContextOpts{
		Providers: map[addrs.Provider]providers.Factory{
			addrs.NewDefaultProvider("test"): testProviderFuncFixed(p),
		},
	})

	diags := ctx.Validate(m, &ValidateOpts{})
	var expectedDiags tfdiags.Diagnostics
	expectedDiags = expectedDiags.Append(
		&hcl.Diagnostic{
			Severity: hcl.DiagWarning,
			Summary:  "Usage of deprecated output",
			Detail:   "Please stop using this",
			Subject: &hcl.Range{
				Filename: filepath.Join(m.Module.SourceDir, "main.tf"),
				Start:    hcl.Pos{Line: 7, Column: 12, Byte: 85},
				End:      hcl.Pos{Line: 7, Column: 26, Byte: 99},
			},
		},
		&hcl.Diagnostic{
			Severity: hcl.DiagWarning,
			Summary:  "Usage of deprecated output",
			Detail:   "Please stop using this",
			Subject: &hcl.Range{
				Filename: filepath.Join(m.Module.SourceDir, "main.tf"),
				Start:    hcl.Pos{Line: 15, Column: 12, Byte: 213},
				End:      hcl.Pos{Line: 15, Column: 26, Byte: 227},
			},
		},
		&hcl.Diagnostic{
			Severity: hcl.DiagWarning,
			Summary:  "Usage of deprecated output",
			Detail:   "Please stop using this",
			Subject: &hcl.Range{
				Filename: filepath.Join(m.Module.SourceDir, "main.tf"),
				Start:    hcl.Pos{Line: 19, Column: 10, Byte: 263},
				End:      hcl.Pos{Line: 19, Column: 24, Byte: 277},
			},
		},
		&hcl.Diagnostic{
			Severity: hcl.DiagWarning,
			Summary:  "Usage of deprecated output",
			Detail:   "Please stop using this",
			Subject: &hcl.Range{
				Filename: filepath.Join(m.Module.SourceDir, "main.tf"),
				Start:    hcl.Pos{Line: 23, Column: 18, Byte: 333},
				End:      hcl.Pos{Line: 23, Column: 32, Byte: 347},
			},
		},
		&hcl.Diagnostic{
			Severity: hcl.DiagWarning,
			Summary:  "Usage of deprecated output",
			Detail:   "Please stop using this",
			Subject: &hcl.Range{
				Filename: filepath.Join(m.Module.SourceDir, "main.tf"),
				Start:    hcl.Pos{Line: 29, Column: 10, Byte: 413},
				End:      hcl.Pos{Line: 29, Column: 24, Byte: 427},
			},
		},
	)

	assertDiagnosticsMatch(t, diags, expectedDiags)
}

func TestContext2Validate_deprecated_output_expansion(t *testing.T) {
	m := testModuleInline(t, map[string]string{
		"mod/nested/main.tf": `
output "old" {
    deprecated = "mod/nested: Please stop using this"
    value = "old"
}
`,
		"mod/main.tf": `
output "old" {
    deprecated = "mod: Please stop using this"
    value = "old"
}

module "modnested" {
    source = "./nested"
}

output "new" {
    value = module.modnested.old # This should trigger a warning
}
`,
		"mod2/main.tf": `
output "old" {
    deprecated = "mod2: Please stop using this"
    value = "old"
}

output "new" {
    value = "new"
}
`,
		"mod3/main.tf": `
output "old" {
  deprecated = "mod2: Please stop using this"
  value = "old"
}

output "new" {
  value = "new"
}
`,
		"main.tf": `
module "mod" {
    source = "./mod"
}

output "test_output" {
	value = module.mod.old # This should trigger a warning
}

module "mod2" {
	count = 2
	source = "./mod2"
}

output "test_output2" {
	value = module.mod2[0].old # This should trigger a warning
}

module "mod3" {
	count = 2
    source = "./mod3"
}

output "test_output_no_warning" {
	value = module.mod3[0].new
}
`,
	})

	p := new(testing_provider.MockProvider)
	p.GetProviderSchemaResponse = getProviderSchemaResponseFromProviderSchema(&providerSchema{
		ResourceTypes: map[string]*configschema.Block{
			"test_resource": {
				Attributes: map[string]*configschema.Attribute{
					"attr": {
						Type:     cty.String,
						Computed: true,
					},
				},
			},
		},
	})

	ctx := testContext2(t, &ContextOpts{
		Providers: map[addrs.Provider]providers.Factory{
			addrs.NewDefaultProvider("test"): testProviderFuncFixed(p),
		},
	})

	diags := ctx.Validate(m, &ValidateOpts{})
	var expectedDiags tfdiags.Diagnostics
	expectedDiags = expectedDiags.Append(
		&hcl.Diagnostic{
			Severity: hcl.DiagWarning,
			Summary:  "Usage of deprecated output",
			Detail:   "mod: Please stop using this",
			Subject: &hcl.Range{
				Filename: filepath.Join(m.Module.SourceDir, "main.tf"),
				Start:    hcl.Pos{Line: 7, Column: 10, Byte: 72},
				End:      hcl.Pos{Line: 7, Column: 24, Byte: 86},
			},
		},
		&hcl.Diagnostic{
			Severity: hcl.DiagWarning,
			Summary:  "Usage of deprecated output",
			Detail:   "mod2: Please stop using this",
			Subject: &hcl.Range{
				Filename: filepath.Join(m.Module.SourceDir, "main.tf"),
				Start:    hcl.Pos{Line: 16, Column: 10, Byte: 204},
				End:      hcl.Pos{Line: 16, Column: 28, Byte: 222},
			},
		},
		&hcl.Diagnostic{
			Severity: hcl.DiagWarning,
			Summary:  "Usage of deprecated output",
			Detail:   "mod/nested: Please stop using this",
			Subject: &hcl.Range{
				// TODO: investigate what is going on with the file path
				Filename: filepath.Join("/private", m.Module.SourceDir, "mod", "main.tf"),
				Start:    hcl.Pos{Line: 12, Column: 13, Byte: 159},
				End:      hcl.Pos{Line: 12, Column: 33, Byte: 179},
			},
		},
	)

	assertDiagnosticsMatch(t, diags, expectedDiags)
}

func TestContext2Validate_deprecated_output_expansion_with_splat(t *testing.T) {
	t.Skip("Not supported yet, might need HCL adjustments (splat operation returns only partial traversal)")

	m := testModuleInline(t, map[string]string{
		"mod/main.tf": `
output "old" {
    deprecated = "Please stop using this"
    value = "old"
}
`,
		"main.tf": `
module "mod" {
	count = 2
	source = "./mod"
}

output "test_output2" {
	value = module.mod[*].old # This should trigger a warning, but isn't supported yet
}
`,
	})

	p := new(testing_provider.MockProvider)
	p.GetProviderSchemaResponse = getProviderSchemaResponseFromProviderSchema(&providerSchema{
		ResourceTypes: map[string]*configschema.Block{
			"test_resource": {
				Attributes: map[string]*configschema.Attribute{
					"attr": {
						Type:     cty.String,
						Computed: true,
					},
				},
			},
		},
	})

	ctx := testContext2(t, &ContextOpts{
		Providers: map[addrs.Provider]providers.Factory{
			addrs.NewDefaultProvider("test"): testProviderFuncFixed(p),
		},
	})

	diags := ctx.Validate(m, &ValidateOpts{})
	var expectedDiags tfdiags.Diagnostics
	expectedDiags = expectedDiags.Append(
		&hcl.Diagnostic{
			Severity: hcl.DiagWarning,
			Summary:  "Usage of deprecated output",
			Detail:   "Please stop using this",
			Subject: &hcl.Range{
				Filename: filepath.Join(m.Module.SourceDir, "main.tf"),
				Start:    hcl.Pos{Line: 8, Column: 10, Byte: 204},
				End:      hcl.Pos{Line: 8, Column: 28, Byte: 222},
			},
		},
	)

	assertDiagnosticsMatch(t, diags, expectedDiags)
>>>>>>> e3feb259
}<|MERGE_RESOLUTION|>--- conflicted
+++ resolved
@@ -3092,10 +3092,7 @@
 
 	ctx := testContext2(t, &ContextOpts{})
 	diags := ctx.Validate(m, &ValidateOpts{})
-<<<<<<< HEAD
 	tfdiags.AssertNoDiagnostics(t, diags)
-=======
-	assertNoDiagnostics(t, diags)
 }
 
 func TestContext2Validate_deprecated_output(t *testing.T) {
@@ -3419,5 +3416,4 @@
 	)
 
 	assertDiagnosticsMatch(t, diags, expectedDiags)
->>>>>>> e3feb259
 }
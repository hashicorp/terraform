// Copyright (c) HashiCorp, Inc.
// SPDX-License-Identifier: BUSL-1.1

package terraform

import (
	"fmt"
	"log"
	"path/filepath"
	"sort"

	"github.com/hashicorp/hcl/v2"
	"github.com/hashicorp/hcl/v2/hclsyntax"
	"github.com/zclconf/go-cty/cty"

	"github.com/hashicorp/terraform/internal/addrs"
	"github.com/hashicorp/terraform/internal/configs"
	"github.com/hashicorp/terraform/internal/configs/configschema"
	"github.com/hashicorp/terraform/internal/genconfig"
	"github.com/hashicorp/terraform/internal/instances"
	"github.com/hashicorp/terraform/internal/lang/ephemeral"
	"github.com/hashicorp/terraform/internal/moduletest/mocking"
	"github.com/hashicorp/terraform/internal/plans"
	"github.com/hashicorp/terraform/internal/plans/deferring"
	"github.com/hashicorp/terraform/internal/providers"
	"github.com/hashicorp/terraform/internal/states"
	"github.com/hashicorp/terraform/internal/tfdiags"
)

// NodePlannableResourceInstance represents a _single_ resource
// instance that is plannable. This means this represents a single
// count index, for example.
type NodePlannableResourceInstance struct {
	*NodeAbstractResourceInstance
	ForceCreateBeforeDestroy bool

	// skipRefresh indicates that we should skip refreshing individual instances
	skipRefresh bool

	// skipPlanChanges indicates we should skip trying to plan change actions
	// for any instances.
	skipPlanChanges bool

	// forceReplace are resource instance addresses where the user wants to
	// force generating a replace action. This set isn't pre-filtered, so
	// it might contain addresses that have nothing to do with the resource
	// that this node represents, which the node itself must therefore ignore.
	forceReplace []addrs.AbsResourceInstance

	// replaceTriggeredBy stores references from replace_triggered_by which
	// triggered this instance to be replaced.
	replaceTriggeredBy []*addrs.Reference

	// importTarget, if populated, contains the information necessary to plan
	// an import of this resource.
	importTarget cty.Value
}

var (
	_ GraphNodeModuleInstance       = (*NodePlannableResourceInstance)(nil)
	_ GraphNodeReferenceable        = (*NodePlannableResourceInstance)(nil)
	_ GraphNodeReferencer           = (*NodePlannableResourceInstance)(nil)
	_ GraphNodeConfigResource       = (*NodePlannableResourceInstance)(nil)
	_ GraphNodeResourceInstance     = (*NodePlannableResourceInstance)(nil)
	_ GraphNodeAttachResourceConfig = (*NodePlannableResourceInstance)(nil)
	_ GraphNodeAttachResourceState  = (*NodePlannableResourceInstance)(nil)
	_ GraphNodeExecutable           = (*NodePlannableResourceInstance)(nil)
)

// GraphNodeEvalable
func (n *NodePlannableResourceInstance) Execute(ctx EvalContext, op walkOperation) tfdiags.Diagnostics {
	addr := n.ResourceInstanceAddr()

	// Eval info is different depending on what kind of resource this is
	switch addr.Resource.Resource.Mode {
	case addrs.ManagedResourceMode:
		return n.managedResourceExecute(ctx)
	case addrs.DataResourceMode:
		return n.dataResourceExecute(ctx)
	case addrs.EphemeralResourceMode:
		return n.ephemeralResourceExecute(ctx)
	case addrs.ListResourceMode:
		return n.listResourceExecute(ctx)
	default:
		panic(fmt.Errorf("unsupported resource mode %s", n.Config.Mode))
	}
}

func (n *NodePlannableResourceInstance) dataResourceExecute(ctx EvalContext) (diags tfdiags.Diagnostics) {
	config := n.Config
	addr := n.ResourceInstanceAddr()

	var change *plans.ResourceInstanceChange

	_, providerSchema, err := getProvider(ctx, n.ResolvedProvider)
	diags = diags.Append(err)
	if diags.HasErrors() {
		return diags
	}

	diags = diags.Append(validateSelfRef(addr.Resource, config.Config, providerSchema))
	if diags.HasErrors() {
		return diags
	}

	checkRuleSeverity := tfdiags.Error
	if n.skipPlanChanges || n.preDestroyRefresh {
		checkRuleSeverity = tfdiags.Warning
	}

	deferrals := ctx.Deferrals()
	change, state, deferred, repeatData, planDiags := n.planDataSource(ctx, checkRuleSeverity, n.skipPlanChanges, deferrals.ShouldDeferResourceInstanceChanges(addr, n.Dependencies))
	diags = diags.Append(planDiags)
	if diags.HasErrors() {
		return diags
	}

	// A nil change here indicates that Terraform is deciding NOT to make a
	// change at all. In which case even if we wanted to try and defer it
	// (because of a dependency) we can't as there is no change to defer.
	//
	// The most common case for this is when the data source is being refreshed
	// but depends on unknown values or dependencies which means we just skip
	// refreshing the data source. We maintain that behaviour here.
	if change != nil && deferred != nil {
		// Then this data source got deferred by the provider during planning.
		deferrals.ReportDataSourceInstanceDeferred(addr, deferred.Reason, change)
	} else {
		// Not deferred; business as usual.

		// write the data source into both the refresh state and the
		// working state
		diags = diags.Append(n.writeResourceInstanceState(ctx, state, refreshState))
		if diags.HasErrors() {
			return diags
		}
		diags = diags.Append(n.writeResourceInstanceState(ctx, state, workingState))
		if diags.HasErrors() {
			return diags
		}

		diags = diags.Append(n.writeChange(ctx, change, ""))

		// Post-conditions might block further progress. We intentionally do this
		// _after_ writing the state/diff because we want to check against
		// the result of the operation, and to fail on future operations
		// until the user makes the condition succeed.
		checkDiags := evalCheckRules(
			addrs.ResourcePostcondition,
			n.Config.Postconditions,
			ctx, addr, repeatData,
			checkRuleSeverity,
		)
		diags = diags.Append(checkDiags)
	}

	return diags
}

func (n *NodePlannableResourceInstance) ephemeralResourceExecute(ctx EvalContext) (diags tfdiags.Diagnostics) {
	deferrals := ctx.Deferrals()
	// For deferred ephemeral resources, we don't need to do anything here.
	if deferrals.ShouldDeferResourceInstanceChanges(n.Addr, n.Dependencies) {
		deferrals.ReportEphemeralResourceInstanceDeferred(n.Addr, providers.DeferredReasonDeferredPrereq)
		return nil
	}

	deferred, diags := ephemeralResourceOpen(ctx, ephemeralResourceInput{
		addr:           n.Addr,
		config:         n.Config,
		providerConfig: n.ResolvedProvider,
	})

	if deferred != nil {
		// Then this ephemeral resource has been deferred while opening.
		deferrals.ReportEphemeralResourceInstanceDeferred(n.Addr, deferred.Reason)
	}

	return diags
}

func (n *NodePlannableResourceInstance) managedResourceExecute(ctx EvalContext) (diags tfdiags.Diagnostics) {
	config := n.Config
	addr := n.ResourceInstanceAddr()

	var instanceRefreshState *states.ResourceInstanceObject

	checkRuleSeverity := tfdiags.Error
	if n.skipPlanChanges || n.preDestroyRefresh {
		checkRuleSeverity = tfdiags.Warning
	}

	provider, providerSchema, err := getProvider(ctx, n.ResolvedProvider)
	diags = diags.Append(err)
	if diags.HasErrors() {
		return diags
	}

	if config != nil {
		diags = diags.Append(validateSelfRef(addr.Resource, config.Config, providerSchema))
		if diags.HasErrors() {
			return diags
		}
	}

	importing := n.importTarget != cty.NilVal && !n.preDestroyRefresh

	var deferred *providers.Deferred

	// If the resource is to be imported, we now ask the provider for an Import
	// and a Refresh, and save the resulting state to instanceRefreshState.

	if importing {
		if n.importTarget.IsWhollyKnown() {
			var importDiags tfdiags.Diagnostics
			instanceRefreshState, deferred, importDiags = n.importState(ctx, addr, n.importTarget, provider, providerSchema)
			diags = diags.Append(importDiags)
		} else {
			// Otherwise, just mark the resource as deferred without trying to
			// import it.
			deferred = &providers.Deferred{
				Reason: providers.DeferredReasonResourceConfigUnknown,
			}
			if n.Config == nil && len(n.generateConfigPath) > 0 {
				// Then we're supposed to be generating configuration for this
				// resource, but we can't because the configuration is unknown.
				//
				// Normally, the rest of this function would just be about
				// planning the known configuration to make sure everything we
				// do know about it is correct, but we can't even do that here.
				//
				// What we'll do is write out the address as being deferred with
				// an entirely unknown value. Then we'll skip the rest of this
				// function. (a) We're going to panic later when it complains
				// about having no configuration, and (b) the rest of the
				// function isn't doing anything as there is no configuration
				// to validate.

				impliedType := providerSchema.ResourceTypes[addr.Resource.Resource.Type].Body.ImpliedType()
				ctx.Deferrals().ReportResourceInstanceDeferred(addr, providers.DeferredReasonResourceConfigUnknown, &plans.ResourceInstanceChange{
					Addr:         addr,
					PrevRunAddr:  addr,
					ProviderAddr: n.ResolvedProvider,
					Change: plans.Change{
						Action: plans.NoOp, // assume we'll get the config generation correct.
						Before: cty.NullVal(impliedType),
						After:  cty.UnknownVal(impliedType),
						Importing: &plans.Importing{
							Target: n.importTarget,
						},
					},
				})
				return diags
			}
		}
	} else {
		var readDiags tfdiags.Diagnostics
		instanceRefreshState, readDiags = n.readResourceInstanceState(ctx, addr)
		diags = diags.Append(readDiags)
		if diags.HasErrors() {
			return diags
		}
	}

	if deferred == nil {
		// We'll save a snapshot of what we just read from the state into the
		// prevRunState before we do anything else, since this will capture the
		// result of any schema upgrading that readResourceInstanceState just did,
		// but not include any out-of-band changes we might detect in in the
		// refresh step below.
		diags = diags.Append(n.writeResourceInstanceState(ctx, instanceRefreshState, prevRunState))
		if diags.HasErrors() {
			return diags
		}
		// Also the refreshState, because that should still reflect schema upgrades
		// even if it doesn't reflect upstream changes.
		diags = diags.Append(n.writeResourceInstanceState(ctx, instanceRefreshState, refreshState))
		if diags.HasErrors() {
			return diags
		}
	}

	// we may need to detect a change in CreateBeforeDestroy to ensure it's
	// stored when we are not refreshing
	updatedCBD := false
	if n.Config != nil && n.Config.Managed != nil && instanceRefreshState != nil {
		newCBD := n.Config.Managed.CreateBeforeDestroy || n.ForceCreateBeforeDestroy
		updatedCBD = instanceRefreshState.CreateBeforeDestroy != newCBD
		instanceRefreshState.CreateBeforeDestroy = newCBD
	}

	var refreshDeferred *providers.Deferred
	// This is the state of the resource before we refresh the value, we need to keep track
	// of this to report this as the before value if the refresh is deferred.
	priorInstanceRefreshState := instanceRefreshState

	// Refresh, maybe
	// The import process handles its own refresh
	if !n.skipRefresh && !importing {
		var refreshDiags tfdiags.Diagnostics
		instanceRefreshState, refreshDeferred, refreshDiags = n.refresh(ctx, states.NotDeposed, instanceRefreshState, ctx.Deferrals().DeferralAllowed())
		diags = diags.Append(refreshDiags)
		if diags.HasErrors() {
			return diags
		}

		if instanceRefreshState != nil {
			// When refreshing we start by merging the stored dependencies and
			// the configured dependencies. The configured dependencies will be
			// stored to state once the changes are applied. If the plan
			// results in no changes, we will re-write these dependencies
			// below.
			instanceRefreshState.Dependencies = mergeDeps(n.Dependencies, instanceRefreshState.Dependencies)
		}

		if deferred == nil && refreshDeferred != nil {
			deferred = refreshDeferred
		}

		if deferred == nil {
			diags = diags.Append(n.writeResourceInstanceState(ctx, instanceRefreshState, refreshState))
		}

		if diags.HasErrors() {
			return diags
		}
	}

	if n.skipRefresh && !importing && updatedCBD {
		// CreateBeforeDestroy must be set correctly in the state which is used
		// to create the apply graph, so if we did not refresh the state make
		// sure we still update any changes to CreateBeforeDestroy.
		diags = diags.Append(n.writeResourceInstanceState(ctx, instanceRefreshState, refreshState))
		if diags.HasErrors() {
			return diags
		}
	}

	// Plan the instance, unless we're in the refresh-only mode
	if !n.skipPlanChanges {

		// add this instance to n.forceReplace if replacement is triggered by
		// another change
		repData := instances.RepetitionData{}
		switch k := addr.Resource.Key.(type) {
		case addrs.IntKey:
			repData.CountIndex = k.Value()
		case addrs.StringKey:
			repData.EachKey = k.Value()
			repData.EachValue = cty.DynamicVal
		}

		diags = diags.Append(n.replaceTriggered(ctx, repData))
		if diags.HasErrors() {
			return diags
		}

		change, instancePlanState, planDeferred, repeatData, planDiags := n.plan(
			ctx, nil, instanceRefreshState, n.ForceCreateBeforeDestroy, n.forceReplace,
		)
		diags = diags.Append(planDiags)
		if diags.HasErrors() {
			// If we are importing and generating a configuration, we need to
			// ensure the change is written out so the configuration can be
			// captured.
			if planDeferred == nil && len(n.generateConfigPath) > 0 {
				// Update our return plan
				change := &plans.ResourceInstanceChange{
					Addr:         n.Addr,
					PrevRunAddr:  n.prevRunAddr(ctx),
					ProviderAddr: n.ResolvedProvider,
					Change: plans.Change{
						// we only need a placeholder, so this will be a NoOp
						Action:          plans.NoOp,
						Before:          instanceRefreshState.Value,
						After:           instanceRefreshState.Value,
						GeneratedConfig: n.generatedConfigHCL,
					},
				}
				diags = diags.Append(n.writeChange(ctx, change, ""))
			}

			return diags
		}

		if deferred == nil && planDeferred != nil {
			deferred = planDeferred
		}

		if importing {
			// There is a subtle difference between the import by identity
			// and the import by ID. When importing by identity, we need to
			// make sure to use the complete identity return by the provider
			// instead of the (potential) incomplete one from the configuration.
			if n.importTarget.Type().IsObjectType() {
				change.Importing = &plans.Importing{Target: instanceRefreshState.Identity}
			} else {
				change.Importing = &plans.Importing{Target: n.importTarget}
			}
		}

		// FIXME: here we udpate the change to reflect the reason for
		// replacement, but we still overload forceReplace to get the correct
		// change planned.
		if len(n.replaceTriggeredBy) > 0 {
			change.ActionReason = plans.ResourceInstanceReplaceByTriggers
		}

		deferrals := ctx.Deferrals()
		if deferred != nil {
			// Then this resource has been deferred either during the import,
			// refresh or planning stage. We'll report the deferral and
			// store what we could produce in the deferral tracker.
			deferrals.ReportResourceInstanceDeferred(addr, deferred.Reason, change)
		} else if !deferrals.ShouldDeferResourceInstanceChanges(n.Addr, n.Dependencies) {
			// We intentionally write the change before the subsequent checks, because
			// all of the checks below this point are for problems caused by the
			// context surrounding the change, rather than the change itself, and
			// so it's helpful to still include the valid-in-isolation change as
			// part of the plan as additional context in our error output.
			//
			// FIXME: it is currently important that we write resource changes to
			// the plan (n.writeChange) before we write the corresponding state
			// (n.writeResourceInstanceState).
			//
			// This is because the planned resource state will normally have the
			// status of states.ObjectPlanned, which causes later logic to refer to
			// the contents of the plan to retrieve the resource data. Because
			// there is no shared lock between these two data structures, reversing
			// the order of these writes will cause a brief window of inconsistency
			// which can lead to a failed safety check.
			//
			// Future work should adjust these APIs such that it is impossible to
			// update these two data structures incorrectly through any objects
			// reachable via the terraform.EvalContext API.
			diags = diags.Append(n.writeChange(ctx, change, ""))
			if diags.HasErrors() {
				return diags
			}
			diags = diags.Append(n.writeResourceInstanceState(ctx, instancePlanState, workingState))
			if diags.HasErrors() {
				return diags
			}

			diags = diags.Append(n.checkPreventDestroy(change))
			if diags.HasErrors() {
				return diags
			}

			// If this plan resulted in a NoOp, then apply won't have a chance to make
			// any changes to the stored dependencies. Since this is a NoOp we know
			// that the stored dependencies will have no effect during apply, and we can
			// write them out now.
			if change.Action == plans.NoOp && !depsEqual(instanceRefreshState.Dependencies, n.Dependencies) {
				// the refresh state will be the final state for this resource, so
				// finalize the dependencies here if they need to be updated.
				instanceRefreshState.Dependencies = n.Dependencies
				diags = diags.Append(n.writeResourceInstanceState(ctx, instanceRefreshState, refreshState))
				if diags.HasErrors() {
					return diags
				}
			}

			// Post-conditions might block completion. We intentionally do this
			// _after_ writing the state/diff because we want to check against
			// the result of the operation, and to fail on future operations
			// until the user makes the condition succeed.
			// (Note that some preconditions will end up being skipped during
			// planning, because their conditions depend on values not yet known.)
			checkDiags := evalCheckRules(
				addrs.ResourcePostcondition,
				n.Config.Postconditions,
				ctx, n.ResourceInstanceAddr(), repeatData,
				checkRuleSeverity,
			)
			diags = diags.Append(checkDiags)
		} else {
			// The deferrals tracker says that we must defer changes for
			// this resource instance, presumably due to a dependency on an
			// upstream object that was already deferred. Therefore we just
			// report our own deferral (capturing a placeholder value in the
			// deferral tracker) and don't add anything to the plan or
			// working state.
			// In this case, the expression evaluator should use the placeholder
			// value registered here as the value of this resource instance,
			// instead of using the plan.
			deferrals.ReportResourceInstanceDeferred(n.Addr, providers.DeferredReasonDeferredPrereq, change)
		}
	} else {
		// In refresh-only mode we need to evaluate the for-each expression in
		// order to supply the value to the pre- and post-condition check
		// blocks. This has the unfortunate edge case of a refresh-only plan
		// executing with a for-each map which has the same keys but different
		// values, which could result in a post-condition check relying on that
		// value being inaccurate. Unless we decide to store the value of the
		// for-each expression in state, this is unavoidable.
		forEach, _, _ := evaluateForEachExpression(n.Config.ForEach, ctx, false)
		repeatData := EvalDataForInstanceKey(n.ResourceInstanceAddr().Resource.Key, forEach)

		checkDiags := evalCheckRules(
			addrs.ResourcePrecondition,
			n.Config.Preconditions,
			ctx, addr, repeatData,
			checkRuleSeverity,
		)
		diags = diags.Append(checkDiags)

		// Even if we don't plan changes, we do still need to at least update
		// the working state to reflect the refresh result. If not, then e.g.
		// any output values refering to this will not react to the drift.
		// (Even if we didn't actually refresh above, this will still save
		// the result of any schema upgrading we did in readResourceInstanceState.)
		diags = diags.Append(n.writeResourceInstanceState(ctx, instanceRefreshState, workingState))
		if diags.HasErrors() {
			return diags
		}

		// Here we also evaluate post-conditions after updating the working
		// state, because we want to check against the result of the refresh.
		// Unlike in normal planning mode, these checks are still evaluated
		// even if pre-conditions generated diagnostics, because we have no
		// planned changes to block.
		checkDiags = evalCheckRules(
			addrs.ResourcePostcondition,
			n.Config.Postconditions,
			ctx, addr, repeatData,
			checkRuleSeverity,
		)
		diags = diags.Append(checkDiags)

		// In this case we skipped planning changes and therefore need to report the deferral
		// here, if there was one.
		if refreshDeferred != nil {
			ctx.Deferrals().ReportResourceInstanceDeferred(addr, deferred.Reason, &plans.ResourceInstanceChange{
				Addr:         n.Addr,
				PrevRunAddr:  n.Addr,
				ProviderAddr: n.ResolvedProvider,
				Change: plans.Change{
					Action: plans.Read,
					Before: priorInstanceRefreshState.Value,
					After:  instanceRefreshState.Value,
				},
			})
		}
	}

	return diags
}

<<<<<<< HEAD
// planActionTriggers plans all actions (potentially) triggered by this
// resource instance change sequentially, and returns any diagnostics
func (n *NodePlannableResourceInstance) planActionTriggers(ctx EvalContext, change *plans.ResourceInstanceChange) tfdiags.Diagnostics {
	var diags tfdiags.Diagnostics

	if n.Config == nil || n.Config.Managed == nil || n.Config.Managed.ActionTriggers == nil {
		return diags
	}

	for i, at := range n.Config.Managed.ActionTriggers {
		triggeringEvent, isTriggered := actionIsTriggeredByEvent(at.Events, change.Action)
		if !isTriggered {
			continue
		}

		// TODO: Deal with conditions
		for j, actionRef := range at.Actions {
			absActionInstAddrs := []addrs.AbsActionInstance{}

			ref, parseRefDiags := addrs.ParseRef(actionRef.Traversal)
			diags = diags.Append(parseRefDiags)
			if parseRefDiags.HasErrors() {
				return diags
			}

			// We don't support accessing actions within modules right now, therefore we can just make the action absolute based on the current module path.
			if a, ok := ref.Subject.(addrs.ActionInstance); ok {
				absActionInstAddrs = append(absActionInstAddrs, a.Absolute(n.Path()))
			} else if a, ok := ref.Subject.(addrs.Action); ok {
				// If the reference action is expanded we get a single action address,
				// otherwise all expanded action addresses. This auto-expansion feature is syntactic
				// sugar for the user so that they can refer to all of an expanded action's
				// instances
				absActionInstAddrs = ctx.Actions().GetActionInstanceKeys(a.Absolute(n.Path()))
			} else {
				diags = diags.Append(
					hcl.Diagnostic{
						Severity: hcl.DiagError,
						Summary:  "Invalid address",
						Detail:   "Expected a reference to an action or an action instance",
						Subject:  actionRef.Traversal.SourceRange().Ptr(),
					})
				continue
			}

			if len(absActionInstAddrs) == 0 {
				diags = diags.Append(&hcl.Diagnostic{
					Severity: hcl.DiagError,
					Summary:  "No action reference found",
					Detail:   "Expected a reference to an action or an action instance, but none was found",
					Subject:  actionRef.Traversal.SourceRange().Ptr(),
				})
				return diags
			}

			for _, absActionAddr := range absActionInstAddrs {
				actionInstance, ok := ctx.Actions().GetActionInstance(absActionAddr)

				if !ok {
					diags = diags.Append(&hcl.Diagnostic{
						Severity: hcl.DiagError,
						Summary:  "Reference to non-existant action instance",
						Detail:   "Action instance was not found in the current context.",
						Subject:  actionRef.Traversal.SourceRange().Ptr(),
					})
					return diags
				}

				provider, _, err := getProvider(ctx, actionInstance.ProviderAddr)
				if err != nil {
					diags = diags.Append(&hcl.Diagnostic{
						Severity: hcl.DiagError,
						Summary:  "Failed to get provider",
						Detail:   fmt.Sprintf("Failed to get provider: %s", err),
						Subject:  actionRef.Traversal.SourceRange().Ptr(),
					})

					return diags
				}

				resp := provider.PlanAction(providers.PlanActionRequest{
					ActionType:         absActionAddr.Action.Action.Type,
					ProposedActionData: actionInstance.ConfigValue,
					ClientCapabilities: ctx.ClientCapabilities(),
				})

				// TODO: Deal with deferred responses
				diags = diags.Append(resp.Diagnostics)
				if diags.HasErrors() {
					return diags
				}

				ctx.Changes().AppendActionInvocation(&plans.ActionInvocationInstance{
					Addr:         absActionAddr,
					ProviderAddr: actionInstance.ProviderAddr,
					ActionTrigger: plans.LifecycleActionTrigger{
						TriggeringResourceAddr:  n.Addr,
						ActionTriggerEvent:      *triggeringEvent,
						ActionTriggerBlockIndex: i,
						ActionsListIndex:        j,
					},
					ConfigValue: actionInstance.ConfigValue,
				})
			}
		}
	}

	return diags
}

=======
>>>>>>> 423cacdf
// replaceTriggered checks if this instance needs to be replace due to a change
// in a replace_triggered_by reference. If replacement is required, the
// instance address is added to forceReplace
func (n *NodePlannableResourceInstance) replaceTriggered(ctx EvalContext, repData instances.RepetitionData) tfdiags.Diagnostics {
	var diags tfdiags.Diagnostics
	if n.Config == nil {
		return diags
	}

	for _, expr := range n.Config.TriggersReplacement {
		ref, replace, evalDiags := ctx.EvaluateReplaceTriggeredBy(expr, repData)
		diags = diags.Append(evalDiags)
		if diags.HasErrors() {
			continue
		}

		if replace {
			// FIXME: forceReplace accomplishes the same goal, however we may
			// want to communicate more information about which resource
			// triggered the replacement in the plan.
			// Rather than further complicating the plan method with more
			// options, we can refactor both of these features later.
			n.forceReplace = append(n.forceReplace, n.Addr)
			log.Printf("[DEBUG] ReplaceTriggeredBy forcing replacement of %s due to change in %s", n.Addr, ref.DisplayString())

			n.replaceTriggeredBy = append(n.replaceTriggeredBy, ref)
			break
		}
	}

	return diags
}

func (n *NodePlannableResourceInstance) importState(ctx EvalContext, addr addrs.AbsResourceInstance, importTarget cty.Value, provider providers.Interface, providerSchema providers.ProviderSchema) (*states.ResourceInstanceObject, *providers.Deferred, tfdiags.Diagnostics) {
	deferralAllowed := ctx.Deferrals().DeferralAllowed()
	var diags tfdiags.Diagnostics
	absAddr := addr.Resource.Absolute(ctx.Path())
	hookResourceID := HookResourceIdentity{
		Addr:         absAddr,
		ProviderAddr: n.ResolvedProvider.Provider,
	}

	var deferred *providers.Deferred

	diags = diags.Append(ctx.Hook(func(h Hook) (HookAction, error) {
		return h.PrePlanImport(hookResourceID, importTarget)
	}))
	if diags.HasErrors() {
		return nil, deferred, diags
	}

	schema := providerSchema.SchemaForResourceAddr(n.Addr.Resource.Resource)
	if schema.Body == nil {
		// Should be caught during validation, so we don't bother with a pretty error here
		diags = diags.Append(fmt.Errorf("provider does not support resource type for %q", n.Addr))
		return nil, deferred, diags
	}

	var resp providers.ImportResourceStateResponse
	if n.override != nil {
		// For overriding resources that are being imported, we cheat a little
		// bit and look ahead at the configuration the user has provided and
		// we'll use that as the basis for the resource we're going to make up
		// that is due to be overridden.

		// Note, we know we have configuration as it's impossible to enable
		// config generation during tests, and the validation that config exists
		// if configuration generation is off has already happened.
		if n.Config == nil {
			// But, just in case we change this at some point in the future,
			// let's add a specific error message here we can test for to
			// document the expectation somewhere. This shouldn't happen in
			// production, so we don't bother with a pretty error.
			diags = diags.Append(fmt.Errorf("override blocks do not support config generation"))
			return nil, deferred, diags
		}

		forEach, _, _ := evaluateForEachExpression(n.Config.ForEach, ctx, false)
		keyData := EvalDataForInstanceKey(n.ResourceInstanceAddr().Resource.Key, forEach)
		configVal, _, configDiags := ctx.EvaluateBlock(n.Config.Config, schema.Body, nil, keyData)
		if configDiags.HasErrors() {
			// We have an overridden resource so we're definitely in a test and
			// the users config is not valid. So give up and just report the
			// problems in the users configuration. Normally, we'd import the
			// resource before giving up but for a test it doesn't matter, the
			// test fails in the same way and the state is just lost anyway.
			//
			// If there were only warnings from the config then we'll duplicate
			// them if we include them (as the config will be loaded again
			// later), so only add the configDiags into the main diags if we
			// found actual errors.
			diags = diags.Append(configDiags)
			return nil, deferred, diags
		}
		configVal, _ = configVal.UnmarkDeep()

		// Let's pretend we're reading the value as a data source so we
		// pre-compute values now as if the resource has already been created.
		override, overrideDiags := mocking.ComputedValuesForDataSource(configVal, &mocking.MockedData{
			Value:             n.override.Values,
			Range:             n.override.Range,
			ComputedAsUnknown: false,
		}, schema.Body)
		resp = providers.ImportResourceStateResponse{
			ImportedResources: []providers.ImportedResource{
				{
					TypeName: addr.Resource.Resource.Type,
					State:    ephemeral.StripWriteOnlyAttributes(override, schema.Body),
				},
			},
			Diagnostics: overrideDiags.InConfigBody(n.Config.Config, absAddr.String()),
		}
	} else {
		if importTarget.Type().IsObjectType() {
			// Identity-based import
			resp = provider.ImportResourceState(providers.ImportResourceStateRequest{
				TypeName:           addr.Resource.Resource.Type,
				Identity:           importTarget,
				ClientCapabilities: ctx.ClientCapabilities(),
			})
		} else {
			// ID-based/string import
			resp = provider.ImportResourceState(providers.ImportResourceStateRequest{
				TypeName:           addr.Resource.Resource.Type,
				ID:                 importTarget.AsString(),
				ClientCapabilities: ctx.ClientCapabilities(),
			})
		}
	}
	// If we don't support deferrals, but the provider reports a deferral and does not
	// emit any error level diagnostics, we should emit an error.
	if resp.Deferred != nil && !deferralAllowed && !resp.Diagnostics.HasErrors() {
		diags = diags.Append(deferring.UnexpectedProviderDeferralDiagnostic(n.Addr))
	}
	diags = diags.Append(resp.Diagnostics)
	deferred = resp.Deferred
	if diags.HasErrors() {
		return nil, deferred, diags
	}

	importType := "ID"
	var importValue string
	if importTarget.Type().IsObjectType() {
		importType = "Identity"
		importValue = tfdiags.ObjectToString(importTarget)
	} else {
		importValue = importTarget.AsString()
	}

	imported := resp.ImportedResources

	if len(imported) > 1 {
		diags = diags.Append(tfdiags.Sourceless(
			tfdiags.Error,
			"Multiple import states not supported",
			fmt.Sprintf("While attempting to import with %s %s, the provider "+
				"returned multiple resource instance states. This "+
				"is not currently supported.",
				importType, importValue,
			),
		))
	}

	if len(imported) == 0 {

		// Sanity check against the providers. If the provider defers the response, it may not have been able to return a state, so we'll only error if no deferral was returned.
		if deferred == nil {
			diags = diags.Append(tfdiags.Sourceless(
				tfdiags.Error,
				"Import returned no resources",
				fmt.Sprintf("While attempting to import with %s %s, the provider"+
					"returned no instance states.",
					importType, importValue,
				),
			))
			return nil, deferred, diags
		}

		// If we were deferred, then let's make up a resource to represent the
		// state we're going to import.
		state := providers.ImportedResource{
			TypeName: addr.Resource.Resource.Type,
			State:    cty.NullVal(schema.Body.ImpliedType()),
		}

		// We skip the read and further validation since we make up the state
		// of the imported resource anyways.
		return states.NewResourceInstanceObjectFromIR(state), deferred, diags
	}

	for _, obj := range imported {
		log.Printf("[TRACE] graphNodeImportState: import %s %q produced instance object of type %s", absAddr.String(), importValue, obj.TypeName)
	}

	// We can only call the hooks and validate the imported state if we have
	// actually done the import.
	if resp.Deferred == nil {
		// call post-import hook
		diags = diags.Append(ctx.Hook(func(h Hook) (HookAction, error) {
			return h.PostPlanImport(hookResourceID, imported)
		}))
	}

	if imported[0].TypeName == "" {
		diags = diags.Append(fmt.Errorf("import of %s didn't set type", n.Addr.String()))
		return nil, deferred, diags
	}

	// Providers are supposed to return an identity when importing by identity
	if importTarget.Type().IsObjectType() && imported[0].Identity.IsNull() {
		diags = diags.Append(fmt.Errorf("import of %s didn't return an identity", n.Addr.String()))
		return nil, deferred, diags
	}

	// Providers are supposed to return null values for all write-only attributes
	writeOnlyDiags := ephemeral.ValidateWriteOnlyAttributes(
		"Import returned a non-null value for a write-only attribute",
		func(path cty.Path) string {
			return fmt.Sprintf(
				"While attempting to import with %s %s, the provider %q returned a value for the write-only attribute \"%s%s\". Write-only attributes cannot be read back from the provider. This is a bug in the provider, which should be reported in the provider's own issue tracker.",
				importType, importValue, n.ResolvedProvider, n.Addr, tfdiags.FormatCtyPath(path),
			)
		},
		imported[0].State,
		schema.Body,
	)
	diags = diags.Append(writeOnlyDiags)

	if writeOnlyDiags.HasErrors() {
		return nil, deferred, diags
	}

	importedState := states.NewResourceInstanceObjectFromIR(imported[0])
	if deferred == nil && !importTarget.Type().IsObjectType() && importedState.Value.IsNull() {
		// It's actually okay for a deferred import to have returned a null.
		diags = diags.Append(tfdiags.Sourceless(
			tfdiags.Error,
			"Import returned null resource",
			fmt.Sprintf("While attempting to import with %s %s, the provider"+
				"returned an instance with no state.",
				importType, importValue,
			),
		))
	}

	// refresh
	riNode := &NodeAbstractResourceInstance{
		Addr: n.Addr,
		NodeAbstractResource: NodeAbstractResource{
			ResolvedProvider: n.ResolvedProvider,
		},
		override: n.override,
	}
	instanceRefreshState, refreshDeferred, refreshDiags := riNode.refresh(ctx, states.NotDeposed, importedState, ctx.Deferrals().DeferralAllowed())
	diags = diags.Append(refreshDiags)
	if diags.HasErrors() {
		return instanceRefreshState, deferred, diags
	}

	// report the refresh was deferred, we don't need to error since the import step succeeded
	if deferred == nil && refreshDeferred != nil {
		deferred = refreshDeferred
	}

	// verify the existence of the imported resource
	if refreshDeferred == nil && instanceRefreshState.Value.IsNull() {
		var diags tfdiags.Diagnostics
		diags = diags.Append(tfdiags.Sourceless(
			tfdiags.Error,
			"Cannot import non-existent remote object",
			fmt.Sprintf(
				"While attempting to import an existing object to %q, "+
					"the provider detected that no object exists with the given id. "+
					"Only pre-existing objects can be imported; check that the id "+
					"is correct and that it is associated with the provider's "+
					"configured region or endpoint, or use \"terraform apply\" to "+
					"create a new remote object for this resource.",
				n.Addr,
			),
		))
		return instanceRefreshState, deferred, diags
	}

	// If we're importing and generating config, generate it now. We only
	// generate config if the import isn't being deferred. We should generate
	// the configuration in the plan that the import is actually happening in.
	if deferred == nil && len(n.generateConfigPath) > 0 {
		if n.Config != nil {
			return instanceRefreshState, nil, diags.Append(fmt.Errorf("tried to generate config for %s, but it already exists", n.Addr))
		}

		// Generate the HCL string first, then parse the HCL body from it.
		generatedResource, generatedDiags := n.generateHCLResourceDef(n.Addr, instanceRefreshState.Value, schema)
		diags = diags.Append(generatedDiags)

		// This wraps the content of the resource block in an enclosing resource block
		// to pass into the plan for rendering.
		n.generatedConfigHCL = generatedResource.String()

		// parse the "file" body as HCL to get the hcl.Body
		synthHCLFile, hclDiags := hclsyntax.ParseConfig(generatedResource.Body, filepath.Base(n.generateConfigPath), hcl.Pos{Byte: 0, Line: 1, Column: 1})
		diags = diags.Append(hclDiags)
		if hclDiags.HasErrors() {
			return instanceRefreshState, nil, diags
		}

		// We have to do a kind of mini parsing of the content here to correctly
		// mark attributes like 'provider' as hidden. We only care about the
		// resulting content, so it's remain that gets passed into the resource
		// as the config.
		_, remain, resourceDiags := synthHCLFile.Body.PartialContent(configs.ResourceBlockSchema)
		diags = diags.Append(resourceDiags)
		if resourceDiags.HasErrors() {
			return instanceRefreshState, nil, diags
		}

		n.Config = &configs.Resource{
			Mode:     addrs.ManagedResourceMode,
			Type:     n.Addr.Resource.Resource.Type,
			Name:     n.Addr.Resource.Resource.Name,
			Config:   remain,
			Managed:  &configs.ManagedResource{},
			Provider: n.ResolvedProvider.Provider,
		}
	}

	if deferred == nil {
		// Only write the state if the change isn't being deferred. We're also
		// reporting the deferred status to the caller, so they should know
		// not to read from the state.
		diags = diags.Append(riNode.writeResourceInstanceState(ctx, instanceRefreshState, refreshState))
	}
	return instanceRefreshState, deferred, diags
}

// generateHCLResourceDef generates the HCL definition for the resource
// instance, including the surrounding block. This is used to generate the
// configuration for the resource instance when importing or generating
func (n *NodePlannableResourceInstance) generateHCLResourceDef(addr addrs.AbsResourceInstance, state cty.Value, schema providers.Schema) (*genconfig.Resource, tfdiags.Diagnostics) {
	filteredSchema := schema.Body.Filter(
		configschema.FilterOr(
			configschema.FilterReadOnlyAttribute,
			configschema.FilterDeprecatedAttribute,

			// The legacy SDK adds an Optional+Computed "id" attribute to the
			// resource schema even if not defined in provider code.
			// During validation, however, the presence of an extraneous "id"
			// attribute in config will cause an error.
			// Remove this attribute so we do not generate an "id" attribute
			// where there is a risk that it is not in the real resource schema.
			//
			// TRADEOFF: Resources in which there actually is an
			// Optional+Computed "id" attribute in the schema will have that
			// attribute missing from generated config.
			configschema.FilterHelperSchemaIdAttribute,
		),
		configschema.FilterDeprecatedBlock,
	)

	providerAddr := addrs.LocalProviderConfig{
		LocalName: n.ResolvedProvider.Provider.Type,
		Alias:     n.ResolvedProvider.Alias,
	}

	switch addr.Resource.Resource.Mode {
	case addrs.ManagedResourceMode:
		return genconfig.GenerateResourceContents(addr, filteredSchema, providerAddr, state, false)
	case addrs.ListResourceMode:
		identitySchema := schema.Identity
		return genconfig.GenerateListResourceContents(addr, filteredSchema, identitySchema, providerAddr, state)
	default:
		panic(fmt.Sprintf("unexpected resource mode %s for resource %s", addr.Resource.Resource.Mode, addr))
	}
}

// mergeDeps returns the union of 2 sets of dependencies
func mergeDeps(a, b []addrs.ConfigResource) []addrs.ConfigResource {
	switch {
	case len(a) == 0:
		return b
	case len(b) == 0:
		return a
	}

	set := make(map[string]addrs.ConfigResource)

	for _, dep := range a {
		set[dep.String()] = dep
	}

	for _, dep := range b {
		set[dep.String()] = dep
	}

	newDeps := make([]addrs.ConfigResource, 0, len(set))
	for _, dep := range set {
		newDeps = append(newDeps, dep)
	}

	return newDeps
}

func depsEqual(a, b []addrs.ConfigResource) bool {
	if len(a) != len(b) {
		return false
	}

	// Because we need to sort the deps to compare equality, make shallow
	// copies to prevent concurrently modifying the array values on
	// dependencies shared between expanded instances.
	copyA, copyB := make([]addrs.ConfigResource, len(a)), make([]addrs.ConfigResource, len(b))
	copy(copyA, a)
	copy(copyB, b)
	a, b = copyA, copyB

	less := func(s []addrs.ConfigResource) func(i, j int) bool {
		return func(i, j int) bool {
			return s[i].String() < s[j].String()
		}
	}

	sort.Slice(a, less(a))
	sort.Slice(b, less(b))

	for i := range a {
		if !a[i].Equal(b[i]) {
			return false
		}
	}
	return true
}

func actionIsTriggeredByEvent(events []configs.ActionTriggerEvent, action plans.Action) (*configs.ActionTriggerEvent, bool) {
	for _, event := range events {
		switch event {
		case configs.BeforeCreate, configs.AfterCreate:
			if action.IsReplace() || action == plans.Create {
				return &event, true
			} else {
				continue
			}
		case configs.BeforeUpdate, configs.AfterUpdate:
			if action == plans.Update {
				return &event, true
			} else {
				continue
			}
		case configs.BeforeDestroy, configs.AfterDestroy:
			if action == plans.DeleteThenCreate || action == plans.CreateThenDelete || action == plans.Delete {
				return &event, true
			} else {
				continue
			}
		default:
			panic(fmt.Sprintf("unknown action trigger event %s", event))
		}
	}
	return nil, false
}<|MERGE_RESOLUTION|>--- conflicted
+++ resolved
@@ -547,119 +547,6 @@
 	return diags
 }
 
-<<<<<<< HEAD
-// planActionTriggers plans all actions (potentially) triggered by this
-// resource instance change sequentially, and returns any diagnostics
-func (n *NodePlannableResourceInstance) planActionTriggers(ctx EvalContext, change *plans.ResourceInstanceChange) tfdiags.Diagnostics {
-	var diags tfdiags.Diagnostics
-
-	if n.Config == nil || n.Config.Managed == nil || n.Config.Managed.ActionTriggers == nil {
-		return diags
-	}
-
-	for i, at := range n.Config.Managed.ActionTriggers {
-		triggeringEvent, isTriggered := actionIsTriggeredByEvent(at.Events, change.Action)
-		if !isTriggered {
-			continue
-		}
-
-		// TODO: Deal with conditions
-		for j, actionRef := range at.Actions {
-			absActionInstAddrs := []addrs.AbsActionInstance{}
-
-			ref, parseRefDiags := addrs.ParseRef(actionRef.Traversal)
-			diags = diags.Append(parseRefDiags)
-			if parseRefDiags.HasErrors() {
-				return diags
-			}
-
-			// We don't support accessing actions within modules right now, therefore we can just make the action absolute based on the current module path.
-			if a, ok := ref.Subject.(addrs.ActionInstance); ok {
-				absActionInstAddrs = append(absActionInstAddrs, a.Absolute(n.Path()))
-			} else if a, ok := ref.Subject.(addrs.Action); ok {
-				// If the reference action is expanded we get a single action address,
-				// otherwise all expanded action addresses. This auto-expansion feature is syntactic
-				// sugar for the user so that they can refer to all of an expanded action's
-				// instances
-				absActionInstAddrs = ctx.Actions().GetActionInstanceKeys(a.Absolute(n.Path()))
-			} else {
-				diags = diags.Append(
-					hcl.Diagnostic{
-						Severity: hcl.DiagError,
-						Summary:  "Invalid address",
-						Detail:   "Expected a reference to an action or an action instance",
-						Subject:  actionRef.Traversal.SourceRange().Ptr(),
-					})
-				continue
-			}
-
-			if len(absActionInstAddrs) == 0 {
-				diags = diags.Append(&hcl.Diagnostic{
-					Severity: hcl.DiagError,
-					Summary:  "No action reference found",
-					Detail:   "Expected a reference to an action or an action instance, but none was found",
-					Subject:  actionRef.Traversal.SourceRange().Ptr(),
-				})
-				return diags
-			}
-
-			for _, absActionAddr := range absActionInstAddrs {
-				actionInstance, ok := ctx.Actions().GetActionInstance(absActionAddr)
-
-				if !ok {
-					diags = diags.Append(&hcl.Diagnostic{
-						Severity: hcl.DiagError,
-						Summary:  "Reference to non-existant action instance",
-						Detail:   "Action instance was not found in the current context.",
-						Subject:  actionRef.Traversal.SourceRange().Ptr(),
-					})
-					return diags
-				}
-
-				provider, _, err := getProvider(ctx, actionInstance.ProviderAddr)
-				if err != nil {
-					diags = diags.Append(&hcl.Diagnostic{
-						Severity: hcl.DiagError,
-						Summary:  "Failed to get provider",
-						Detail:   fmt.Sprintf("Failed to get provider: %s", err),
-						Subject:  actionRef.Traversal.SourceRange().Ptr(),
-					})
-
-					return diags
-				}
-
-				resp := provider.PlanAction(providers.PlanActionRequest{
-					ActionType:         absActionAddr.Action.Action.Type,
-					ProposedActionData: actionInstance.ConfigValue,
-					ClientCapabilities: ctx.ClientCapabilities(),
-				})
-
-				// TODO: Deal with deferred responses
-				diags = diags.Append(resp.Diagnostics)
-				if diags.HasErrors() {
-					return diags
-				}
-
-				ctx.Changes().AppendActionInvocation(&plans.ActionInvocationInstance{
-					Addr:         absActionAddr,
-					ProviderAddr: actionInstance.ProviderAddr,
-					ActionTrigger: plans.LifecycleActionTrigger{
-						TriggeringResourceAddr:  n.Addr,
-						ActionTriggerEvent:      *triggeringEvent,
-						ActionTriggerBlockIndex: i,
-						ActionsListIndex:        j,
-					},
-					ConfigValue: actionInstance.ConfigValue,
-				})
-			}
-		}
-	}
-
-	return diags
-}
-
-=======
->>>>>>> 423cacdf
 // replaceTriggered checks if this instance needs to be replace due to a change
 // in a replace_triggered_by reference. If replacement is required, the
 // instance address is added to forceReplace

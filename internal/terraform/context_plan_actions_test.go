--- conflicted
+++ resolved
@@ -2109,11 +2109,7 @@
 			},
 		},
 
-<<<<<<< HEAD
 		"invoke action with reference (drift, no refresh)": {
-=======
-		"non-referenced resource isn't refreshed during invoke": {
->>>>>>> 0fae5553
 			module: map[string]string{
 				"main.tf": `
 resource "test_object" "a" {
@@ -2122,22 +2118,14 @@
 
 action "test_unlinked" "one" {
   config {
-<<<<<<< HEAD
     attr = test_object.a.name
-=======
-    attr = "world"
->>>>>>> 0fae5553
   }
 }
 `,
 			},
 			planOpts: &PlanOpts{
-<<<<<<< HEAD
 				Mode:        plans.RefreshOnlyMode,
 				SkipRefresh: true,
-=======
-				Mode: plans.RefreshOnlyMode,
->>>>>>> 0fae5553
 				ActionTargets: []addrs.Targetable{
 					addrs.AbsAction{
 						Action: addrs.Action{
@@ -2170,11 +2158,7 @@
 				}
 
 				expected := cty.ObjectVal(map[string]cty.Value{
-<<<<<<< HEAD
 					"attr": cty.StringVal("hello"),
-=======
-					"attr": cty.StringVal("world"),
->>>>>>> 0fae5553
 				})
 				if diff := cmp.Diff(ai.ConfigValue, expected, ctydebug.CmpOptions); len(diff) > 0 {
 					t.Fatalf("wrong value in plan: %s", diff)
@@ -2183,7 +2167,6 @@
 				if !ai.Addr.Equal(mustActionInstanceAddr(t, "action.test_unlinked.one")) {
 					t.Fatalf("wrong address in plan: %s", ai.Addr)
 				}
-<<<<<<< HEAD
 			},
 			readResourceFn: func(t *testing.T, request providers.ReadResourceRequest) providers.ReadResourceResponse {
 				return providers.ReadResourceResponse{
@@ -2192,7 +2175,65 @@
 					}),
 				}
 			},
-=======
+		},
+
+		"non-referenced resource isn't refreshed during invoke": {
+			module: map[string]string{
+				"main.tf": `
+resource "test_object" "a" {
+  name = "hello"
+}
+
+action "test_unlinked" "one" {
+  config {
+    attr = "world"
+  }
+}
+`,
+			},
+			planOpts: &PlanOpts{
+				Mode: plans.RefreshOnlyMode,
+				ActionTargets: []addrs.Targetable{
+					addrs.AbsAction{
+						Action: addrs.Action{
+							Type: "test_unlinked",
+							Name: "one",
+						},
+					},
+				},
+			},
+			expectPlanActionCalled: true,
+			buildState: func(state *states.SyncState) {
+				state.SetResourceInstanceCurrent(mustResourceInstanceAddr("test_object.a"), &states.ResourceInstanceObjectSrc{
+					AttrsJSON: []byte(`{"name":"hello"}`),
+					Status:    states.ObjectReady,
+				}, mustProviderConfig(`provider["registry.terraform.io/hashicorp/test"]`))
+			},
+			assertPlan: func(t *testing.T, plan *plans.Plan) {
+				if len(plan.Changes.ActionInvocations) != 1 {
+					t.Fatalf("expected exactly one invocation, and found %d", len(plan.Changes.ActionInvocations))
+				}
+
+				ais := plan.Changes.ActionInvocations[0]
+				ai, err := ais.Decode(&unlinkedActionSchema)
+				if err != nil {
+					t.Fatal(err)
+				}
+
+				if _, ok := ai.ActionTrigger.(*plans.InvokeActionTrigger); !ok {
+					t.Fatalf("expected invoke action trigger type but was %T", ai.ActionTrigger)
+				}
+
+				expected := cty.ObjectVal(map[string]cty.Value{
+					"attr": cty.StringVal("world"),
+				})
+				if diff := cmp.Diff(ai.ConfigValue, expected, ctydebug.CmpOptions); len(diff) > 0 {
+					t.Fatalf("wrong value in plan: %s", diff)
+				}
+
+				if !ai.Addr.Equal(mustActionInstanceAddr(t, "action.test_unlinked.one")) {
+					t.Fatalf("wrong address in plan: %s", ai.Addr)
+				}
 
 				if len(plan.DriftedResources) > 0 {
 					t.Fatalf("shouldn't have refreshed any resources")
@@ -2202,7 +2243,6 @@
 				t.Fatalf("should not have tried to refresh any resources")
 				return
 			},
->>>>>>> 0fae5553
 		},
 	} {
 		t.Run(name, func(t *testing.T) {

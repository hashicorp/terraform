--- conflicted
+++ resolved
@@ -368,7 +368,6 @@
 		},
 	}
 
-<<<<<<< HEAD
 	resourceCountTest = deferredActionsTest{
 		configs: map[string]string{
 			"main.tf": `
@@ -377,31 +376,6 @@
 terraform {
 	experiments = [unknown_instances]
 }
-=======
-					ctx := testContext2(t, &ContextOpts{
-						Providers: map[addrs.Provider]providers.Factory{
-							addrs.NewDefaultProvider("test"): testProviderFuncFixed(provider.Provider()),
-						},
-					})
-
-					plan, diags := ctx.Plan(cfg, state, &PlanOpts{
-						Mode:            plans.NormalMode,
-						DeferralAllowed: true,
-						SetVariables: func() InputValues {
-							values := InputValues{}
-							for name, value := range stage.inputs {
-								values[name] = &InputValue{
-									Value:      value,
-									SourceType: ValueFromCaller,
-								}
-							}
-							return values
-						}(),
-					})
-					if plan.Complete != stage.complete {
-						t.Errorf("wrong completion status in plan: got %v, want %v", plan.Complete, stage.complete)
-					}
->>>>>>> 06540ade
 
 variable "resource_count" {
 	type = number
@@ -1411,6 +1385,7 @@
 
 					opts := &PlanOpts{
 						Mode: plans.NormalMode,
+						DeferralAllowed: true,
 						SetVariables: func() InputValues {
 							values := InputValues{}
 							for name, value := range stage.inputs {

--- conflicted
+++ resolved
@@ -4268,7 +4268,6 @@
 	t.Fatal("failed to find destroy destroy dependency between test_object.a(destroy) and test_object.c(destroy)")
 }
 
-<<<<<<< HEAD
 // func TestContext2Apply_targeted1(t *testing.T) {
 // 	m := testModuleInline(t, map[string]string{
 // 		"main.tf": `
@@ -4403,12 +4402,11 @@
 // 	// testObjA := plan.PriorState.Modules[""].Resources["test_object.a"].Instances[addrs.NoKey].Current
 // 	// testObjA.Dependencies = append(testObjA.Dependencies, mustResourceInstanceAddr("test_object.b").ContainingResource().Config())
 
-// 	_, diags = ctx.Apply(plan, m, nil)
-// 	if !diags.HasErrors() {
-// 		t.Fatal("expected cycle error from apply")
-// 	}
-// }
-=======
+//		_, diags = ctx.Apply(plan, m, nil)
+//		if !diags.HasErrors() {
+//			t.Fatal("expected cycle error from apply")
+//		}
+//	}
 func TestContext2Apply_writeOnlyDestroy(t *testing.T) {
 	m := testModuleInline(t, map[string]string{
 		"main.tf": `
@@ -4543,5 +4541,4 @@
 	if len(diags) != 1 && !strings.Contains(msg, "provider oops") {
 		t.Fatalf("expected only 'provider oops', but got: %s", msg)
 	}
-}
->>>>>>> 473e5931
+}
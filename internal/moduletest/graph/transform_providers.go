--- conflicted
+++ resolved
@@ -35,26 +35,6 @@
 	for _, config := range t.File.Config.Providers {
 		provider := t.Config.ProviderForConfigAddr(config.Addr())
 
-<<<<<<< HEAD
-	for node := range dag.SelectSeq(g.VerticesSeq(), runFilter) {
-		// Get the providers that the test run depends on
-		configKey := node.run.GetModuleConfigID()
-		if _, ok := configsProviderMap[configKey]; !ok {
-			providers := t.transformSingleConfig(node.run.ModuleConfig)
-			configsProviderMap[configKey] = providers
-		}
-		runProviderMap[node] = configsProviderMap[configKey]
-
-		// Add an edge from the test run node to the root provider node
-		g.Connect(dag.BasicEdge(node, rootProviderNode))
-	}
-
-	return nil
-}
-
-func (t *TestProvidersTransformer) transformSingleConfig(config *configs.Config) map[string]bool {
-	providers := make(map[string]bool)
-=======
 		factory, ok := t.Providers[provider]
 		if !ok {
 			return fmt.Errorf("unknown provider %s", provider)
@@ -64,7 +44,6 @@
 		if err != nil {
 			return fmt.Errorf("could not create provider instance: %w", err)
 		}
->>>>>>> c20bf670
 
 		if config.Mock {
 			impl = &providers.Mock{
@@ -106,6 +85,9 @@
 			configure: configure,
 			close:     close,
 		}
+
+		// make sure the provider is only closed after the provider starts.
+		g.Connect(dag.BasicEdge(close, configure))
 	}
 
 	for vertex := range g.VerticesSeq() {
@@ -129,16 +111,6 @@
 			}
 		}
 
-<<<<<<< HEAD
-func (t *TestProvidersTransformer) createRootNode(g *terraform.Graph, providerMap map[*NodeTestRun]map[string]bool) *dynamicNode {
-	// This node simply helps us to add the providers to the context. We need to do this
-	// because the transformation stage occurs before the graph is fully built, while we
-	// only have access to the context during the evaluation stage.
-	node := &dynamicNode{
-		eval: func(ctx *EvalContext) tfdiags.Diagnostics {
-			for node, providers := range providerMap {
-				ctx.SetProviders(node.run, providers)
-=======
 		if vertex, ok := vertex.(*TeardownSubgraph); ok {
 			for _, node := range nodes {
 				for _, node := range node {
@@ -146,7 +118,6 @@
 					// cleaned up.
 					g.Connect(dag.BasicEdge(node.close, vertex))
 				}
->>>>>>> c20bf670
 			}
 		}
 	}

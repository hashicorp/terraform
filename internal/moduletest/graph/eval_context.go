--- conflicted
+++ resolved
@@ -75,16 +75,13 @@
 	renderer      views.Test
 	verbose       bool
 
-<<<<<<< HEAD
+	deferralAllowed bool
+	evalSem         terraform.Semaphore
 	evalSem terraform.Semaphore
 
 	// repair is true if the test suite is being run in cleanup repair mode.
 	// It is only set when in test cleanup mode.
 	repair bool
-=======
-	deferralAllowed bool
-	evalSem         terraform.Semaphore
->>>>>>> 102a561e
 }
 
 type EvalContextOpts struct {

// Copyright (c) HashiCorp, Inc.
// SPDX-License-Identifier: BUSL-1.1

package graph

import (
	"fmt"
	"log"
	"time"

	"github.com/hashicorp/terraform/internal/addrs"
	"github.com/hashicorp/terraform/internal/moduletest"
	"github.com/hashicorp/terraform/internal/moduletest/mocking"
	"github.com/hashicorp/terraform/internal/plans"
	"github.com/hashicorp/terraform/internal/states"
	"github.com/hashicorp/terraform/internal/terraform"
	"github.com/hashicorp/terraform/internal/tfdiags"
)

var (
	_ GraphNodeExecutable = (*NodeStateCleanup)(nil)
)

// NodeStateCleanup is responsible for cleaning up the state of resources
// defined in the state file. It uses the provided stateKey to identify the
// specific state to clean up and opts for additional configuration options.
type NodeStateCleanup struct {
	stateKey string
	opts     *graphOptions
<<<<<<< HEAD
	parallel bool

	// If customCleanupRun is provided, it will be applied to the state file instead
	// of running the default destroy operation during cleanup.
	customCleanupRun *moduletest.Run
=======
>>>>>>> 0a7701f1
}

func (n *NodeStateCleanup) Name() string {
	return fmt.Sprintf("cleanup.%s", n.stateKey)
}

// Execute destroys the resources created in the state file.
// This function should never return non-fatal error diagnostics, as that would
// prevent further cleanup from happening. Instead, the diagnostics
// will be rendered directly.
func (n *NodeStateCleanup) Execute(evalCtx *EvalContext) {
	var diags tfdiags.Diagnostics
	file := n.opts.File
	state := evalCtx.GetFileState(n.stateKey)
	log.Printf("[TRACE] TestStateManager: cleaning up state for %s", file.Name)
	if n.customCleanupRun != nil {
		state.Run = n.customCleanupRun
	}

	if n.shouldSkipCleanup(evalCtx, state, file) {
		return
	}

	// If the state is empty, we still write it so we can store the
	// output values, but we don't need to run a destroy operation.
	if n.emptyState(state.State) {
		// TODO(liamcervante): No diagnostics here!
		diags = diags.Append(evalCtx.WriteFileState(n.stateKey, state))
		evalCtx.Renderer().DestroySummary(diags, state.Run, file, state.State)
		return
	}

	if state.Run == nil {
		log.Printf("[ERROR] TestFileRunner: found inconsistent run block and state file in %s for module %s", file.Name, n.stateKey)

		// The state can have a nil run block if it only executed a plan
		// command. In which case, we shouldn't have reached here as the
		// state should also have been empty and this will have been skipped
		// above. If we do reach here, then something has gone badly wrong
		// and we can't really recover from it.

		diags = diags.Append(tfdiags.Sourceless(tfdiags.Error, "Inconsistent state", fmt.Sprintf("Found inconsistent state while cleaning up %s. This is a bug in Terraform - please report it", file.Name)))
		file.UpdateStatus(moduletest.Error)
		state.Reason = ReasonError
		diags = diags.Append(evalCtx.WriteFileState(n.stateKey, state))
		evalCtx.Renderer().DestroySummary(diags, nil, file, state.State)
		return
	}

	diags = diags.Append(n.performCleanup(evalCtx, state))
	evalCtx.Renderer().DestroySummary(diags, state.Run, file, state.State)
}

func (n *NodeStateCleanup) performCleanup(evalCtx *EvalContext, state *TestFileState) tfdiags.Diagnostics {
	runNode := &NodeTestRun{run: state.Run, opts: n.opts}
	updated := state.State
	startTime := time.Now().UTC()
	waiter := NewOperationWaiter(nil, evalCtx, runNode, moduletest.Running, startTime.UnixMilli())
	var diags tfdiags.Diagnostics
	cancelled := waiter.Run(func() {
		updated, diags = n.cleanup(evalCtx, runNode, waiter)
	})
	if cancelled {
		diags = diags.Append(tfdiags.Sourceless(tfdiags.Error, "Test interrupted", "The test operation could not be completed due to an interrupt signal. Please read the remaining diagnostics carefully for any sign of failed state cleanup or dangling resources."))
	}

	// Update the statefile's resources and return the test file status
	n.updateStateResources(runNode, state, updated)

	if state.Run.Config.Backend != nil && !diags.HasErrors() {
		// We don't create a state artefact when the node state's corresponding run block has a backend,
		// UNLESS an error occurs when returning the state to match that run block's config during cleanup.
		return diags
	}

	diags = diags.Append(evalCtx.WriteFileState(n.stateKey, state))
	return diags
}

func (n *NodeStateCleanup) updateStateResources(runNode *NodeTestRun, fileState *TestFileState, updated *states.State) {
	// After destruction, we still want to preserve the output values
	// from the original state file. This is important because other runs
	// may reference outputs from this state file.
	outputs := fileState.State.RootOutputValues

	// Update the state file with the new state.
	fileState.State = updated
	fileState.State.RootOutputValues = outputs

	// Update the test file status
	status := moduletest.Pass
	switch {
	case n.customCleanupRun != nil: // skip_cleanup=true
		status = runNode.run.Status
		fileState.Reason = ReasonSkip
	case !n.emptyState(updated):
		// Then we ran a destroy operation, but failed to adequately clean up the state, so mark as errored.
		status = moduletest.Error
		fileState.Reason = ReasonError
	default:
		// Keep the default status of Pass
	}
	n.opts.File.UpdateStatus(status)
}

func (n *NodeStateCleanup) cleanup(ctx *EvalContext, runNode *NodeTestRun, waiter *operationWaiter) (*states.State, tfdiags.Diagnostics) {
	file := n.opts.File
	stateKey := runNode.run.Config.StateKey
	fileState := ctx.GetFileState(stateKey)
	state := fileState.State
	run := runNode.run
	log.Printf("[TRACE] TestFileRunner: called destroy for %s/%s", file.Name, run.Name)

	ctx.Renderer().Run(run, file, moduletest.TearDown, 0)

	variables, diags := runNode.GetVariables(ctx, false)
	if diags.HasErrors() {
		return state, diags
	}

	// we ignore the diagnostics from here, because we will have reported them
	// during the initial execution of the run block and we would not have
	// executed the run block if there were any errors.
	providers, mocks, _ := runNode.getProviders(ctx)

	// If an apply override is provided, we can skip the destroy operation
	// and directly apply the override to the state file.
	if n.customCleanupRun != nil {
		runNode.testApply(ctx, variables, providers, mocks, waiter)
		return ctx.GetFileState(stateKey).State, runNode.run.Diagnostics
	}

	// During the destroy operation, we don't add warnings from this operation.
	// Anything that would have been reported here was already reported during
	// the original plan, and a successful destroy operation is the only thing
	// we care about.
	setVariables, _, _ := runNode.FilterVariablesToModule(variables)

	planOpts := &terraform.PlanOpts{
		Mode:              plans.DestroyMode,
		SetVariables:      setVariables,
		Overrides:         mocking.PackageOverrides(run.Config, file.Config, mocks),
		ExternalProviders: providers,
	}

	tfCtx, _ := terraform.NewContext(n.opts.ContextOpts)

	waiter.update(tfCtx, moduletest.TearDown, nil)
	plan, planDiags := tfCtx.Plan(run.ModuleConfig, state, planOpts)
	diags = diags.Append(planDiags)
	if diags.HasErrors() {
		return state, diags
	}

	_, updated, applyDiags := runNode.apply(tfCtx, plan, moduletest.TearDown, variables, providers, waiter)
	diags = diags.Append(applyDiags)
	return updated, diags
}

func (n *NodeStateCleanup) shouldSkipCleanup(evalCtx *EvalContext, state *TestFileState, file *moduletest.File) bool {
	// If the state was loaded as a result of an intentional skip, we
	// don't need to clean it up when in repair mode.
	if evalCtx.repair && state.Reason == ReasonSkip {
		log.Printf("[DEBUG] TestStateManager: skipping state cleanup for state %q due to repair mode", n.stateKey)
		return true
	}

	if state.Reason == ReasonDep {
		// If the state was loaded as a result of a dependency, we don't
		// need to clean it up.
		log.Printf("[DEBUG] TestStateManager: skipping state cleanup for state %q due to dependency", n.stateKey)
		return true
	}

	if evalCtx.Cancelled() {
		// Don't try and clean anything up if the execution has been cancelled.
		log.Printf("[DEBUG] TestStateManager: skipping state cleanup for state %q due to cancellation", n.stateKey)
		return true
	}

	return false
}

// emptyState checks if the state is empty, meaning it doesn't contain any
// managed resources.
func (n *NodeStateCleanup) emptyState(state *states.State) bool {
	empty := true
	if !state.Empty() {
		for _, module := range state.Modules {
			for _, resource := range module.Resources {
				if resource.Addr.Resource.Mode == addrs.ManagedResourceMode {
					empty = false
					break
				}
			}
		}
	}
	return empty
}<|MERGE_RESOLUTION|>--- conflicted
+++ resolved
@@ -27,14 +27,10 @@
 type NodeStateCleanup struct {
 	stateKey string
 	opts     *graphOptions
-<<<<<<< HEAD
-	parallel bool
 
 	// If customCleanupRun is provided, it will be applied to the state file instead
 	// of running the default destroy operation during cleanup.
 	customCleanupRun *moduletest.Run
-=======
->>>>>>> 0a7701f1
 }
 
 func (n *NodeStateCleanup) Name() string {

// Copyright (c) HashiCorp, Inc.
// SPDX-License-Identifier: BUSL-1.1

package graph

import (
	"fmt"
	"log"
	"time"

	"github.com/hashicorp/terraform/internal/addrs"
	"github.com/hashicorp/terraform/internal/moduletest"
	"github.com/hashicorp/terraform/internal/moduletest/mocking"
	"github.com/hashicorp/terraform/internal/plans"
	"github.com/hashicorp/terraform/internal/states"
	"github.com/hashicorp/terraform/internal/terraform"
	"github.com/hashicorp/terraform/internal/tfdiags"
)

var (
	_ GraphNodeExecutable = (*NodeStateCleanup)(nil)
)

type NodeStateCleanup struct {
	stateKey string
	opts     *graphOptions
}

func (n *NodeStateCleanup) Name() string {
	return fmt.Sprintf("cleanup.%s", n.stateKey)
}

// Execute destroys the resources created in the state file.
// This function should never return non-fatal error diagnostics, as that would
// prevent further cleanup from happening. Instead, the diagnostics
// will be rendered directly.
func (n *NodeStateCleanup) Execute(evalCtx *EvalContext) {
	file := n.opts.File
	state := evalCtx.GetFileState(n.stateKey)
	log.Printf("[TRACE] TestStateManager: cleaning up state for %s", file.Name)

	if evalCtx.Cancelled() {
		// Don't try and clean anything up if the execution has been cancelled.
		log.Printf("[DEBUG] TestStateManager: skipping state cleanup for %s due to cancellation", file.Name)
		return
	}

	empty := true
	if !state.State.Empty() {
		for _, module := range state.State.Modules {
			for _, resource := range module.Resources {
				if resource.Addr.Resource.Mode == addrs.ManagedResourceMode {
					empty = false
					break
				}
			}
		}
	}

	if empty {
		// The state can be empty for a run block that just executed a plan
		// command, or a run block that only read data sources. We'll just
		// skip empty run blocks.
		return
	}

	if state.Run == nil {
		log.Printf("[ERROR] TestFileRunner: found inconsistent run block and state file in %s for module %s", file.Name, n.stateKey)

		// The state can have a nil run block if it only executed a plan
		// command. In which case, we shouldn't have reached here as the
		// state should also have been empty and this will have been skipped
		// above. If we do reach here, then something has gone badly wrong
		// and we can't really recover from it.

		diags := tfdiags.Diagnostics{tfdiags.Sourceless(tfdiags.Error, "Inconsistent state", fmt.Sprintf("Found inconsistent state while cleaning up %s. This is a bug in Terraform - please report it", file.Name))}
		file.UpdateStatus(moduletest.Error)
		evalCtx.Renderer().DestroySummary(diags, nil, file, state.State)

		// intentionally return nil to allow further cleanup
		return
	}

	runNode := &NodeTestRun{run: state.Run, opts: n.opts}
	updated := state.State
	startTime := time.Now().UTC()
	waiter := NewOperationWaiter(nil, evalCtx, runNode, moduletest.Running, startTime.UnixMilli())
	var destroyDiags tfdiags.Diagnostics
	cancelled := waiter.Run(func() {
		updated, destroyDiags = n.destroy(evalCtx, runNode, waiter)
	})
	if cancelled {
		destroyDiags = destroyDiags.Append(tfdiags.Sourceless(tfdiags.Error, "Test interrupted", "The test operation could not be completed due to an interrupt signal. Please read the remaining diagnostics carefully for any sign of failed state cleanup or dangling resources."))
	}

	if !updated.Empty() {
		// Then we failed to adequately clean up the state, so mark success
		// as false.
		file.UpdateStatus(moduletest.Error)
	}
	evalCtx.Renderer().DestroySummary(destroyDiags, state.Run, file, updated)
}

func (n *NodeStateCleanup) destroy(ctx *EvalContext, runNode *NodeTestRun, waiter *operationWaiter) (*states.State, tfdiags.Diagnostics) {
	file := n.opts.File
	fileState := ctx.GetFileState(n.stateKey)
	state := fileState.State
	run := runNode.run
	log.Printf("[TRACE] TestFileRunner: called destroy for %s/%s", file.Name, run.Name)

	if state.Empty() {
		// Nothing to do!
		return state, nil
	}

	variables, diags := runNode.GetVariables(ctx, false)
	if diags.HasErrors() {
		return state, diags
	}

	// we ignore the diagnostics from here, because we will have reported them
	// during the initial execution of the run block and we would not have
	// executed the run block if there were any errors.
	providers, mocks, _ := runNode.getProviders(ctx)

	// During the destroy operation, we don't add warnings from this operation.
	// Anything that would have been reported here was already reported during
	// the original plan, and a successful destroy operation is the only thing
	// we care about.
	setVariables, _, _ := runNode.FilterVariablesToModule(variables)

	planOpts := &terraform.PlanOpts{
<<<<<<< HEAD
		Mode:              plans.DestroyMode,
		SetVariables:      setVariables,
		Overrides:         mocking.PackageOverrides(run.Config, file.Config, mocks),
		ExternalProviders: providers,
		DeferralAllowed:   ctx.deferralAllowed,
=======
		Mode:                   plans.DestroyMode,
		SetVariables:           setVariables,
		Overrides:              mocking.PackageOverrides(run.Config, file.Config, mocks),
		ExternalProviders:      providers,
		SkipRefresh:            true,
		OverridePreventDestroy: true,
>>>>>>> 84c2e2f9
	}

	tfCtx, _ := terraform.NewContext(n.opts.ContextOpts)
	ctx.Renderer().Run(run, file, moduletest.TearDown, 0)

	waiter.update(tfCtx, moduletest.TearDown, nil)
	plan, planDiags := tfCtx.Plan(run.ModuleConfig, state, planOpts)
	diags = diags.Append(planDiags)
	if diags.HasErrors() || plan.Errored {
		return state, diags
	}

	if !plan.Complete {
		diags = diags.Append(tfdiags.Sourceless(
			tfdiags.Warning,
			"Incomplete destroy plan",
			fmt.Sprintf("The destroy plan for %s/%s was reported as incomplete."+
				" This means some of the cleanup operations were deferred due to unknown values, please check the rest of the output to see which resources could not be destroyed.", file.Name, run.Name)))
	}

	_, updated, applyDiags := runNode.apply(tfCtx, plan, moduletest.TearDown, variables, providers, waiter)
	diags = diags.Append(applyDiags)
	return updated, diags
}<|MERGE_RESOLUTION|>--- conflicted
+++ resolved
@@ -130,20 +130,13 @@
 	setVariables, _, _ := runNode.FilterVariablesToModule(variables)
 
 	planOpts := &terraform.PlanOpts{
-<<<<<<< HEAD
-		Mode:              plans.DestroyMode,
-		SetVariables:      setVariables,
-		Overrides:         mocking.PackageOverrides(run.Config, file.Config, mocks),
-		ExternalProviders: providers,
-		DeferralAllowed:   ctx.deferralAllowed,
-=======
 		Mode:                   plans.DestroyMode,
 		SetVariables:           setVariables,
 		Overrides:              mocking.PackageOverrides(run.Config, file.Config, mocks),
 		ExternalProviders:      providers,
 		SkipRefresh:            true,
 		OverridePreventDestroy: true,
->>>>>>> 84c2e2f9
+		DeferralAllowed:        ctx.deferralAllowed,
 	}
 
 	tfCtx, _ := terraform.NewContext(n.opts.ContextOpts)

--- conflicted
+++ resolved
@@ -27,71 +27,41 @@
 type NodeStateCleanup struct {
 	stateKey string
 	opts     *graphOptions
-<<<<<<< HEAD
+	parallel bool
 
 	// If customCleanupRun is provided, it will be applied to the state file instead
 	// of running the default destroy operation during cleanup.
 	customCleanupRun *moduletest.Run
-=======
-	parallel bool
->>>>>>> c20bf670
 }
 
 func (n *NodeStateCleanup) Name() string {
 	return fmt.Sprintf("cleanup.%s", n.stateKey)
 }
 
-<<<<<<< HEAD
-// Execute performs the cleanup of resources defined in the state file.
-// This function should never return non-fatal error diagnostics, as doing so
-// would prevent further cleanup of other states. Instead, any diagnostics
-// will be rendered directly to ensure the cleanup process continues.
-func (n *NodeStateCleanup) Execute(evalCtx *EvalContext) tfdiags.Diagnostics {
-	n.execute(evalCtx)
-	return nil
-}
-
-func (n *NodeStateCleanup) execute(evalCtx *EvalContext) tfdiags.Diagnostics {
+// Execute destroys the resources created in the state file.
+// This function should never return non-fatal error diagnostics, as that would
+// prevent further cleanup from happening. Instead, the diagnostics
+// will be rendered directly.
+func (n *NodeStateCleanup) Execute(evalCtx *EvalContext) {
 	var diags tfdiags.Diagnostics
 	file := n.opts.File
 	state := evalCtx.GetFileState(n.stateKey)
 	log.Printf("[TRACE] TestStateManager: cleaning up state for %s", file.Name)
 	if n.customCleanupRun != nil {
 		state.Run = n.customCleanupRun
-=======
-// Execute destroys the resources created in the state file.
-// This function should never return non-fatal error diagnostics, as that would
-// prevent further cleanup from happening. Instead, the diagnostics
-// will be rendered directly.
-func (n *NodeStateCleanup) Execute(evalCtx *EvalContext) {
-	file := n.opts.File
-	state := evalCtx.GetFileState(n.stateKey)
-	log.Printf("[TRACE] TestStateManager: cleaning up state for %s", file.Name)
-
-	if evalCtx.Cancelled() {
-		// Don't try and clean anything up if the execution has been cancelled.
-		log.Printf("[DEBUG] TestStateManager: skipping state cleanup for %s due to cancellation", file.Name)
+	}
+
+	if n.shouldSkipCleanup(evalCtx, state, file) {
 		return
->>>>>>> c20bf670
-	}
-
-	if n.shouldSkipCleanup(evalCtx, state, file) {
-		return nil
-	}
-
-<<<<<<< HEAD
+	}
+
 	// If the state is empty, we still write it so we can store the
 	// output values, but we don't need to run a destroy operation.
 	if n.emptyState(state.State) {
+		// TODO(liamcervante): No diagnostics here!
 		diags = diags.Append(evalCtx.WriteFileState(n.stateKey, state))
-		return diags
-=======
-	if empty {
-		// The state can be empty for a run block that just executed a plan
-		// command, or a run block that only read data sources. We'll just
-		// skip empty run blocks.
+		evalCtx.Renderer().DestroySummary(diags, state.Run, file, state.State)
 		return
->>>>>>> c20bf670
 	}
 
 	if state.Run == nil {
@@ -103,22 +73,16 @@
 		// above. If we do reach here, then something has gone badly wrong
 		// and we can't really recover from it.
 
-		diags := diags.Append(tfdiags.Sourceless(tfdiags.Error, "Inconsistent state", fmt.Sprintf("Found inconsistent state while cleaning up %s. This is a bug in Terraform - please report it", file.Name)))
+		diags = diags.Append(tfdiags.Sourceless(tfdiags.Error, "Inconsistent state", fmt.Sprintf("Found inconsistent state while cleaning up %s. This is a bug in Terraform - please report it", file.Name)))
 		file.UpdateStatus(moduletest.Error)
 		state.Reason = ReasonError
 		diags = diags.Append(evalCtx.WriteFileState(n.stateKey, state))
 		evalCtx.Renderer().DestroySummary(diags, nil, file, state.State)
-
-<<<<<<< HEAD
-		return diags
-=======
-		// intentionally return nil to allow further cleanup
 		return
->>>>>>> c20bf670
-	}
-
-	n.performCleanup(evalCtx, state)
-	return nil
+	}
+
+	diags = diags.Append(n.performCleanup(evalCtx, state))
+	evalCtx.Renderer().DestroySummary(diags, state.Run, file, state.State)
 }
 
 func (n *NodeStateCleanup) performCleanup(evalCtx *EvalContext, state *TestFileState) tfdiags.Diagnostics {
@@ -133,7 +97,6 @@
 	if cancelled {
 		diags = diags.Append(tfdiags.Sourceless(tfdiags.Error, "Test interrupted", "The test operation could not be completed due to an interrupt signal. Please read the remaining diagnostics carefully for any sign of failed state cleanup or dangling resources."))
 	}
-	evalCtx.Renderer().DestroySummary(diags, state.Run, n.opts.File, updated)
 
 	// Update the statefile's resources and return the test file status
 	n.updateStateResources(runNode, state, updated)
@@ -141,18 +104,11 @@
 	if state.Run.Config.Backend != nil && !diags.HasErrors() {
 		// We don't create a state artefact when the node state's corresponding run block has a backend,
 		// UNLESS an error occurs when returning the state to match that run block's config during cleanup.
-		return nil
-	}
-<<<<<<< HEAD
+		return diags
+	}
 
 	diags = diags.Append(evalCtx.WriteFileState(n.stateKey, state))
-	// We don't return destroyDiags here because the calling code sets the return code for the test operation
-	// based on whether the tests passed or not; cleanup is not a factor.
-	// Users will be aware of issues with cleanup due to destroyDiags being rendered to the View.
-	return nil
-=======
-	evalCtx.Renderer().DestroySummary(destroyDiags, state.Run, file, updated)
->>>>>>> c20bf670
+	return diags
 }
 
 func (n *NodeStateCleanup) updateStateResources(runNode *NodeTestRun, fileState *TestFileState, updated *states.State) {
@@ -191,30 +147,22 @@
 
 	ctx.Renderer().Run(run, file, moduletest.TearDown, 0)
 
-<<<<<<< HEAD
-	var diags tfdiags.Diagnostics
-	variables, variableDiags := runNode.GetVariables(ctx, false)
-	diags = diags.Append(variableDiags)
-=======
 	variables, diags := runNode.GetVariables(ctx, false)
->>>>>>> c20bf670
 	if diags.HasErrors() {
 		return state, diags
 	}
 
-<<<<<<< HEAD
-	// If an apply override is provided, we can skip the destroy operation
-	// and directly apply the override to the state file.
-	if n.customCleanupRun != nil {
-		runNode.testApply(ctx, variables, waiter)
-		return ctx.GetFileState(stateKey).State, runNode.run.Diagnostics
-	}
-=======
 	// we ignore the diagnostics from here, because we will have reported them
 	// during the initial execution of the run block and we would not have
 	// executed the run block if there were any errors.
 	providers, mocks, _ := runNode.getProviders(ctx)
->>>>>>> c20bf670
+
+	// If an apply override is provided, we can skip the destroy operation
+	// and directly apply the override to the state file.
+	if n.customCleanupRun != nil {
+		runNode.testApply(ctx, variables, providers, mocks, waiter)
+		return ctx.GetFileState(stateKey).State, runNode.run.Diagnostics
+	}
 
 	// During the destroy operation, we don't add warnings from this operation.
 	// Anything that would have been reported here was already reported during
@@ -229,16 +177,7 @@
 		ExternalProviders: providers,
 	}
 
-<<<<<<< HEAD
-	tfCtx, ctxDiags := terraform.NewContext(n.opts.ContextOpts)
-	diags = diags.Append(ctxDiags)
-	if ctxDiags.HasErrors() {
-		return state, diags
-	}
-=======
 	tfCtx, _ := terraform.NewContext(n.opts.ContextOpts)
-	ctx.Renderer().Run(run, file, moduletest.TearDown, 0)
->>>>>>> c20bf670
 
 	waiter.update(tfCtx, moduletest.TearDown, nil)
 	plan, planDiags := tfCtx.Plan(run.ModuleConfig, state, planOpts)

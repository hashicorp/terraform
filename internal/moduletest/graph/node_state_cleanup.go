// Copyright (c) HashiCorp, Inc.
// SPDX-License-Identifier: BUSL-1.1

package graph

import (
	"fmt"
	"log"
	"time"

	"github.com/hashicorp/terraform/internal/addrs"
	"github.com/hashicorp/terraform/internal/moduletest"
	"github.com/hashicorp/terraform/internal/moduletest/mocking"
	"github.com/hashicorp/terraform/internal/plans"
	"github.com/hashicorp/terraform/internal/states"
	"github.com/hashicorp/terraform/internal/terraform"
	"github.com/hashicorp/terraform/internal/tfdiags"
)

var (
	_ GraphNodeExecutable = (*NodeStateCleanup)(nil)
)

// NodeStateCleanup is responsible for cleaning up the state of resources
// defined in the state file. It uses the provided stateKey to identify the
// specific state to clean up and opts for additional configuration options.
type NodeStateCleanup struct {
	stateKey string
	opts     *graphOptions

	// If applyOverride is provided, it will be applied to the state file to reach
	// the final state, instead of running the destroy operation.
	applyOverride *moduletest.Run
}

func (n *NodeStateCleanup) Name() string {
	return fmt.Sprintf("cleanup.%s", n.stateKey)
}

// Execute performs the cleanup of resources defined in the state file.
// This function should never return non-fatal error diagnostics, as doing so
// would prevent further cleanup of other states. Instead, any diagnostics
// will be rendered directly to ensure the cleanup process continues.
func (n *NodeStateCleanup) Execute(evalCtx *EvalContext) tfdiags.Diagnostics {
	file := n.opts.File
	state := evalCtx.GetFileState(n.stateKey)
	log.Printf("[TRACE] TestStateManager: cleaning up state for %s", file.Name)
	if n.applyOverride != nil {
		state.Run = n.applyOverride
	}

	// If the state was loaded as a result of an intentional skip, we
	// don't need to clean it up when in repair mode.
	if state.Reason == ReasonSkip && evalCtx.repair {
		return nil
	}

	if evalCtx.Cancelled() {
		// Don't try and clean anything up if the execution has been cancelled.
		log.Printf("[DEBUG] TestStateManager: skipping state cleanup for %s due to cancellation", file.Name)
		return nil
	}

	empty := true
	if !state.State.Empty() {
		for _, module := range state.State.Modules {
			for _, resource := range module.Resources {
				if resource.Addr.Resource.Mode == addrs.ManagedResourceMode {
					empty = false
					break
				}
			}
		}
	}

	if empty {
		// The state can be empty for a run block that just executed a plan
		// command, or a run block that only read data sources. We'll just
		// skip empty run blocks.
		return nil
	}

	if state.Run == nil {
		log.Printf("[ERROR] TestFileRunner: found inconsistent run block and state file in %s for module %s", file.Name, n.stateKey)

		// The state can have a nil run block if it only executed a plan
		// command. In which case, we shouldn't have reached here as the
		// state should also have been empty and this will have been skipped
		// above. If we do reach here, then something has gone badly wrong
		// and we can't really recover from it.

		diags := tfdiags.Diagnostics{tfdiags.Sourceless(tfdiags.Error, "Inconsistent state", fmt.Sprintf("Found inconsistent state while cleaning up %s. This is a bug in Terraform - please report it", file.Name))}
		file.UpdateStatus(moduletest.Error)
		state.Reason = ReasonError
		diags = diags.Append(evalCtx.WriteFileState(n.stateKey, state))
		evalCtx.Renderer().DestroySummary(diags, nil, file, state.State)

		// intentionally return nil to allow further cleanup
		return nil
	}
	TransformConfigForRun(evalCtx, state.Run, file)

	n.performCleanup(evalCtx, state)
	return nil
}

func (n *NodeStateCleanup) performCleanup(evalCtx *EvalContext, state *TestFileState) tfdiags.Diagnostics {
	runNode := &NodeTestRun{run: state.Run, opts: n.opts}
	updated := state.State
	startTime := time.Now().UTC()
	waiter := NewOperationWaiter(nil, evalCtx, runNode, moduletest.Running, startTime.UnixMilli())
	var destroyDiags tfdiags.Diagnostics
	cancelled := waiter.Run(func() {
		updated, destroyDiags = n.cleanup(evalCtx, runNode, waiter)
	})
	if cancelled {
		destroyDiags = destroyDiags.Append(tfdiags.Sourceless(tfdiags.Error, "Test interrupted", "The test operation could not be completed due to an interrupt signal. Please read the remaining diagnostics carefully for any sign of failed state cleanup or dangling resources."))
	}

	evalCtx.Renderer().DestroySummary(destroyDiags, state.Run, n.opts.File, updated)
	state.State = updated

<<<<<<< HEAD
	// Update the file status and write the updated state back to the file.
	status := moduletest.Pass
	if n.applyOverride != nil { // skip_cleanup=true
		status = runNode.run.Status
		state.Reason = ReasonSkip
	} else if !updated.Empty() {
		// Then we ran a destroy operation, but failed to adequately clean up the state, so mark as errored.
		status = moduletest.Error
		state.Reason = ReasonError
	}
	n.opts.File.UpdateStatus(status)
=======
	if state.Run.Config.Backend != nil && !destroyDiags.HasErrors() {
		// We don't create a state artefact when the node state's corresponding run block has a backend,
		// UNLESS an error occurs when returning the state to match that run block's config during cleanup.
		return nil
	}

>>>>>>> c760feb4
	evalCtx.WriteFileState(n.stateKey, state)

	// We don't return destroyDiags here because the calling code sets the return code for the test operation
	// based on whether the tests passed or not; cleanup is not a factor.
	// Users will be aware of issues with cleanup due to destroyDiags being rendered to the View.
	return nil
}

func (n *NodeStateCleanup) cleanup(ctx *EvalContext, runNode *NodeTestRun, waiter *operationWaiter) (*states.State, tfdiags.Diagnostics) {
	file := n.opts.File
	fileState := ctx.GetFileState(n.stateKey)
	state := fileState.State
	run := runNode.run
	log.Printf("[TRACE] TestFileRunner: called destroy for %s/%s", file.Name, run.Name)

	ctx.Renderer().Run(run, file, moduletest.TearDown, 0)

	var diags tfdiags.Diagnostics
	variables, variableDiags := runNode.GetVariables(ctx, false)
	diags = diags.Append(variableDiags)
	if diags.HasErrors() {
		return state, diags
	}

	// If an apply override is provided and the test is not in cleanup mode,
	// we can directly apply the override to the state file instead of performing
	// a destroy operation.
	if n.applyOverride != nil && n.opts.CommandMode != moduletest.CleanupMode {
		runNode.testApply(ctx, variables, waiter)
		return ctx.GetFileState(n.stateKey).State, runNode.run.Diagnostics
	}

	// During the destroy operation, we don't add warnings from this operation.
	// Anything that would have been reported here was already reported during
	// the original plan, and a successful destroy operation is the only thing
	// we care about.
	setVariables, _, _ := runNode.FilterVariablesToModule(variables)

	planOpts := &terraform.PlanOpts{
		Mode:         plans.DestroyMode,
		SetVariables: setVariables,
		Overrides:    mocking.PackageOverrides(run.Config, file.Config, run.ModuleConfig),
	}

	tfCtx, ctxDiags := terraform.NewContext(n.opts.ContextOpts)
	diags = diags.Append(ctxDiags)
	if ctxDiags.HasErrors() {
		return state, diags
	}

	waiter.update(tfCtx, moduletest.TearDown, nil)
	plan, planDiags := tfCtx.Plan(run.ModuleConfig, state, planOpts)
	diags = diags.Append(planDiags)
	if diags.HasErrors() {
		return state, diags
	}

	_, updated, applyDiags := runNode.apply(tfCtx, plan, moduletest.TearDown, variables, waiter)
	diags = diags.Append(applyDiags)
	return updated, diags
}<|MERGE_RESOLUTION|>--- conflicted
+++ resolved
@@ -120,7 +120,6 @@
 	evalCtx.Renderer().DestroySummary(destroyDiags, state.Run, n.opts.File, updated)
 	state.State = updated
 
-<<<<<<< HEAD
 	// Update the file status and write the updated state back to the file.
 	status := moduletest.Pass
 	if n.applyOverride != nil { // skip_cleanup=true
@@ -132,14 +131,12 @@
 		state.Reason = ReasonError
 	}
 	n.opts.File.UpdateStatus(status)
-=======
 	if state.Run.Config.Backend != nil && !destroyDiags.HasErrors() {
 		// We don't create a state artefact when the node state's corresponding run block has a backend,
 		// UNLESS an error occurs when returning the state to match that run block's config during cleanup.
 		return nil
 	}
 
->>>>>>> c760feb4
 	evalCtx.WriteFileState(n.stateKey, state)
 
 	// We don't return destroyDiags here because the calling code sets the return code for the test operation

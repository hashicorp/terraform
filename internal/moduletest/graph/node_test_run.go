// Copyright (c) HashiCorp, Inc.
// SPDX-License-Identifier: BUSL-1.1

package graph

import (
	"fmt"
	"log"
	"time"

	"github.com/hashicorp/hcl/v2"

	"github.com/hashicorp/terraform/internal/addrs"
	"github.com/hashicorp/terraform/internal/configs"
	"github.com/hashicorp/terraform/internal/logging"
	"github.com/hashicorp/terraform/internal/moduletest"
	"github.com/hashicorp/terraform/internal/providers"
	"github.com/hashicorp/terraform/internal/terraform"
	"github.com/hashicorp/terraform/internal/tfdiags"
)

var (
	_ GraphNodeExecutable    = (*NodeTestRun)(nil)
	_ GraphNodeReferenceable = (*NodeTestRun)(nil)
	_ GraphNodeReferencer    = (*NodeTestRun)(nil)
)

type NodeTestRun struct {
	run       *moduletest.Run
	priorRuns map[string]*moduletest.Run
	opts      *graphOptions
}

func (n *NodeTestRun) Run() *moduletest.Run {
	return n.run
}

func (n *NodeTestRun) File() *moduletest.File {
	return n.opts.File
}

func (n *NodeTestRun) Name() string {
	return fmt.Sprintf("%s.%s", n.opts.File.Name, n.run.Addr().String())
}

func (n *NodeTestRun) Referenceable() addrs.Referenceable {
	return n.run.Addr()
}

func (n *NodeTestRun) References() []*addrs.Reference {
	references, _ := n.run.GetReferences()

	for _, run := range n.priorRuns {
		// we'll also draw an implicit reference to all prior runs to make sure
		// they execute first
		references = append(references, &addrs.Reference{
			Subject:     run.Addr(),
			SourceRange: tfdiags.SourceRangeFromHCL(n.run.Config.DeclRange),
		})
	}

	return references
}

// Execute executes the test run block and update the status of the run block
// based on the result of the execution.
func (n *NodeTestRun) Execute(evalCtx *EvalContext) {
	log.Printf("[TRACE] TestFileRunner: executing run block %s/%s", n.File().Name, n.run.Name)
	startTime := time.Now().UTC()
	file, run := n.File(), n.run

	// At the end of the function, we'll update the status of the file based on
	// the status of the run block, and render the run summary.
	defer func() {
		evalCtx.Renderer().Run(run, file, moduletest.Complete, 0)
		file.UpdateStatus(run.Status)
		evalCtx.AddRunBlock(run)
	}()

	if !evalCtx.PriorRunsCompleted(n.priorRuns) || !evalCtx.ReferencesCompleted(n.References()) {
		// If any of our prior runs or references weren't completed successfully
		// then we will just skip this run block.
		run.Status = moduletest.Skip
		return
	}
	if evalCtx.Cancelled() {
		// A cancellation signal has been received.
		// Don't do anything, just give up and return immediately.
		// The surrounding functions should stop this even being called, but in
		// case of race conditions or something we can still verify this.
		return
	}

	if evalCtx.Stopped() {
		// Then the test was requested to be stopped, so we just mark each
		// following test as skipped, print the status, and move on.
		run.Status = moduletest.Skip
		return
	}

	// Create a waiter which handles waiting for terraform operations to complete.
	// While waiting, the wait will also respond to cancellation signals, and
	// handle them appropriately.
	// The test progress is updated periodically, and the progress status
	// depends on the async operation being waited on.
	// Before the terraform operation is started, the operation updates the
	// waiter with the cleanup context on cancellation, as well as the
	// progress status.
	waiter := NewOperationWaiter(nil, evalCtx, n, moduletest.Running, startTime.UnixMilli())
	cancelled := waiter.Run(func() {
		defer logging.PanicHandler()
		n.execute(evalCtx, waiter)
	})

	if cancelled {
		n.run.Diagnostics = n.run.Diagnostics.Append(tfdiags.Sourceless(tfdiags.Error, "Test interrupted", "The test operation could not be completed due to an interrupt signal. Please read the remaining diagnostics carefully for any sign of failed state cleanup or dangling resources."))
	}

	// If we got far enough to actually attempt to execute the run then
	// we'll give the view some additional metadata about the execution.
	n.run.ExecutionMeta = &moduletest.RunExecutionMeta{
		Start:    startTime,
		Duration: time.Since(startTime),
	}
}

func (n *NodeTestRun) execute(ctx *EvalContext, waiter *operationWaiter) {
	file, run := n.File(), n.run
	ctx.Renderer().Run(run, file, moduletest.Starting, 0)
<<<<<<< HEAD
	if run.Config.ConfigUnderTest != nil && run.Config.StateKey == moduletest.MainStateIdentifier {
		// This is bad, and should not happen because the state key is derived from the custom module source.
		panic(fmt.Sprintf("TestFileRunner: custom module %s has the same key as main state", file.Name))
	}
=======
>>>>>>> df8c4891

	providers, mocks, providerDiags := n.getProviders(ctx)
	if !ctx.ProvidersCompleted(providers) {
		run.Status = moduletest.Skip
		return
	}

	run.Diagnostics = run.Diagnostics.Append(providerDiags)
	if providerDiags.HasErrors() {
		run.Status = moduletest.Error
		return
	}

	n.testValidate(providers, waiter)
	if run.Diagnostics.HasErrors() {
		return
	}

	variables, variableDiags := n.GetVariables(ctx, true)
	run.Diagnostics = run.Diagnostics.Append(variableDiags)
	if variableDiags.HasErrors() {
		run.Status = moduletest.Error
		return
	}

	if run.Config.Command == configs.PlanTestCommand {
		n.testPlan(ctx, variables, providers, mocks, waiter)
	} else {
		n.testApply(ctx, variables, providers, mocks, waiter)
	}
}

// Validating the module config which the run acts on
func (n *NodeTestRun) testValidate(providers map[addrs.RootProviderConfig]providers.Interface, waiter *operationWaiter) {
	run := n.run
	file := n.File()
	config := run.ModuleConfig

	log.Printf("[TRACE] TestFileRunner: called validate for %s/%s", file.Name, run.Name)
	tfCtx, ctxDiags := terraform.NewContext(n.opts.ContextOpts)
	if ctxDiags.HasErrors() {
		return
	}
	waiter.update(tfCtx, moduletest.Running, nil)
	validateDiags := tfCtx.Validate(config, &terraform.ValidateOpts{
		ExternalProviders: providers,
	})
	run.Diagnostics = run.Diagnostics.Append(validateDiags)
	if validateDiags.HasErrors() {
		run.Status = moduletest.Error
		return
	}
}

func (n *NodeTestRun) getProviders(ctx *EvalContext) (map[addrs.RootProviderConfig]providers.Interface, map[addrs.RootProviderConfig]*configs.MockData, tfdiags.Diagnostics) {
	run := n.run

	var diags tfdiags.Diagnostics

	if len(run.Config.Providers) > 0 {
		// Then we'll only provide the specific providers asked for by the run
		// block.

		providers := make(map[addrs.RootProviderConfig]providers.Interface, len(run.Config.Providers))
		mocks := make(map[addrs.RootProviderConfig]*configs.MockData)

		for _, ref := range run.Config.Providers {

			testAddr := addrs.RootProviderConfig{
				Provider: ctx.ProviderForConfigAddr(ref.InParent.Addr()),
				Alias:    ref.InParent.Alias,
			}

			moduleAddr := addrs.RootProviderConfig{
				Provider: run.ModuleConfig.ProviderForConfigAddr(ref.InChild.Addr()),
				Alias:    ref.InChild.Alias,
			}

			if !testAddr.Provider.Equals(moduleAddr.Provider) {
				diags = diags.Append(&hcl.Diagnostic{
					Severity: hcl.DiagError,
					Summary:  "Mismatched provider configuration",
					Detail:   fmt.Sprintf("Expected %q but was %q.", moduleAddr.Provider, testAddr.Provider),
					Subject:  ref.InChild.NameRange.Ptr(),
				})
				continue
			}

			if provider, ok := ctx.GetProvider(testAddr); ok {
				providers[moduleAddr] = provider

				config := n.File().Config.Providers[ref.InParent.String()]
				if config.Mock {
					mocks[moduleAddr] = config.MockData
				}

			} else {
				diags = diags.Append(&hcl.Diagnostic{
					Severity: hcl.DiagError,
					Summary:  "Missing provider",
					Detail:   fmt.Sprintf("Provider %q was not defined within the test file.", ref.InParent.String()),
					Subject:  ref.InParent.NameRange.Ptr(),
				})
			}

		}
		return providers, mocks, diags

	} else {
		// Otherwise, let's copy over all the relevant providers.

		providers := make(map[addrs.RootProviderConfig]providers.Interface)
		mocks := make(map[addrs.RootProviderConfig]*configs.MockData)

		for addr := range requiredProviders(run.ModuleConfig) {
			if provider, ok := ctx.GetProvider(addr); ok {
				providers[addr] = provider

				local := ctx.LocalNameForProvider(addr)
				if len(addr.Alias) > 0 {
					local = fmt.Sprintf("%s.%s", local, addr.Alias)
				}
				config := n.File().Config.Providers[local]
				if config.Mock {
					mocks[addr] = config.MockData
				}
			}
		}
		return providers, mocks, diags
	}
}

func requiredProviders(config *configs.Config) map[addrs.RootProviderConfig]bool {
	providers := make(map[addrs.RootProviderConfig]bool)

	// First, let's look at the required providers first.
	for _, provider := range config.Module.ProviderRequirements.RequiredProviders {
		providers[addrs.RootProviderConfig{
			Provider: provider.Type,
		}] = true
		for _, alias := range provider.Aliases {
			providers[addrs.RootProviderConfig{
				Provider: provider.Type,
				Alias:    alias.Alias,
			}] = true
		}
	}

	// Second, we look at the defined provider configs.
	for _, provider := range config.Module.ProviderConfigs {
		providers[addrs.RootProviderConfig{
			Provider: config.ProviderForConfigAddr(provider.Addr()),
			Alias:    provider.Alias,
		}] = true
	}

	// Third, we look at the resources and data sources.
	for _, resource := range config.Module.ManagedResources {
		if resource.ProviderConfigRef != nil {
			providers[addrs.RootProviderConfig{
				Provider: config.ProviderForConfigAddr(resource.ProviderConfigRef.Addr()),
				Alias:    resource.ProviderConfigRef.Alias,
			}] = true
			continue
		}
		providers[addrs.RootProviderConfig{
			Provider: resource.Provider,
		}] = true
	}
	for _, datasource := range config.Module.DataResources {
		if datasource.ProviderConfigRef != nil {
			providers[addrs.RootProviderConfig{
				Provider: config.ProviderForConfigAddr(datasource.ProviderConfigRef.Addr()),
				Alias:    datasource.ProviderConfigRef.Alias,
			}] = true
			continue
		}
		providers[addrs.RootProviderConfig{
			Provider: datasource.Provider,
		}] = true
	}

	// Finally, we look at any module calls to see if any providers are used
	// in there.
	for _, module := range config.Module.ModuleCalls {
		for _, provider := range module.Providers {
			providers[addrs.RootProviderConfig{
				Provider: config.ProviderForConfigAddr(provider.InParent.Addr()),
				Alias:    provider.InParent.Alias,
			}] = true
		}
	}

	return providers
}<|MERGE_RESOLUTION|>--- conflicted
+++ resolved
@@ -127,13 +127,6 @@
 func (n *NodeTestRun) execute(ctx *EvalContext, waiter *operationWaiter) {
 	file, run := n.File(), n.run
 	ctx.Renderer().Run(run, file, moduletest.Starting, 0)
-<<<<<<< HEAD
-	if run.Config.ConfigUnderTest != nil && run.Config.StateKey == moduletest.MainStateIdentifier {
-		// This is bad, and should not happen because the state key is derived from the custom module source.
-		panic(fmt.Sprintf("TestFileRunner: custom module %s has the same key as main state", file.Name))
-	}
-=======
->>>>>>> df8c4891
 
 	providers, mocks, providerDiags := n.getProviders(ctx)
 	if !ctx.ProvidersCompleted(providers) {

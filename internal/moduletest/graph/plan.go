--- conflicted
+++ resolved
@@ -19,14 +19,10 @@
 	"github.com/hashicorp/terraform/internal/tfdiags"
 )
 
-<<<<<<< HEAD
 // testPlan defines how to execute a run block representing a plan command
 //
 // See also: (n *NodeTestRun).testApply
-func (n *NodeTestRun) testPlan(ctx *EvalContext, variables terraform.InputValues, waiter *operationWaiter) {
-=======
 func (n *NodeTestRun) testPlan(ctx *EvalContext, variables terraform.InputValues, providers map[addrs.RootProviderConfig]providers.Interface, mocks map[addrs.RootProviderConfig]*configs.MockData, waiter *operationWaiter) {
->>>>>>> c20bf670
 	file, run := n.File(), n.run
 	config := run.ModuleConfig
 

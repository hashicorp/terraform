--- conflicted
+++ resolved
@@ -55,24 +55,9 @@
 
 	for name, expr := range run.Config.Variables {
 		refs, refDiags := langrefs.ReferencesInExpr(addrs.ParseRefFromTestingScope, expr)
-<<<<<<< HEAD
-		for _, ref := range refs {
-			if addr, ok := ref.Subject.(addrs.InputVariable); ok {
-				if value := ctx.GetVariable(addr.Name); value != nil {
-					requiredValues[addr.Name] = value.Value
-					continue
-				}
-				if value, valueDiags := ctx.EvaluateUnparsedVariableDeprecated(addr.Name, ref); value != nil {
-					diags = diags.Append(valueDiags)
-					requiredValues[addr.Name] = value.Value
-					continue
-				}
-			}
-=======
 		diags = append(diags, refDiags...)
 		if refDiags.HasErrors() {
 			continue
->>>>>>> 777a9164
 		}
 
 		ctx, ctxDiags := ctx.HclContext(refs, run.ModuleConfig.Module.Variables)

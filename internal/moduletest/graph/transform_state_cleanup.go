// Copyright (c) HashiCorp, Inc.
// SPDX-License-Identifier: BUSL-1.1

package graph

import (
	"maps"
	"slices"

	"github.com/zclconf/go-cty/cty"

	"github.com/hashicorp/terraform/internal/addrs"
	"github.com/hashicorp/terraform/internal/dag"
	"github.com/hashicorp/terraform/internal/moduletest"
	"github.com/hashicorp/terraform/internal/terraform"
)

var (
	_ GraphNodeExecutable = &TeardownSubgraph{}
	_ Subgrapher          = &TeardownSubgraph{}
)

type Subgrapher interface {
	isSubGrapher()
}

// TeardownSubgraph is a subgraph for cleaning up the state of
// resources defined in the state files created by the test runs.
type TeardownSubgraph struct {
	opts   *graphOptions
	parent *terraform.Graph
}

func (b *TeardownSubgraph) Execute(ctx *EvalContext) {
	ctx.Renderer().File(b.opts.File, moduletest.TearDown)

	runRefMap := make(map[addrs.Run][]string)
<<<<<<< HEAD

	if b.opts.CommandMode == moduletest.CleanupMode {
		// In cleanup mode, the test run blocks are not executed.
		// Instead, the state file associated with each run is revisited to
		// extract its output values. These output values are then set in the
		// context so that they can be accessed by subsequent cleanup nodes.
		// This is necessary because cleaning up the state file for a run may
		// depend on the output values of previous runs.
		for _, run := range b.opts.File.Runs {
			state := ctx.GetFileState(run.Config.StateKey).State
			if state == nil {
				return
			}
			outputVals := make(map[string]cty.Value, len(state.RootOutputValues))
			for name, out := range state.RootOutputValues {
				outputVals[name] = out.Value
			}
			run.Outputs = cty.ObjectVal(outputVals)
			run.Status = moduletest.Pass
			ctx.AddRunBlock(run)
		}

		// we also need to work out the state dependencies

	} else {
		// work out the transitive state dependencies for each run node in the
		// parent graph. since we have a normal execution, we can use the
		// existing graph to work everything out here
		for runNode := range dag.SelectSeq[*NodeTestRun](b.parent.VerticesSeq()) {
			refs := b.parent.Ancestors(runNode)
			for _, ref := range refs {
				if ref, ok := ref.(*NodeTestRun); ok && ref.run.Config.StateKey != runNode.run.Config.StateKey {
					runRefMap[runNode.run.Addr()] = append(runRefMap[runNode.run.Addr()], ref.run.Config.StateKey)
				}
=======
	for runNode := range dag.SelectSeq[*NodeTestRun](b.parent.VerticesSeq()) {
		refs := b.parent.Ancestors(runNode)
		for _, ref := range refs {
			if ref, ok := ref.(*NodeTestRun); ok && ref.run.Config.StateKey != runNode.run.Config.StateKey {
				runRefMap[runNode.run.Addr()] = append(runRefMap[runNode.run.Addr()], ref.run.Config.StateKey)
>>>>>>> df8c4891
			}
		}
	}

	// Create a new graph for the cleanup nodes
	g, diags := (&terraform.BasicGraphBuilder{
		Steps: []terraform.GraphTransformer{
			&TestStateCleanupTransformer{opts: b.opts, runStateRefs: runRefMap},
			&CloseTestGraphTransformer{},
			&terraform.TransitiveReductionTransformer{},
		},
		Name: "TeardownSubgraph",
	}).Build(addrs.RootModuleInstance)
	b.opts.File.AppendDiagnostics(diags)

	if diags.HasErrors() {
		return
	}

	diags = Walk(g, ctx)
	b.opts.File.AppendDiagnostics(diags)
}

func (b *TeardownSubgraph) isSubGrapher() {}

// TestStateCleanupTransformer is a GraphTransformer that adds a cleanup node
// for each state that is created by the test runs.
type TestStateCleanupTransformer struct {
	opts         *graphOptions
	runStateRefs map[addrs.Run][]string
}

func (t *TestStateCleanupTransformer) Transform(g *terraform.Graph) error {
	cleanupMap := make(map[string]*NodeStateCleanup)
	overrideMap := make(map[string]*moduletest.Run)
	var arr []*NodeStateCleanup

	for _, run := range t.opts.File.Runs {
		key := run.Config.StateKey

		// If a run is marked as skip_cleanup, that run's apply
		// will be the final state in the state file.
		// This is only relevant to the default test mode.
		if run.Config.SkipCleanup && t.opts.CommandMode != moduletest.CleanupMode {
			overrideMap[key] = run
		}
	}

	// dependency map for state keys, which will be used to traverse
	// the cleanup nodes in a depth-first manner.
	depStateKeys := make(map[string][]string)

	// iterate in reverse order of the run index, so that the last run for each state key
	// is attached to the cleanup node.
	for _, run := range slices.Backward(t.opts.File.Runs) {
		key := run.Config.StateKey

		if _, exists := cleanupMap[key]; !exists {
			node := &NodeStateCleanup{
				stateKey: key,
				opts:     t.opts,
				parallel: run.Config.Parallel,
			}
			cleanupMap[key] = node
			arr = append(arr, node)
			node.customCleanupRun = overrideMap[key]
			g.Add(node)

			// The dependency map for the state's last run will be used for the cleanup node.
			depStateKeys[key] = t.runStateRefs[run.Addr()]
			continue
		}

		// if one of the runs for this state key is not parallel, then
		// the cleanup node should not be parallel either.
		cleanupMap[key].parallel = cleanupMap[key].parallel && run.Config.Parallel
	}

	// Depth-first traversal to connect the cleanup nodes based on their dependencies.
	// If an edge would create a cycle, we skip it.
	visited := make(map[string]bool)
	for node := range maps.Values(cleanupMap) {
		t.depthFirstTraverse(g, node, visited, cleanupMap, depStateKeys)
	}
	return nil
}

func (t *TestStateCleanupTransformer) depthFirstTraverse(g *terraform.Graph, node *NodeStateCleanup, visited map[string]bool, cleanupNodes map[string]*NodeStateCleanup, depStateKeys map[string][]string) {
	if visited[node.stateKey] {
		return
	}
	visited[node.stateKey] = true

	for _, refStateKey := range depStateKeys[node.stateKey] {
		// If the reference node has already been visited, skip it.
		if visited[refStateKey] {
			continue
		}
		refNode := cleanupNodes[refStateKey]
		g.Connect(dag.BasicEdge(refNode, node))
		t.depthFirstTraverse(g, refNode, visited, cleanupNodes, depStateKeys)
	}
}<|MERGE_RESOLUTION|>--- conflicted
+++ resolved
@@ -35,7 +35,6 @@
 	ctx.Renderer().File(b.opts.File, moduletest.TearDown)
 
 	runRefMap := make(map[addrs.Run][]string)
-<<<<<<< HEAD
 
 	if b.opts.CommandMode == moduletest.CleanupMode {
 		// In cleanup mode, the test run blocks are not executed.
@@ -70,13 +69,6 @@
 				if ref, ok := ref.(*NodeTestRun); ok && ref.run.Config.StateKey != runNode.run.Config.StateKey {
 					runRefMap[runNode.run.Addr()] = append(runRefMap[runNode.run.Addr()], ref.run.Config.StateKey)
 				}
-=======
-	for runNode := range dag.SelectSeq[*NodeTestRun](b.parent.VerticesSeq()) {
-		refs := b.parent.Ancestors(runNode)
-		for _, ref := range refs {
-			if ref, ok := ref.(*NodeTestRun); ok && ref.run.Config.StateKey != runNode.run.Config.StateKey {
-				runRefMap[runNode.run.Addr()] = append(runRefMap[runNode.run.Addr()], ref.run.Config.StateKey)
->>>>>>> df8c4891
 			}
 		}
 	}

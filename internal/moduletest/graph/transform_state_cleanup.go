--- conflicted
+++ resolved
@@ -33,7 +33,6 @@
 	ctx.Renderer().File(b.opts.File, moduletest.TearDown)
 
 	runRefMap := make(map[addrs.Run][]string)
-<<<<<<< HEAD
 
 	if b.opts.CommandMode == moduletest.CleanupMode {
 		for runNode := range dag.SelectSeq[*NodeTestRunCleanup](b.parent.VerticesSeq()) {
@@ -51,13 +50,6 @@
 				if ref, ok := ref.(*NodeTestRun); ok && ref.run.Config.StateKey != runNode.run.Config.StateKey {
 					runRefMap[runNode.run.Addr()] = append(runRefMap[runNode.run.Addr()], ref.run.Config.StateKey)
 				}
-=======
-	for runNode := range dag.SelectSeq[*NodeTestRun](b.parent.VerticesSeq()) {
-		refs := b.parent.Ancestors(runNode)
-		for _, ref := range refs {
-			if ref, ok := ref.(*NodeTestRun); ok && ref.run.Config.StateKey != runNode.run.Config.StateKey {
-				runRefMap[runNode.run.Addr()] = append(runRefMap[runNode.run.Addr()], ref.run.Config.StateKey)
->>>>>>> 0a7701f1
 			}
 		}
 	}

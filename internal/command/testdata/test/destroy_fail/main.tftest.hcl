--- conflicted
+++ resolved
@@ -1,13 +1,10 @@
 
-<<<<<<< HEAD
-=======
 run "setup" {
   module {
     source = "./setup"
   }
 }
 
->>>>>>> b5a5801a
 run "single" {}
 
 run "double" {

package command

import (
	"path"
	"strings"
	"testing"

	"github.com/google/go-cmp/cmp"
	"github.com/mitchellh/cli"
	"github.com/zclconf/go-cty/cty"

	"github.com/hashicorp/terraform/internal/addrs"
	testing_command "github.com/hashicorp/terraform/internal/command/testing"
	"github.com/hashicorp/terraform/internal/command/views"
	"github.com/hashicorp/terraform/internal/providers"
	"github.com/hashicorp/terraform/internal/terminal"
)

func TestTest(t *testing.T) {
	tcs := map[string]struct {
		override string
		args     []string
		expected string
		code     int
		skip     bool
	}{
		"simple_pass": {
			expected: "1 passed, 0 failed.",
			code:     0,
		},
		"simple_pass_nested": {
			expected: "1 passed, 0 failed.",
			code:     0,
		},
		"simple_pass_nested_alternate": {
			args:     []string{"-test-directory", "other"},
			expected: "1 passed, 0 failed.",
			code:     0,
		},
		"simple_pass_very_nested": {
			args:     []string{"-test-directory", "tests/subdir"},
			expected: "1 passed, 0 failed.",
			code:     0,
		},
		"simple_pass_very_nested_alternate": {
			override: "simple_pass_very_nested",
			args:     []string{"-test-directory", "./tests/subdir"},
			expected: "1 passed, 0 failed.",
			code:     0,
		},
		"pass_with_locals": {
			expected: "1 passed, 0 failed.",
			code:     0,
		},
		"pass_with_outputs": {
			expected: "1 passed, 0 failed.",
			code:     0,
		},
		"pass_with_variables": {
			expected: "2 passed, 0 failed.",
			code:     0,
		},
		"plan_then_apply": {
			expected: "2 passed, 0 failed.",
			code:     0,
		},
		"expect_failures_checks": {
			expected: "1 passed, 0 failed.",
			code:     0,
		},
		"expect_failures_inputs": {
			expected: "1 passed, 0 failed.",
			code:     0,
		},
		"expect_failures_outputs": {
			expected: "1 passed, 0 failed.",
			code:     0,
		},
		"expect_failures_resources": {
			expected: "1 passed, 0 failed.",
			code:     0,
		},
		"multiple_files": {
			expected: "2 passed, 0 failed",
			code:     0,
		},
		"multiple_files_with_filter": {
			override: "multiple_files",
			args:     []string{"-filter=one.tftest.hcl"},
			expected: "1 passed, 0 failed",
			code:     0,
		},
		"variables": {
			expected: "2 passed, 0 failed",
			code:     0,
		},
		"variables_overridden": {
			override: "variables",
			args:     []string{"-var=input=foo"},
			expected: "1 passed, 1 failed",
			code:     1,
		},
		"simple_fail": {
			expected: "0 passed, 1 failed.",
			code:     1,
		},
		"custom_condition_checks": {
			expected: "0 passed, 1 failed.",
			code:     1,
		},
		"custom_condition_inputs": {
			expected: "0 passed, 1 failed.",
			code:     1,
		},
		"custom_condition_outputs": {
			expected: "0 passed, 1 failed.",
			code:     1,
		},
		"custom_condition_resources": {
			expected: "0 passed, 1 failed.",
			code:     1,
		},
<<<<<<< HEAD
		"default_variables": {
			expected: "1 passed, 0 failed.",
			code:     0,
		},
		"undefined_variables": {
			expected: "1 passed, 0 failed.",
=======
		"no_providers_in_main": {
			expected: "1 passed, 0 failed",
>>>>>>> 4560a837
			code:     0,
		},
	}
	for name, tc := range tcs {
		t.Run(name, func(t *testing.T) {
			if tc.skip {
				t.Skip()
			}

			file := name
			if len(tc.override) > 0 {
				file = tc.override
			}

			td := t.TempDir()
			testCopyDir(t, testFixturePath(path.Join("test", file)), td)
			defer testChdir(t, td)()

			provider := testing_command.NewProvider(nil)
			view, done := testView(t)

			c := &TestCommand{
				Meta: Meta{
					testingOverrides: metaOverridesForProvider(provider.Provider),
					View:             view,
				},
			}

			code := c.Run(tc.args)
			output := done(t)

			if code != tc.code {
				t.Errorf("expected status code %d but got %d", tc.code, code)
			}

			if !strings.Contains(output.Stdout(), tc.expected) {
				t.Errorf("output didn't contain expected string:\n\n%s", output.All())
			}

			if provider.ResourceCount() > 0 {
				t.Errorf("should have deleted all resources on completion but left %v", provider.ResourceString())
			}
		})
	}
}

func TestTest_Interrupt(t *testing.T) {
	td := t.TempDir()
	testCopyDir(t, testFixturePath(path.Join("test", "with_interrupt")), td)
	defer testChdir(t, td)()

	provider := testing_command.NewProvider(nil)
	view, done := testView(t)

	interrupt := make(chan struct{})
	provider.Interrupt = interrupt

	c := &TestCommand{
		Meta: Meta{
			testingOverrides: metaOverridesForProvider(provider.Provider),
			View:             view,
			ShutdownCh:       interrupt,
		},
	}

	c.Run(nil)
	output := done(t).All()

	if !strings.Contains(output, "Interrupt received") {
		t.Errorf("output didn't produce the right output:\n\n%s", output)
	}

	if provider.ResourceCount() > 0 {
		// we asked for a nice stop in this one, so it should still have tidied everything up.
		t.Errorf("should have deleted all resources on completion but left %v", provider.ResourceString())
	}
}

func TestTest_DoubleInterrupt(t *testing.T) {
	td := t.TempDir()
	testCopyDir(t, testFixturePath(path.Join("test", "with_double_interrupt")), td)
	defer testChdir(t, td)()

	provider := testing_command.NewProvider(nil)
	view, done := testView(t)

	interrupt := make(chan struct{})
	provider.Interrupt = interrupt

	c := &TestCommand{
		Meta: Meta{
			testingOverrides: metaOverridesForProvider(provider.Provider),
			View:             view,
			ShutdownCh:       interrupt,
		},
	}

	c.Run(nil)
	output := done(t).All()

	if !strings.Contains(output, "Two interrupts received") {
		t.Errorf("output didn't produce the right output:\n\n%s", output)
	}

	cleanupMessage := `Terraform was interrupted while executing main.tftest.hcl, and may not have
performed the expected cleanup operations.

Terraform has already created the following resources from the module under
test:
  - test_resource.primary
  - test_resource.secondary
  - test_resource.tertiary`

	// It's really important that the above message is printed, so we're testing
	// for it specifically and making sure it contains all the resources.
	if !strings.Contains(output, cleanupMessage) {
		t.Errorf("output didn't produce the right output:\n\n%s", output)
	}

	// This time the test command shouldn't have cleaned up the resource because
	// of the hard interrupt.
	if provider.ResourceCount() != 3 {
		// we asked for a nice stop in this one, so it should still have tidied everything up.
		t.Errorf("should not have deleted all resources on completion but left %v", provider.ResourceString())
	}
}

func TestTest_ProviderAlias(t *testing.T) {
	td := t.TempDir()
	testCopyDir(t, testFixturePath(path.Join("test", "with_provider_alias")), td)
	defer testChdir(t, td)()

	provider := testing_command.NewProvider(nil)

	providerSource, close := newMockProviderSource(t, map[string][]string{
		"test": {"1.0.0"},
	})
	defer close()

	streams, done := terminal.StreamsForTesting(t)
	view := views.NewView(streams)
	ui := new(cli.MockUi)

	meta := Meta{
		testingOverrides: metaOverridesForProvider(provider.Provider),
		Ui:               ui,
		View:             view,
		Streams:          streams,
		ProviderSource:   providerSource,
	}

	init := &InitCommand{
		Meta: meta,
	}

	if code := init.Run(nil); code != 0 {
		t.Fatalf("expected status code 0 but got %d: %s", code, ui.ErrorWriter)
	}

	command := &TestCommand{
		Meta: meta,
	}

	code := command.Run(nil)
	output := done(t)

	printedOutput := false

	if code != 0 {
		printedOutput = true
		t.Errorf("expected status code 0 but got %d: %s", code, output.All())
	}

	if provider.ResourceCount() > 0 {
		if !printedOutput {
			t.Errorf("should have deleted all resources on completion but left %s\n\n%s", provider.ResourceString(), output.All())
		} else {
			t.Errorf("should have deleted all resources on completion but left %s", provider.ResourceString())
		}
	}
}

func TestTest_ModuleDependencies(t *testing.T) {
	td := t.TempDir()
	testCopyDir(t, testFixturePath(path.Join("test", "with_setup_module")), td)
	defer testChdir(t, td)()

	// Our two providers will share a common set of values to make things
	// easier.
	store := &testing_command.ResourceStore{
		Data: make(map[string]cty.Value),
	}

	// We set it up so the module provider will update the data sources
	// available to the core mock provider.
	test := testing_command.NewProvider(store)
	setup := testing_command.NewProvider(store)

	test.SetDataPrefix("data")
	test.SetResourcePrefix("resource")

	// Let's make the setup provider write into the data for test provider.
	setup.SetResourcePrefix("data")

	providerSource, close := newMockProviderSource(t, map[string][]string{
		"test":  {"1.0.0"},
		"setup": {"1.0.0"},
	})
	defer close()

	streams, done := terminal.StreamsForTesting(t)
	view := views.NewView(streams)
	ui := new(cli.MockUi)

	meta := Meta{
		testingOverrides: &testingOverrides{
			Providers: map[addrs.Provider]providers.Factory{
				addrs.NewDefaultProvider("test"):  providers.FactoryFixed(test.Provider),
				addrs.NewDefaultProvider("setup"): providers.FactoryFixed(setup.Provider),
			},
		},
		Ui:             ui,
		View:           view,
		Streams:        streams,
		ProviderSource: providerSource,
	}

	init := &InitCommand{
		Meta: meta,
	}

	if code := init.Run(nil); code != 0 {
		t.Fatalf("expected status code 0 but got %d: %s", code, ui.ErrorWriter)
	}

	command := &TestCommand{
		Meta: meta,
	}

	code := command.Run(nil)
	output := done(t)

	printedOutput := false

	if code != 0 {
		printedOutput = true
		t.Errorf("expected status code 0 but got %d: %s", code, output.All())
	}

	if test.ResourceCount() > 0 {
		if !printedOutput {
			printedOutput = true
			t.Errorf("should have deleted all resources on completion but left %s\n\n%s", test.ResourceString(), output.All())
		} else {
			t.Errorf("should have deleted all resources on completion but left %s", test.ResourceString())
		}
	}

	if setup.ResourceCount() > 0 {
		if !printedOutput {
			t.Errorf("should have deleted all resources on completion but left %s\n\n%s", setup.ResourceString(), output.All())
		} else {
			t.Errorf("should have deleted all resources on completion but left %s", setup.ResourceString())
		}
	}
}

func TestTest_CatchesErrorsBeforeDestroy(t *testing.T) {
	td := t.TempDir()
	testCopyDir(t, testFixturePath(path.Join("test", "invalid_default_state")), td)
	defer testChdir(t, td)()

	provider := testing_command.NewProvider(nil)
	view, done := testView(t)

	c := &TestCommand{
		Meta: Meta{
			testingOverrides: metaOverridesForProvider(provider.Provider),
			View:             view,
		},
	}

	code := c.Run([]string{"-no-color"})
	output := done(t)

	if code != 1 {
		t.Errorf("expected status code 0 but got %d", code)
	}

	expectedOut := `main.tftest.hcl... fail
  run "test"... skip

Failure! 0 passed, 0 failed, 1 skipped.
`

	expectedErr := `
Error: No value for required variable

  on main.tf line 2:
   2: variable "input" {

The root module input variable "input" is not set, and has no default value.
Use a -var or -var-file command line argument to provide a value for this
variable.
`

	actualOut := output.Stdout()
	actualErr := output.Stderr()

	if diff := cmp.Diff(actualOut, expectedOut); len(diff) > 0 {
		t.Errorf("std out didn't match expected:\nexpected:\n%s\nactual:\n%s\ndiff:\n%s", expectedOut, actualOut, diff)
	}

	if diff := cmp.Diff(actualErr, expectedErr); len(diff) > 0 {
		t.Errorf("std err didn't match expected:\nexpected:\n%s\nactual:\n%s\ndiff:\n%s", expectedErr, actualErr, diff)
	}

	if provider.ResourceCount() > 0 {
		t.Errorf("should have deleted all resources on completion but left %v", provider.ResourceString())
	}
}

func TestTest_Verbose(t *testing.T) {
	td := t.TempDir()
	testCopyDir(t, testFixturePath(path.Join("test", "plan_then_apply")), td)
	defer testChdir(t, td)()

	provider := testing_command.NewProvider(nil)
	view, done := testView(t)

	c := &TestCommand{
		Meta: Meta{
			testingOverrides: metaOverridesForProvider(provider.Provider),
			View:             view,
		},
	}

	code := c.Run([]string{"-verbose", "-no-color"})
	output := done(t)

	if code != 0 {
		t.Errorf("expected status code 0 but got %d", code)
	}

	expected := `main.tftest.hcl... pass
  run "validate_test_resource"... pass

Terraform used the selected providers to generate the following execution
plan. Resource actions are indicated with the following symbols:
  + create

Terraform will perform the following actions:

  # test_resource.foo will be created
  + resource "test_resource" "foo" {
      + id    = "constant_value"
      + value = "bar"
    }

Plan: 1 to add, 0 to change, 0 to destroy.
  run "validate_test_resource"... pass
# test_resource.foo:
resource "test_resource" "foo" {
    id    = "constant_value"
    value = "bar"
}

Success! 2 passed, 0 failed.
`

	actual := output.All()

	if diff := cmp.Diff(actual, expected); len(diff) > 0 {
		t.Errorf("output didn't match expected:\nexpected:\n%s\nactual:\n%s\ndiff:\n%s", expected, actual, diff)
	}

	if provider.ResourceCount() > 0 {
		t.Errorf("should have deleted all resources on completion but left %v", provider.ResourceString())
	}
}

func TestTest_ValidatesBeforeExecution(t *testing.T) {
	tcs := map[string]struct {
		expectedOut string
		expectedErr string
	}{
		"invalid": {
			expectedOut: `main.tftest.hcl... fail
  run "invalid"... fail

Failure! 0 passed, 1 failed.
`,
			expectedErr: `
Error: Invalid ` + "`expect_failures`" + ` reference

  on main.tftest.hcl line 5, in run "invalid":
   5:         local.my_value,

You cannot expect failures from local.my_value. You can only expect failures
from checkable objects such as input variables, output values, check blocks,
managed resources and data sources.
`,
		},
		"invalid-module": {
			expectedOut: `main.tftest.hcl... fail
  run "invalid"... fail
  run "test"... skip

Failure! 0 passed, 1 failed, 1 skipped.
`,
			expectedErr: `
Error: Reference to undeclared input variable

  on setup/main.tf line 3, in resource "test_resource" "setup":
   3:     value = var.not_real // Oh no!

An input variable with the name "not_real" has not been declared. This
variable can be declared with a variable "not_real" {} block.
`,
		},
		"missing-provider": {
			expectedOut: `main.tftest.hcl... fail
  run "passes_validation"... skip

Failure! 0 passed, 0 failed, 1 skipped.
`,
			expectedErr: `
Error: Provider configuration not present

To work with test_resource.secondary its original provider configuration at
provider["registry.terraform.io/hashicorp/test"].secondary is required, but
it has been removed. This occurs when a provider configuration is removed
while objects created by that provider still exist in the state. Re-add the
provider configuration to destroy test_resource.secondary, after which you
can remove the provider configuration again.
`,
		},
		"missing-provider-in-run-block": {
			expectedOut: `main.tftest.hcl... fail
  run "passes_validation"... fail

Failure! 0 passed, 1 failed.
`,
			expectedErr: `
Error: Provider configuration not present

To work with test_resource.secondary its original provider configuration at
provider["registry.terraform.io/hashicorp/test"].secondary is required, but
it has been removed. This occurs when a provider configuration is removed
while objects created by that provider still exist in the state. Re-add the
provider configuration to destroy test_resource.secondary, after which you
can remove the provider configuration again.
`,
		},
		"missing-provider-in-test-module": {
			expectedOut: `main.tftest.hcl... fail
  run "passes_validation_primary"... pass
  run "passes_validation_secondary"... fail

Failure! 1 passed, 1 failed.
`,
			expectedErr: `
Error: Provider configuration not present

To work with test_resource.secondary its original provider configuration at
provider["registry.terraform.io/hashicorp/test"].secondary is required, but
it has been removed. This occurs when a provider configuration is removed
while objects created by that provider still exist in the state. Re-add the
provider configuration to destroy test_resource.secondary, after which you
can remove the provider configuration again.
`,
		},
	}

	for file, tc := range tcs {
		t.Run(file, func(t *testing.T) {

			td := t.TempDir()
			testCopyDir(t, testFixturePath(path.Join("test", file)), td)
			defer testChdir(t, td)()

			provider := testing_command.NewProvider(nil)

			providerSource, close := newMockProviderSource(t, map[string][]string{
				"test": {"1.0.0"},
			})
			defer close()

			streams, done := terminal.StreamsForTesting(t)
			view := views.NewView(streams)
			ui := new(cli.MockUi)

			meta := Meta{
				testingOverrides: metaOverridesForProvider(provider.Provider),
				Ui:               ui,
				View:             view,
				Streams:          streams,
				ProviderSource:   providerSource,
			}

			init := &InitCommand{
				Meta: meta,
			}

			if code := init.Run(nil); code != 0 {
				t.Fatalf("expected status code 0 but got %d: %s", code, ui.ErrorWriter)
			}

			c := &TestCommand{
				Meta: meta,
			}

			code := c.Run([]string{"-no-color"})
			output := done(t)

			if code != 1 {
				t.Errorf("expected status code 1 but got %d", code)
			}

			actualOut, expectedOut := output.Stdout(), tc.expectedOut
			actualErr, expectedErr := output.Stderr(), tc.expectedErr

			if diff := cmp.Diff(actualOut, expectedOut); len(diff) > 0 {
				t.Errorf("output didn't match expected:\nexpected:\n%s\nactual:\n%s\ndiff:\n%s", expectedOut, actualOut, diff)
			}

			if diff := cmp.Diff(actualErr, expectedErr); len(diff) > 0 {
				t.Errorf("error didn't match expected:\nexpected:\n%s\nactual:\n%s\ndiff:\n%s", expectedErr, actualErr, diff)
			}

			if provider.ResourceCount() > 0 {
				t.Errorf("should have deleted all resources on completion but left %v", provider.ResourceString())
			}
		})
	}
}

func TestTest_NestedSetupModules(t *testing.T) {
	td := t.TempDir()
	testCopyDir(t, testFixturePath(path.Join("test", "with_nested_setup_modules")), td)
	defer testChdir(t, td)()

	provider := testing_command.NewProvider(nil)

	providerSource, close := newMockProviderSource(t, map[string][]string{
		"test": {"1.0.0"},
	})
	defer close()

	streams, done := terminal.StreamsForTesting(t)
	view := views.NewView(streams)
	ui := new(cli.MockUi)

	meta := Meta{
		testingOverrides: metaOverridesForProvider(provider.Provider),
		Ui:               ui,
		View:             view,
		Streams:          streams,
		ProviderSource:   providerSource,
	}

	init := &InitCommand{
		Meta: meta,
	}

	if code := init.Run(nil); code != 0 {
		t.Fatalf("expected status code 0 but got %d: %s", code, ui.ErrorWriter)
	}

	command := &TestCommand{
		Meta: meta,
	}

	code := command.Run(nil)
	output := done(t)

	printedOutput := false

	if code != 0 {
		printedOutput = true
		t.Errorf("expected status code 0 but got %d: %s", code, output.All())
	}

	if provider.ResourceCount() > 0 {
		if !printedOutput {
			t.Errorf("should have deleted all resources on completion but left %s\n\n%s", provider.ResourceString(), output.All())
		} else {
			t.Errorf("should have deleted all resources on completion but left %s", provider.ResourceString())
		}
	}
}<|MERGE_RESOLUTION|>--- conflicted
+++ resolved
@@ -120,17 +120,16 @@
 			expected: "0 passed, 1 failed.",
 			code:     1,
 		},
-<<<<<<< HEAD
-		"default_variables": {
-			expected: "1 passed, 0 failed.",
-			code:     0,
-		},
-		"undefined_variables": {
-			expected: "1 passed, 0 failed.",
-=======
 		"no_providers_in_main": {
 			expected: "1 passed, 0 failed",
->>>>>>> 4560a837
+			code:     0,
+		},
+		"default_variables": {
+			expected: "1 passed, 0 failed.",
+			code:     0,
+		},
+		"undefined_variables": {
+			expected: "1 passed, 0 failed.",
 			code:     0,
 		},
 	}

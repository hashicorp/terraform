--- conflicted
+++ resolved
@@ -2491,8 +2491,9 @@
 		Meta: meta,
 	}
 
+	output := done(t)
+
 	if code := init.Run(nil); code != 0 {
-		output := done(t)
 		t.Fatalf("expected status code 0 but got %d: %s", code, output.All())
 	}
 
@@ -2506,7 +2507,7 @@
 	}
 
 	code := c.Run([]string{"-no-color"})
-	output := done(t)
+	output = done(t)
 
 	if code != 0 {
 		t.Errorf("expected status code 0 but got %d", code)
@@ -2738,8 +2739,9 @@
 		Meta: meta,
 	}
 
+	output := done(t)
+
 	if code := init.Run(nil); code != 0 {
-		output := done(t)
 		t.Fatalf("expected status code 0 but got %d: %s", code, output.All())
 	}
 
@@ -2752,13 +2754,8 @@
 		Meta: meta,
 	}
 
-<<<<<<< HEAD
 	code := c.Run([]string{"-no-color", "-json"})
 	output = done(t)
-=======
-	code := c.Run([]string{"-no-color"})
-	output := done(t)
->>>>>>> 1bc7d22a
 
 	if code != 0 {
 		t.Errorf("expected status code 0 but got %d", code)
@@ -3006,9 +3003,8 @@
 		Meta: meta,
 	}
 
-	output := done(t)
-
 	if code := init.Run(nil); code != 0 {
+		output := done(t)
 		t.Fatalf("expected status code 0 but got %d: %s", code, output.All())
 	}
 
@@ -3022,7 +3018,7 @@
 	}
 
 	code := c.Run([]string{"-no-color"})
-	output = done(t)
+	output := done(t)
 
 	if code != 0 {
 		t.Errorf("expected status code 0 but got %d", code)
@@ -3142,9 +3138,8 @@
 		Meta: meta,
 	}
 
-	output := done(t)
-
 	if code := init.Run(nil); code != 0 {
+		output := done(t)
 		t.Fatalf("expected status code 0 but got %d: %s", code, output.All())
 	}
 
@@ -3158,7 +3153,7 @@
 	}
 
 	code := c.Run([]string{"-no-color"})
-	output = done(t)
+	output := done(t)
 
 	if code != 0 {
 		t.Errorf("expected status code 0 but got %d", code)
@@ -3741,9 +3736,8 @@
 		Meta: meta,
 	}
 
-	output := done(t)
-
 	if code := init.Run(nil); code != 0 {
+		output := done(t)
 		t.Fatalf("expected status code 0 but got %d: %s", code, output.All())
 	}
 
@@ -3757,7 +3751,7 @@
 	}
 
 	code := c.Run([]string{"-no-color", "-verbose"})
-	output = done(t)
+	output := done(t)
 
 	if code != 1 {
 		t.Errorf("expected status code 1 but got %d", code)
@@ -4019,9 +4013,8 @@
 		Meta: meta,
 	}
 
-	output := done(t)
-
 	if code := init.Run(nil); code != 0 {
+		output := done(t)
 		t.Fatalf("expected status code 0 but got %d: %s", code, output.All())
 	}
 
@@ -4035,7 +4028,7 @@
 	}
 
 	code := c.Run([]string{"-no-color"})
-	output = done(t)
+	output := done(t)
 
 	if code != 0 {
 		t.Errorf("expected status code 0 but got %d", code)
@@ -4119,9 +4112,8 @@
 		Meta: meta,
 	}
 
-	output := done(t)
-
 	if code := init.Run(nil); code != 0 {
+		output := done(t)
 		t.Fatalf("expected status code 0 but got %d: %s", code, output.All())
 	}
 
@@ -4135,7 +4127,7 @@
 	}
 
 	code := c.Run([]string{"-no-color"})
-	output = done(t)
+	output := done(t)
 
 	if code != 1 {
 		t.Errorf("expected status code ! but got %d", code)
@@ -4362,219 +4354,8 @@
 		Meta: meta,
 	}
 
-<<<<<<< HEAD
 	code := c.Run([]string{"-no-color"})
 	output := done(t)
-=======
-	code := c.Run([]string{"-no-color", "-verbose"})
-	output := done(t)
-
-	if code != 1 {
-		t.Errorf("expected status code 1 but got %d", code)
-	}
-
-	expected := `main.tftest.hcl... in progress
-  run "setup"... pass
-
-
-
-Outputs:
-
-password = (sensitive value)
-
-  run "test"... pass
-
-# test_resource.resource:
-resource "test_resource" "resource" {
-    destroy_fail = false
-    id           = "9ddca5a9"
-    value        = (sensitive value)
-    write_only   = (write-only attribute)
-}
-
-
-Outputs:
-
-password = (sensitive value)
-
-  run "test_failed"... fail
-
-# test_resource.resource:
-resource "test_resource" "resource" {
-    destroy_fail = false
-    id           = "9ddca5a9"
-    value        = (sensitive value)
-    write_only   = (write-only attribute)
-}
-
-
-Outputs:
-
-password = (sensitive value)
-
-main.tftest.hcl... tearing down
-main.tftest.hcl... fail
-
-Failure! 2 passed, 1 failed.
-`
-
-	expectedErr := `
-Error: Test assertion failed
-
-  on main.tftest.hcl line 27, in run "test_failed":
-  27:     condition = var.complex == {
-  28:       foo = "bar"
-  29:       baz = test_resource.resource.id
-  30:     }
-    ├────────────────
-    │ LHS:
-    │   {
-    │     "baz": "(sensitive value)",
-    │     "foo": "bar"
-    │   }
-    │ RHS:
-    │   {
-    │     "baz": "9ddca5a9",
-    │     "foo": "bar"
-    │   }
-    │ Diff:
-    │ --- actual
-    │ +++ expected
-    │   {
-    │ -   "baz": "(sensitive value)",
-    │ +   "baz": "9ddca5a9",
-    │     "foo": "bar"
-    │   }
-
-    │ test_resource.resource.id is "9ddca5a9"
-    │ var.complex is {
-    │     "baz": "(sensitive value)",
-    │     "foo": "bar"
-    │   }
-
-expected to fail
-`
-
-	actual := output.Stdout()
-
-	if diff := cmp.Diff(actual, expected); len(diff) > 0 {
-		t.Errorf("output didn't match expected:\nexpected:\n%s\nactual:\n%s\ndiff:\n%s", expected, actual, diff)
-	}
-
-	if diff := cmp.Diff(output.Stderr(), expectedErr); len(diff) > 0 {
-		t.Errorf("stderr didn't match expected:\nexpected:\n%s\nactual:\n%s\ndiff:\n%s", expectedErr, output.Stderr(), diff)
-	}
-
-	if provider.ResourceCount() > 0 {
-		t.Errorf("should have deleted all resources on completion but left %v", provider.ResourceString())
-	}
-}
-
-// This test takes around 10 seconds to complete, as we're testing the progress
-// updates that are printed every 2 seconds. Sorry!
-func TestTest_LongRunningTest(t *testing.T) {
-	td := t.TempDir()
-	testCopyDir(t, testFixturePath(path.Join("test", "long_running")), td)
-	defer testChdir(t, td)()
-
-	provider := testing_command.NewProvider(nil)
-	view, done := testView(t)
-
-	c := &TestCommand{
-		Meta: Meta{
-			testingOverrides: metaOverridesForProvider(provider.Provider),
-			View:             view,
-		},
-	}
-
-	code := c.Run([]string{"-no-color"})
-	output := done(t)
-
-	if code != 0 {
-		t.Errorf("expected status code 0 but got %d", code)
-	}
-
-	actual := output.All()
-	expected := `main.tftest.hcl... in progress
-  run "test"... pass
-main.tftest.hcl... tearing down
-main.tftest.hcl... pass
-
-Success! 1 passed, 0 failed.
-`
-
-	if code != 0 {
-		t.Errorf("expected return code %d but got %d", 0, code)
-	}
-
-	if diff := cmp.Diff(expected, actual); len(diff) > 0 {
-		t.Errorf("unexpected output\n\nexpected:\n%s\nactual:\n%s\ndiff:\n%s", expected, actual, diff)
-	}
-}
-
-// This test takes around 10 seconds to complete, as we're testing the progress
-// updates that are printed every 2 seconds. Sorry!
-func TestTest_LongRunningTestJSON(t *testing.T) {
-	td := t.TempDir()
-	testCopyDir(t, testFixturePath(path.Join("test", "long_running")), td)
-	defer testChdir(t, td)()
-
-	provider := testing_command.NewProvider(nil)
-	view, done := testView(t)
-
-	c := &TestCommand{
-		Meta: Meta{
-			testingOverrides: metaOverridesForProvider(provider.Provider),
-			View:             view,
-		},
-	}
-
-	code := c.Run([]string{"-json"})
-	output := done(t)
-
-	if code != 0 {
-		t.Errorf("expected status code 0 but got %d", code)
-	}
-
-	actual := output.All()
-	var messages []string
-	for ix, line := range strings.Split(actual, "\n") {
-		if len(line) == 0 {
-			// Skip empty lines.
-			continue
-		}
-
-		if ix == 0 {
-			// skip the first one, it's version information
-			continue
-		}
-
-		var obj map[string]interface{}
-
-		if err := json.Unmarshal([]byte(line), &obj); err != nil {
-			t.Errorf("failed to unmarshal returned line: %s", line)
-			continue
-		}
-
-		// Remove the timestamp as it changes every time.
-		delete(obj, "@timestamp")
-
-		if obj["type"].(string) == "test_run" {
-			// Then we need to delete the `elapsed` field from within the run
-			// as it'll cause flaky tests.
-
-			run := obj["test_run"].(map[string]interface{})
-			if run["progress"].(string) != "complete" {
-				delete(run, "elapsed")
-			}
-		}
-
-		message, err := json.Marshal(obj)
-		if err != nil {
-			t.Errorf("failed to remarshal returned line: %s", line)
-			continue
-		}
->>>>>>> 1bc7d22a
 
 	// ASSERTIONS
 	if code != 0 {
@@ -4957,12 +4738,8 @@
 		Meta: meta,
 	}
 
-<<<<<<< HEAD
 	output := done(t)
-=======
->>>>>>> 1bc7d22a
 	if code := init.Run(nil); code != 0 {
-		output := done(t)
 		t.Fatalf("expected status code 0 but got %d: %s", code, output.All())
 	}
 
@@ -4977,7 +4754,7 @@
 	}
 
 	code := c.Run([]string{"-no-color"})
-	output := done(t)
+	output = done(t)
 
 	// ASSERTIONS
 	if code != 1 {

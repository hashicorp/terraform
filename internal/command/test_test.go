--- conflicted
+++ resolved
@@ -218,11 +218,7 @@
 			code:        0,
 		},
 		"destroy_fail": {
-<<<<<<< HEAD
-			expectedOut:           []string{"2 passed, 0 failed."},
-=======
 			expectedOut:           []string{"3 passed, 0 failed."},
->>>>>>> b5a5801a
 			expectedErr:           []string{`Terraform left the following resources in state`},
 			code:                  1,
 			expectedResourceCount: 4,
@@ -495,12 +491,6 @@
 	defer testChdir(t, td)()
 
 	provider := testing_command.NewProvider(nil)
-<<<<<<< HEAD
-	view, done := testView(t)
-
-	interrupt := make(chan struct{})
-	provider.Interrupt = interrupt
-=======
 	providerSource, close := newMockProviderSource(t, map[string][]string{
 		"test": {"1.0.0"},
 	})
@@ -523,7 +513,6 @@
 	interrupt := make(chan struct{})
 	provider.Interrupt = interrupt
 	view, done = testView(t)
->>>>>>> b5a5801a
 
 	c := &TestCommand{
 		Meta: Meta{
@@ -535,25 +524,15 @@
 
 	c.Run([]string{"-no-color"})
 	output := done(t)
-<<<<<<< HEAD
-
-	cleanupMessage := `main.tftest.hcl... in progress
-=======
-	err := output.Stderr()
 
 	cleanupMessage := `main.tftest.hcl... in progress
   run "setup"... pass
->>>>>>> b5a5801a
   run "single"... pass
   run "double"... pass
 main.tftest.hcl... tearing down
 main.tftest.hcl... fail
 
-<<<<<<< HEAD
-Failure! 2 passed, 0 failed.
-=======
 Failure! 3 passed, 0 failed.
->>>>>>> b5a5801a
 `
 
 	cleanupErr := `Terraform encountered an error destroying resources created while executing
@@ -590,24 +569,16 @@
 
 	// It's really important that the above message is printed, so we're testing
 	// for it specifically and making sure it contains all the resources.
-<<<<<<< HEAD
 	if diff := cmp.Diff(cleanupErr, output.Stderr()); diff != "" {
 		t.Errorf("expected err to be %s\n\nbut got %s\n\n diff:%s\n", cleanupErr, output.Stderr(), diff)
-=======
-	if diff := cmp.Diff(cleanupErr, err); diff != "" {
-		t.Errorf("expected err to be %s\n\nbut got %s\n\n diff:%s\n", cleanupErr, err, diff)
->>>>>>> b5a5801a
 	}
 	if diff := cmp.Diff(cleanupMessage, output.Stdout()); diff != "" {
 		t.Errorf("expected output to be %s\n\nbut got %s\n\n diff:%s\n", cleanupMessage, output.Stdout(), diff)
 	}
 
-	// This time the test command shouldn't have cleaned up the resource because
-	// the destroy failed.
 	if provider.ResourceCount() != 4 {
 		t.Errorf("should not have deleted all resources on completion but only has %v", provider.ResourceString())
 	}
-<<<<<<< HEAD
 
 	// Verify the manifest.json file
 	manifestPath := path.Join(td, ".terraform/test", "manifest.json")
@@ -658,6 +629,11 @@
 				t.Fatalf("failed to get state: %s", err)
 			}
 
+			// If the state is nil, then the test cleaned up the state
+			if state == nil {
+				continue
+			}
+
 			var resources []string
 			for _, module := range state.Modules {
 				for _, resource := range module.Resources {
@@ -672,8 +648,6 @@
 	if diff := cmp.Diff(expectedStates, actualStates); diff != "" {
 		t.Fatalf("unexpected states: %s", diff)
 	}
-=======
->>>>>>> b5a5801a
 }
 
 func TestTest_SharedState_Order(t *testing.T) {

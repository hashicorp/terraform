// Copyright (c) HashiCorp, Inc.
// SPDX-License-Identifier: BUSL-1.1

package command

import (
	"bytes"
	"context"
	"encoding/json"
	"fmt"
	"io"
	"os"
	"path"
	"path/filepath"
	"regexp"
	"runtime"
	"strings"
	"testing"
	"time"

	"github.com/google/go-cmp/cmp"
	"github.com/hashicorp/cli"
	"github.com/zclconf/go-cty/cty"

	"github.com/hashicorp/terraform/internal/addrs"
	testing_command "github.com/hashicorp/terraform/internal/command/testing"
	"github.com/hashicorp/terraform/internal/command/views"
	"github.com/hashicorp/terraform/internal/configs"
	"github.com/hashicorp/terraform/internal/configs/configload"
	"github.com/hashicorp/terraform/internal/initwd"
	"github.com/hashicorp/terraform/internal/providers"
	"github.com/hashicorp/terraform/internal/registry"
	"github.com/hashicorp/terraform/internal/terminal"
)

func TestTest_Runs(t *testing.T) {
	tcs := map[string]struct {
		override              string
		args                  []string
		envVars               map[string]string
		expectedOut           []string
		expectedErr           []string
		expectedResourceCount int
		code                  int
		initCode              int
		skip                  bool
		description           string
	}{
		"simple_pass": {
			expectedOut: []string{"1 passed, 0 failed."},
			code:        0,
		},
		"top-dir-only-test-files": {
			expectedOut: []string{"1 passed, 0 failed."},
			code:        0,
		},
		"top-dir-only-nested-test-files": {
			expectedOut: []string{"1 passed, 0 failed."},
			code:        0,
		},
		"simple_pass_nested": {
			expectedOut: []string{"1 passed, 0 failed."},
			code:        0,
		},
		"simple_pass_count": {
			expectedOut: []string{"1 passed, 0 failed."},
			args:        []string{"-run-parallelism", "1"},
			code:        0,
		},
		"simple_pass_nested_alternate": {
			args:        []string{"-test-directory", "other"},
			expectedOut: []string{"1 passed, 0 failed."},
			code:        0,
		},
		"simple_pass_very_nested": {
			args:        []string{"-test-directory", "tests/subdir"},
			expectedOut: []string{"1 passed, 0 failed."},
			code:        0,
		},
		"simple_pass_cmd_parallel": {
			override:    "simple_pass",
			args:        []string{"-parallelism", "1"},
			expectedOut: []string{"1 passed, 0 failed."},
			code:        0,
			description: "simple_pass with parallelism set to 1",
		},
		"simple_pass_very_nested_alternate": {
			override:    "simple_pass_very_nested",
			args:        []string{"-test-directory", "./tests/subdir"},
			expectedOut: []string{"1 passed, 0 failed."},
			code:        0,
		},
		"simple_pass_bad_test_directory": {
			override:    "simple_pass",
			args:        []string{"-test-directory", "../tests"},
			expectedErr: []string{"Invalid testing directory"},
			code:        1,
		},
		"simple_pass_bad_test_directory_abs": {
			override:    "simple_pass",
			args:        []string{"-test-directory", "/home/username/config/tests"},
			expectedErr: []string{"Invalid testing directory"},
			code:        1,
		},
		"pass_with_locals": {
			expectedOut: []string{"1 passed, 0 failed."},
			code:        0,
		},
		"pass_with_outputs": {
			expectedOut: []string{"1 passed, 0 failed."},
			code:        0,
		},
		"pass_with_variables": {
			expectedOut: []string{"2 passed, 0 failed."},
			code:        0,
		},
		"plan_then_apply": {
			expectedOut: []string{"2 passed, 0 failed."},
			code:        0,
		},
		"expect_failures_checks": {
			expectedOut: []string{"1 passed, 0 failed."},
			code:        0,
		},
		"expect_failures_inputs": {
			expectedOut: []string{"1 passed, 0 failed."},
			code:        0,
		},
		"expect_failures_resources": {
			expectedOut: []string{"1 passed, 0 failed."},
			code:        0,
		},
		"expect_failures_outputs": {
			expectedOut: []string{"1 passed, 0 failed."},
			code:        0,
		},
		"expect_failures_checks_verbose": {
			override:    "expect_failures_checks",
			args:        []string{"-verbose"},
			expectedOut: []string{"1 passed, 0 failed.", "Warning: Check block assertion failed"},
			code:        0,
		},
		"expect_failures_inputs_verbose": {
			override:    "expect_failures_inputs",
			args:        []string{"-verbose"},
			expectedOut: []string{"1 passed, 0 failed."},
			expectedErr: []string{"Error: Invalid value for variable"},
			code:        0,
		},
		"expect_failures_resources_verbose": {
			override:    "expect_failures_resources",
			args:        []string{"-verbose"},
			expectedOut: []string{"1 passed, 0 failed."},
			expectedErr: []string{"Error: Resource postcondition failed"},
			code:        0,
		},
		"expect_failures_outputs_verbose": {
			override:    "expect_failures_outputs",
			args:        []string{"-verbose"},
			expectedOut: []string{"1 passed, 0 failed."},
			expectedErr: []string{"Error: Module output value precondition failed"},
			code:        0,
		},
		"multiple_files": {
			expectedOut: []string{"2 passed, 0 failed"},
			code:        0,
		},
		"multiple_files_with_filter": {
			override:    "multiple_files",
			args:        []string{"-filter=one.tftest.hcl"},
			expectedOut: []string{"1 passed, 0 failed"},
			code:        0,
		},
		"no_state": {
			expectedOut: []string{"0 passed, 1 failed"},
			expectedErr: []string{"No value for required variable"},
			description: "the run apply fails, causing it to produce a nil state.",
			code:        1,
		},
		"variables": {
			expectedOut: []string{"2 passed, 0 failed"},
			code:        0,
		},
		"variables_overridden": {
			override:    "variables",
			args:        []string{"-var=input=foo"},
			expectedOut: []string{"1 passed, 1 failed"},
			expectedErr: []string{`invalid value`},
			code:        1,
		},
		"simple_fail": {
			expectedOut: []string{"0 passed, 1 failed."},
			expectedErr: []string{"invalid value", `│ - "bar"
    │ + "zap"`},
			code: 1,
		},
		"custom_condition_checks": {
			expectedOut: []string{"0 passed, 1 failed."},
			expectedErr: []string{"this really should fail"},
			code:        1,
		},
		"custom_condition_inputs": {
			expectedOut: []string{"0 passed, 1 failed."},
			expectedErr: []string{"this should definitely fail"},
			code:        1,
		},
		"custom_condition_outputs": {
			expectedOut: []string{"0 passed, 1 failed."},
			expectedErr: []string{"this should fail"},
			code:        1,
		},
		"custom_condition_resources": {
			expectedOut: []string{"0 passed, 1 failed."},
			expectedErr: []string{"this really should fail"},
			code:        1,
		},
		"no_providers_in_main": {
			expectedOut: []string{"1 passed, 0 failed"},
			code:        0,
		},
		"default_variables": {
			expectedOut: []string{"1 passed, 0 failed."},
			code:        0,
		},
		"undefined_variables": {
			expectedOut: []string{"1 passed, 0 failed."},
			code:        0,
		},
		"shared_state": {
			expectedOut: []string{"8 passed, 0 failed."},
			code:        0,
		},
		"shared_state_object": {
			expectedOut: []string{"2 passed, 0 failed."},
			code:        0,
		},
		"variable_references": {
			expectedOut: []string{"3 passed, 0 failed."},
			args:        []string{"-var=global=\"triple\""},
			code:        0,
		},
		"unreferenced_global_variable": {
			override:    "variable_references",
			expectedOut: []string{"3 passed, 0 failed."},
			// The other variable shouldn't pass validation, but it won't be
			// referenced anywhere so should just be ignored.
			args: []string{"-var=global=\"triple\"", "-var=other=bad"},
			code: 0,
		},
		"variables_types": {
			expectedOut: []string{"1 passed, 0 failed."},
			args:        []string{"-var=number_input=0", "-var=string_input=Hello, world!", "-var=list_input=[\"Hello\",\"world\"]"},
			code:        0,
		},
		"null-outputs": {
			expectedOut: []string{"2 passed, 0 failed."},
			code:        0,
		},
		"destroy_fail": {
			expectedOut:           []string{"3 passed, 0 failed."},
			expectedErr:           []string{`Terraform left the following resources in state`},
			code:                  1,
			expectedResourceCount: 4,
		},
		"default_optional_values": {
			expectedOut: []string{"4 passed, 0 failed."},
			code:        0,
		},
		"tfvars_in_test_dir": {
			expectedOut: []string{"2 passed, 0 failed."},
			code:        0,
		},
		"auto_tfvars_in_test_dir": {
			override:    "tfvars_in_test_dir",
			args:        []string{"-test-directory=alternate"},
			expectedOut: []string{"2 passed, 0 failed."},
			code:        0,
		},
		"functions_available": {
			expectedOut: []string{"2 passed, 0 failed."},
			code:        0,
		},
		"provider-functions-available": {
			expectedOut: []string{"1 passed, 0 failed."},
			code:        0,
		},
		"mocking": {
			expectedOut: []string{"10 passed, 0 failed."},
			code:        0,
		},
		"mocking-invalid": {
			expectedErr: []string{
				"Invalid outputs attribute",
				"The override_during attribute must be a value of plan or apply.",
			},
			initCode: 1,
		},
		"mocking-error": {
			expectedErr: []string{
				"Unknown condition value",
				"plan_mocked_overridden.tftest.hcl",
				"test_resource.primary[0].id",
				"plan_mocked_provider.tftest.hcl",
				"test_resource.secondary[0].id",
			},
			code: 1,
		},
		"dangling_data_block": {
			expectedOut: []string{"2 passed, 0 failed."},
			code:        0,
		},
		"skip_destroy_on_empty": {
			expectedOut: []string{"3 passed, 0 failed."},
			code:        0,
		},
		"empty_module_with_output": {
			expectedOut: []string{"1 passed, 0 failed."},
			code:        0,
		},
		"global_var_refs": {
			expectedOut: []string{"1 passed, 0 failed, 2 skipped."},
			expectedErr: []string{"The input variable \"env_var_input\" does not exist within this test file", "The input variable \"setup\" does not exist within this test file"},
			code:        1,
		},
		"global_var_ref_in_suite_var": {
			expectedOut: []string{"1 passed, 0 failed."},
			code:        0,
		},
		"env-vars": {
			expectedOut: []string{"1 passed, 0 failed."},
			envVars: map[string]string{
				"TF_VAR_input": "foo",
			},
			code: 0,
		},
		"env-vars-in-module": {
			expectedOut: []string{"2 passed, 0 failed."},
			envVars: map[string]string{
				"TF_VAR_input": "foo",
			},
			code: 0,
		},
		"ephemeral_input": {
			expectedOut: []string{"2 passed, 0 failed."},
			code:        0,
		},
		"ephemeral_input_with_error": {
			expectedOut: []string{"Error message refers to ephemeral values", "1 passed, 1 failed."},
			expectedErr: []string{"Test assertion failed",
				`│ - "(ephemeral value)"
    │ + "bar"`},
			code: 1,
		},
		"ephemeral_resource": {
			expectedOut: []string{"0 passed, 1 failed."},
			expectedErr: []string{"Ephemeral resource instance has expired", "Ephemeral resources cannot be asserted"},
			code:        1,
		},
		"with_state_key": {
			expectedOut: []string{"3 passed, 1 failed."},
			expectedErr: []string{"Test assertion failed", "resource renamed without moved block"},
			code:        1,
		},
		"unapplyable-plan": {
			expectedOut: []string{"0 passed, 1 failed."},
			expectedErr: []string{"Cannot apply non-applyable plan"},
			code:        1,
		},
		"write-only-attributes": {
			expectedOut: []string{"1 passed, 0 failed."},
			code:        0,
		},
		"write-only-attributes-mocked": {
			expectedOut: []string{"1 passed, 0 failed."},
			code:        0,
		},
		"write-only-attributes-overridden": {
			expectedOut: []string{"1 passed, 0 failed."},
			code:        0,
		},
		"with-default-variables": {
			args:        []string{"-var=input_two=universe"},
			expectedOut: []string{"2 passed, 0 failed."},
			code:        0,
		},
		"parallel-errors": {
			expectedOut: []string{"1 passed, 1 failed, 1 skipped."},
			expectedErr: []string{"Invalid condition run"},
			code:        1,
		},
		"write-into-default-state": {
			args:        []string{"-verbose"},
			expectedOut: []string{"test_resource.two will be destroyed"},
			code:        0,
		},
<<<<<<< HEAD
		"deferred_changes": {
			args:        []string{"-allow-deferral"},
			expectedOut: []string{"3 passed, 0 failed."},
=======
		"prevent-destroy": {
			expectedOut: []string{"1 passed, 0 failed."},
>>>>>>> 84c2e2f9
			code:        0,
		},
	}
	for name, tc := range tcs {
		t.Run(name, func(t *testing.T) {
			if tc.skip {
				t.Skip()
			}

			for k, v := range tc.envVars {
				os.Setenv(k, v)
			}
			defer func() {
				for k := range tc.envVars {
					os.Unsetenv(k)
				}
			}()

			file := name
			if len(tc.override) > 0 {
				file = tc.override
			}

			td := t.TempDir()
			testCopyDir(t, testFixturePath(path.Join("test", file)), td)
			t.Chdir(td)

			store := &testing_command.ResourceStore{
				Data: make(map[string]cty.Value),
			}
			providerSource, close := newMockProviderSource(t, map[string][]string{
				"test": {"1.0.0"},
			})
			defer close()

			streams, done := terminal.StreamsForTesting(t)
			view := views.NewView(streams)
			ui := new(cli.MockUi)

			meta := Meta{
				testingOverrides: &testingOverrides{
					Providers: map[addrs.Provider]providers.Factory{
						addrs.NewDefaultProvider("test"): func() (providers.Interface, error) {
							return testing_command.NewProvider(store).Provider, nil
						},
					},
				},
				Ui:                        ui,
				View:                      view,
				Streams:                   streams,
				ProviderSource:            providerSource,
				AllowExperimentalFeatures: true,
			}

			init := &InitCommand{
				Meta: meta,
			}

			if code := init.Run(nil); code != tc.initCode {
				output := done(t)
				t.Fatalf("expected status code %d but got %d: %s", tc.initCode, code, output.All())
			}

			if tc.initCode > 0 {
				// Then we don't expect the init step to succeed. So we'll check
				// the init output for our expected error messages and outputs.
				output := done(t).All()
				stdout, stderr := output, output

				if len(tc.expectedOut) > 0 {
					for _, expectedOut := range tc.expectedOut {
						if !strings.Contains(stdout, expectedOut) {
							t.Errorf("output didn't contain expected string:\n\n%s", stdout)
						}
					}
				}

				if len(tc.expectedErr) > 0 {
					for _, expectedErr := range tc.expectedErr {
						if !strings.Contains(stderr, expectedErr) {
							t.Errorf("error didn't contain expected string:\n\n%s", stderr)
						}
					}
				} else if stderr != "" {
					t.Errorf("unexpected stderr output\n%s", stderr)
				}

				// If `terraform init` failed, then we don't expect that
				// `terraform test` will have run at all, so we can just return
				// here.
				return
			}

			// discard the output from the init command
			done(t)

			// Reset the streams for the next command.
			streams, done = terminal.StreamsForTesting(t)
			meta.Streams = streams
			meta.View = views.NewView(streams)

			c := &TestCommand{
				Meta: meta,
			}

			code := c.Run(append(tc.args, "-no-color"))
			output := done(t)

			if code != tc.code {
				t.Errorf("expected status code %d but got %d:\n\n%s", tc.code, code, output.All())
			}

			if len(tc.expectedOut) > 0 {
				for _, expectedOut := range tc.expectedOut {
					if !strings.Contains(output.Stdout(), expectedOut) {
						t.Errorf("output didn't contain expected string (%q):\n\n%s", expectedOut, output.Stdout())
					}
				}
			}

			if len(tc.expectedErr) > 0 {
				for _, expectedErr := range tc.expectedErr {
					if !strings.Contains(output.Stderr(), expectedErr) {
						t.Errorf("error didn't contain expected string (%q):\n\n%s", expectedErr, output.Stderr())
					}
				}
			} else if output.Stderr() != "" {
				t.Errorf("unexpected stderr output\n%s", output.Stderr())
			}

			if len(store.Data) != tc.expectedResourceCount {
				t.Errorf("should have left %d resources on completion but left %v", tc.expectedResourceCount, len(store.Data))
			}
		})
	}
}

func TestTest_Interrupt(t *testing.T) {
	td := t.TempDir()
	testCopyDir(t, testFixturePath(path.Join("test", "with_interrupt")), td)
	t.Chdir(td)

	provider := testing_command.NewProvider(nil)
	view, done := testView(t)

	interrupt := make(chan struct{})
	provider.Interrupt = interrupt

	c := &TestCommand{
		Meta: Meta{
			testingOverrides: metaOverridesForProvider(provider.Provider),
			View:             view,
			ShutdownCh:       interrupt,
		},
	}

	c.Run(nil)
	output := done(t).All()

	if !strings.Contains(output, "Interrupt received") {
		t.Errorf("output didn't produce the right output:\n\n%s", output)
	}

	if provider.ResourceCount() > 0 {
		// we asked for a nice stop in this one, so it should still have tidied everything up.
		t.Errorf("should have deleted all resources on completion but left %v", provider.ResourceString())
	}
}

func TestTest_DestroyFail(t *testing.T) {
	td := t.TempDir()
	testCopyDir(t, testFixturePath(path.Join("test", "destroy_fail")), td)
	t.Chdir(td)

	provider := testing_command.NewProvider(nil)
	providerSource, close := newMockProviderSource(t, map[string][]string{
		"test": {"1.0.0"},
	})
	defer close()

	view, done := testView(t)

	meta := Meta{
		testingOverrides: metaOverridesForProvider(provider.Provider),
		View:             view,
		ProviderSource:   providerSource,
	}

	init := &InitCommand{Meta: meta}
	if code := init.Run(nil); code != 0 {
		output := done(t)
		t.Fatalf("expected status code %d but got %d: %s", 0, code, output.All())
	}

	interrupt := make(chan struct{})
	provider.Interrupt = interrupt
	view, done = testView(t)

	c := &TestCommand{
		Meta: Meta{
			testingOverrides: metaOverridesForProvider(provider.Provider),
			View:             view,
			ShutdownCh:       interrupt,
		},
	}

	c.Run([]string{"-no-color"})
	output := done(t)
	err := output.Stderr()

	cleanupMessage := `main.tftest.hcl... in progress
  run "setup"... pass
  run "single"... pass
  run "double"... pass
main.tftest.hcl... tearing down
main.tftest.hcl... fail

Failure! 3 passed, 0 failed.
`

	cleanupErr := `Terraform encountered an error destroying resources created while executing
main.tftest.hcl/double.

Error: Failed to destroy resource

destroy_fail is set to true

Error: Failed to destroy resource

destroy_fail is set to true

Terraform left the following resources in state after executing
main.tftest.hcl/double, and they need to be cleaned up manually:
  - test_resource.another
  - test_resource.resource
Terraform encountered an error destroying resources created while executing
main.tftest.hcl/single.

Error: Failed to destroy resource

destroy_fail is set to true

Error: Failed to destroy resource

destroy_fail is set to true

Terraform left the following resources in state after executing
main.tftest.hcl/single, and they need to be cleaned up manually:
  - test_resource.another
  - test_resource.resource
`

	// It's really important that the above message is printed, so we're testing
	// for it specifically and making sure it contains all the resources.
	if diff := cmp.Diff(cleanupErr, err); diff != "" {
		t.Errorf("expected err to be\n%s\n\nbut got\n%s\n\n diff:\n%s\n", cleanupErr, err, diff)
	}
	if diff := cmp.Diff(cleanupMessage, output.Stdout()); diff != "" {
		t.Errorf("expected output to be \n%s\n\nbut got \n%s\n\n diff:\n%s\n", cleanupMessage, output.Stdout(), diff)
	}

	// This time the test command shouldn't have cleaned up the resource because
	// the destroy failed.
	if provider.ResourceCount() != 4 {
		t.Errorf("should not have deleted all resources on completion but only has %v", provider.ResourceString())
	}
}

func TestTest_SharedState_Order(t *testing.T) {
	td := t.TempDir()
	testCopyDir(t, testFixturePath(path.Join("test", "shared_state")), td)
	t.Chdir(td)

	provider := testing_command.NewProvider(nil)
	providerSource, close := newMockProviderSource(t, map[string][]string{
		"test": {"1.0.0"},
	})
	defer close()

	streams, done := terminal.StreamsForTesting(t)
	view := views.NewView(streams)
	ui := new(cli.MockUi)

	meta := Meta{
		testingOverrides: metaOverridesForProvider(provider.Provider),
		Ui:               ui,
		View:             view,
		Streams:          streams,
		ProviderSource:   providerSource,
	}

	init := &InitCommand{
		Meta: meta,
	}

	if code := init.Run(nil); code != 0 {
		output := done(t)
		t.Fatalf("expected status code %d but got %d: %s", 9, code, output.All())
	}

	c := &TestCommand{
		Meta: meta,
	}

	c.Run(nil)
	output := done(t).All()

	// Split the log into lines
	lines := strings.Split(output, "\n")

	var arr []string
	for _, line := range lines {
		if strings.Contains(line, "run \"") && strings.Contains(line, "\x1b[32mpass") {
			arr = append(arr, line)
		}
	}

	// Ensure the order of the tests is correct. Even though they share no state,
	// the order should be sequential.
	expectedOrder := []string{
		// main.tftest.hcl
		"run \"setup\"",
		"run \"test\"",

		// no-shared-state.tftest.hcl
		"run \"setup\"",
		"run \"test_a\"",
		"run \"test_b\"",
		"run \"test_c\"",
		"run \"test_d\"",
		"run \"test_e\"",
	}

	for i, line := range expectedOrder {
		if !strings.Contains(arr[i], line) {
			t.Errorf("unexpected test order: expected %q, got %q", line, arr[i])
		}
	}
}

func TestTest_Parallel_Divided_Order(t *testing.T) {
	td := t.TempDir()
	testCopyDir(t, testFixturePath(path.Join("test", "parallel_divided")), td)
	t.Chdir(td)

	provider := testing_command.NewProvider(nil)
	providerSource, close := newMockProviderSource(t, map[string][]string{
		"test": {"1.0.0"},
	})
	defer close()

	streams, done := terminal.StreamsForTesting(t)
	view := views.NewView(streams)
	ui := new(cli.MockUi)

	meta := Meta{
		testingOverrides: metaOverridesForProvider(provider.Provider),
		Ui:               ui,
		View:             view,
		Streams:          streams,
		ProviderSource:   providerSource,
	}

	init := &InitCommand{
		Meta: meta,
	}

	if code := init.Run(nil); code != 0 {
		output := done(t)
		t.Fatalf("expected status code %d but got %d: %s", 9, code, output.All())
	}

	c := &TestCommand{
		Meta: meta,
	}

	c.Run(nil)
	output := done(t).All()

	// Split the log into lines
	lines := strings.Split(output, "\n")

	// Find the positions of the tests in the log output
	var mainFirstIndex, mainSecondIndex, mainThirdIndex, mainFourthIndex, mainFifthIndex, mainSixthIndex int
	for i, line := range lines {
		if strings.Contains(line, "run \"main_first\"") {
			mainFirstIndex = i
		} else if strings.Contains(line, "run \"main_second\"") {
			mainSecondIndex = i
		} else if strings.Contains(line, "run \"main_third\"") {
			mainThirdIndex = i
		} else if strings.Contains(line, "run \"main_fourth\"") {
			mainFourthIndex = i
		} else if strings.Contains(line, "run \"main_fifth\"") {
			mainFifthIndex = i
		} else if strings.Contains(line, "run \"main_sixth\"") {
			mainSixthIndex = i
		}
	}
	if mainFirstIndex == 0 || mainSecondIndex == 0 || mainThirdIndex == 0 || mainFourthIndex == 0 || mainFifthIndex == 0 || mainSixthIndex == 0 {
		t.Fatalf("one or more tests not found in the log output")
	}

	// Ensure the order of the tests is correct. The runs before main_fourth can execute in parallel.
	if mainFirstIndex > mainFourthIndex || mainSecondIndex > mainFourthIndex || mainThirdIndex > mainFourthIndex {
		t.Errorf("main_first, main_second, or main_third appears after main_fourth in the log output")
	}

	// Ensure main_fifth and main_sixth do not execute before main_fourth
	if mainFifthIndex < mainFourthIndex {
		t.Errorf("main_fifth appears before main_fourth in the log output")
	}
	if mainSixthIndex < mainFourthIndex {
		t.Errorf("main_sixth appears before main_fourth in the log output")
	}
}

func TestTest_Parallel(t *testing.T) {
	td := t.TempDir()
	testCopyDir(t, testFixturePath(path.Join("test", "parallel")), td)
	t.Chdir(td)

	provider := testing_command.NewProvider(nil)
	providerSource, close := newMockProviderSource(t, map[string][]string{
		"test": {"1.0.0"},
	})
	defer close()

	streams, done := terminal.StreamsForTesting(t)
	view := views.NewView(streams)
	ui := new(cli.MockUi)

	meta := Meta{
		testingOverrides: metaOverridesForProvider(provider.Provider),
		Ui:               ui,
		View:             view,
		Streams:          streams,
		ProviderSource:   providerSource,
	}

	init := &InitCommand{
		Meta: meta,
	}

	if code := init.Run(nil); code != 0 {
		output := done(t)
		t.Fatalf("expected status code %d but got %d: %s", 9, code, output.All())
	}

	c := &TestCommand{
		Meta: meta,
	}

	c.Run(nil)
	output := done(t).All()

	if !strings.Contains(output, "40 passed, 0 failed") {
		t.Errorf("output didn't produce the right output:\n\n%s", output)
	}

	// Split the log into lines
	lines := strings.Split(output, "\n")

	// Find the positions of "test_d", "test_c", "test_setup" in the log output
	var testDIndex, testCIndex, testSetupIndex int
	for i, line := range lines {
		if strings.Contains(line, "run \"setup\"") {
			testSetupIndex = i
		} else if strings.Contains(line, "run \"test_d\"") {
			testDIndex = i
		} else if strings.Contains(line, "run \"test_c\"") {
			testCIndex = i
		}
	}
	if testDIndex == 0 || testCIndex == 0 || testSetupIndex == 0 {
		t.Fatalf("test_d, test_c, or test_setup not found in the log output")
	}

	// Ensure "test_d" appears before "test_c", because test_d has no dependencies,
	// and would therefore run in parallel to much earlier tests which test_c depends on.
	if testDIndex > testCIndex {
		t.Errorf("test_d appears after test_c in the log output")
	}

	// Ensure "test_d" appears after "test_setup", because they have the same state key
	if testDIndex < testSetupIndex {
		t.Errorf("test_d appears before test_setup in the log output")
	}
}

func TestTest_ParallelTeardown(t *testing.T) {
	tests := []struct {
		name       string
		sources    map[string]string
		assertFunc func(t *testing.T, output string, dur time.Duration)
	}{
		{
			name: "parallel teardown",
			sources: map[string]string{
				"main.tf": `
					variable "input" {
					type = string
					}

					resource "test_resource" "foo" {
					value = var.input
					destroy_wait_seconds = 3
					}

					output "value" {
					value = test_resource.foo.value
					}
					`,
				"parallel.tftest.hcl": `
					test {
					parallel = true
					}

					variables {
					foo = "foo"
					}

					provider "test" {
					}

					provider "test" {
					alias = "start"
					}

					run "test_a" {
					state_key = "state_foo"
					variables {
						input = "foo"
					}
					providers = {
						test = test
					}

					assert {
						condition     = output.value == var.foo
						error_message = "error in test_a"
					}
					}

					run "test_b" {
					state_key = "state_bar"
					variables {
						input = "bar"
					}

					providers = {
						test = test.start
					}

					assert {
						condition     = output.value == "bar"
						error_message = "error in test_b"
					}
					}
					`,
			},
			assertFunc: func(t *testing.T, output string, dur time.Duration) {
				if !strings.Contains(output, "2 passed, 0 failed") {
					t.Errorf("output didn't produce the right output:\n\n%s", output)
				}
				// Each teardown sleeps for 3 seconds, so we expect the total duration to be less than 6 seconds.
				if dur >= 6*time.Second {
					t.Fatalf("parallel.tftest.hcl duration took too long: %0.2f seconds", dur.Seconds())
				}
			},
		},
		{
			name: "reference prevents parallel teardown",
			sources: map[string]string{
				"main.tf": `
					variable "input" {
						type = string
					}

					resource "test_resource" "foo" {
						value = var.input
						destroy_wait_seconds = 5
					}

					output "value" {
						value = test_resource.foo.value
					}
					`,
				"parallel.tftest.hcl": `
					test {
						parallel = true
					}

					variables {
						foo = "foo"
					}

					provider "test" {
					}

					provider "test" {
						alias = "start"
					}

					run "test_a" {
						state_key = "state_foo"
						variables {
							input = "foo"
						}
						providers = {
							test = test
						}

						assert {
							condition     = output.value == var.foo
							error_message = "error in test_a"
						}
					}

					run "test_b" {
						state_key = "state_bar"
						variables {
							input = "bar"
						}

						providers = {
							test = test.start
						}

						assert {
							condition     = output.value != run.test_a.value
							error_message = "error in test_b"
						}
					}
					`,
			},
			assertFunc: func(t *testing.T, output string, dur time.Duration) {
				if !strings.Contains(output, "2 passed, 0 failed") {
					t.Errorf("output didn't produce the right output:\n\n%s", output)
				}
				// Each teardown sleeps for 5 seconds, so we expect the total duration to be at least 10 seconds.
				if dur < 10*time.Second {
					t.Fatalf("parallel.tftest.hcl duration took too short: %0.2f seconds", dur.Seconds())
				}
			},
		},
		{
			name: "possible cyclic state key reference: skip edge that would cause cycle",
			sources: map[string]string{
				"main.tf": `
					variable "foo" {
						type = string
					}

					resource "test_resource" "foo" {
						value = var.foo
						// destroy_wait_seconds = 5
					}

					output "value" {
						value = test_resource.foo.value
					}
					`,
				// c2 => a1, b1 => a1, a2 => b1, b2 => c1
				"parallel.tftest.hcl": `
					test {
						parallel = true
					}

					variables {
						foo = "foo"
						indirect = run.c1.value
					}

					provider "test" {
					}

					provider "test" {
						alias = "start"
					}

					run "a1" {
						state_key = "a"
						variables {
							foo = "foo"
						}

						providers = {
							test = test
						}
					}

					run "b1" {
						state_key = "b"
						variables {
							foo = run.a1.value // no destroy edge here, because b2 owns the destroy node.
						}

						providers = {
							test = test
						}
					}

					run "a2" {
						state_key = "a"
						variables {
							foo = run.b1.value
						}

						providers = {
							test = test
						}
					}

					run "b2" {
						state_key = "b"
						variables {
							foo = var.indirect # This is an indirect reference to run.c1.value
							unused = run.b1.value
						}

						providers = {
							test = test
						}
					}

					run "c1" {
						state_key = "c"
						variables {
							foo = "foo"
						}
					}

					run "c2" {
						state_key = "c"
						variables {
							foo = run.a1.value
						}
					}
					`,
			},
			assertFunc: func(t *testing.T, output string, dur time.Duration) {
				if !strings.Contains(output, "6 passed, 0 failed") {
					t.Errorf("output didn't produce the right output:\n\n%s", output)
				}

				lines := strings.Split(output, "\n")
				aIdx, bIdx, cIdx := -1, -1, -1
				for idx, line := range lines {
					if strings.Contains(line, "tearing down") {
						if strings.Contains(line, "a2") {
							aIdx = idx
						}
						if strings.Contains(line, "b2") {
							bIdx = idx
						}
						if strings.Contains(line, "c2") {
							cIdx = idx
						}
					}
				}

				if cIdx > aIdx || aIdx > bIdx { // c => a => b
					t.Errorf("teardown order is incorrect: c2 (%d), a2 (%d), b2 (%d)", cIdx, aIdx, bIdx)
				}
			},
		},
	}

	for _, tt := range tests {
		t.Run(tt.name, func(t *testing.T) {
			_, td, closer := testModuleInline(t, tt.sources)
			defer closer()
			t.Chdir(td)

			providerSource, close := newMockProviderSource(t, map[string][]string{
				"test": {"1.0.0"},
			})
			defer close()

			streams, done := terminal.StreamsForTesting(t)
			view := views.NewView(streams)
			ui := new(cli.MockUi)

			// create a new provider instance for each test run, so that we can
			// ensure that the test provider locks do not interfere between runs.
			pInst := func() providers.Interface {
				return testing_command.NewProvider(nil).Provider
			}
			meta := Meta{
				testingOverrides: &testingOverrides{
					Providers: map[addrs.Provider]providers.Factory{
						addrs.NewDefaultProvider("test"): func() (providers.Interface, error) {
							return pInst(), nil
						},
					}},
				Ui:             ui,
				View:           view,
				Streams:        streams,
				ProviderSource: providerSource,
			}

			init := &InitCommand{Meta: meta}
			if code := init.Run(nil); code != 0 {
				output := done(t)
				t.Fatalf("expected status code %d but got %d: %s", 0, code, output.All())
			}

			c := &TestCommand{Meta: meta}
			c.Run([]string{"-json", "-no-color"})
			output := done(t).All()

			// Split the log into lines
			lines := strings.Split(output, "\n")

			// Find the start of the teardown and complete timestamps
			var startTimestamp, completeTimestamp string
			for _, line := range lines {
				if strings.Contains(line, `{"path":"parallel.tftest.hcl","progress":"teardown"`) {
					var obj map[string]interface{}
					if err := json.Unmarshal([]byte(line), &obj); err == nil {
						if ts, ok := obj["@timestamp"].(string); ok {
							startTimestamp = ts
						}
					}
				} else if strings.Contains(line, `{"path":"parallel.tftest.hcl","progress":"complete"`) {
					var obj map[string]interface{}
					if err := json.Unmarshal([]byte(line), &obj); err == nil {
						if ts, ok := obj["@timestamp"].(string); ok {
							completeTimestamp = ts
						}
					}
				}
			}

			if startTimestamp == "" || completeTimestamp == "" {
				t.Fatalf("could not find start or complete timestamp in log output")
			}

			startTime, err := time.Parse(time.RFC3339Nano, startTimestamp)
			if err != nil {
				t.Fatalf("failed to parse start timestamp: %v", err)
			}
			completeTime, err := time.Parse(time.RFC3339Nano, completeTimestamp)
			if err != nil {
				t.Fatalf("failed to parse complete timestamp: %v", err)
			}
			dur := completeTime.Sub(startTime)
			if tt.assertFunc != nil {
				tt.assertFunc(t, output, dur)
			}
		})
	}
}

func TestTest_InterruptSkipsRemaining(t *testing.T) {
	td := t.TempDir()
	testCopyDir(t, testFixturePath(path.Join("test", "with_interrupt_and_additional_file")), td)
	t.Chdir(td)

	provider := testing_command.NewProvider(nil)
	view, done := testView(t)

	interrupt := make(chan struct{})
	provider.Interrupt = interrupt

	c := &TestCommand{
		Meta: Meta{
			testingOverrides: metaOverridesForProvider(provider.Provider),
			View:             view,
			ShutdownCh:       interrupt,
		},
	}

	c.Run([]string{"-no-color"})
	output := done(t).All()

	if !strings.Contains(output, "skip_me.tftest.hcl... skip") {
		t.Errorf("output didn't produce the right output:\n\n%s", output)
	}

	if provider.ResourceCount() > 0 {
		// we asked for a nice stop in this one, so it should still have tidied everything up.
		t.Errorf("should have deleted all resources on completion but left %v", provider.ResourceString())
	}
}

func TestTest_DoubleInterrupt(t *testing.T) {
	td := t.TempDir()
	testCopyDir(t, testFixturePath(path.Join("test", "with_double_interrupt")), td)
	t.Chdir(td)

	provider := testing_command.NewProvider(nil)
	view, done := testView(t)

	interrupt := make(chan struct{})
	provider.Interrupt = interrupt

	c := &TestCommand{
		Meta: Meta{
			testingOverrides: metaOverridesForProvider(provider.Provider),
			View:             view,
			ShutdownCh:       interrupt,
		},
	}

	c.Run(nil)
	output := done(t).All()

	if !strings.Contains(output, "Two interrupts received") {
		t.Errorf("output didn't produce the right output:\n\n%s", output)
	}

	cleanupMessage := `Terraform was interrupted while executing main.tftest.hcl, and may not have
performed the expected cleanup operations.

Terraform has already created the following resources from the module under
test:
  - test_resource.primary
  - test_resource.secondary
  - test_resource.tertiary`

	// It's really important that the above message is printed, so we're testing
	// for it specifically and making sure it contains all the resources.
	if !strings.Contains(output, cleanupMessage) {
		t.Errorf("output didn't produce the right output:\n\n%s", output)
	}

	// This time the test command shouldn't have cleaned up the resource because
	// of the hard interrupt.
	if provider.ResourceCount() != 3 {
		// we asked for a nice stop in this one, so it should still have tidied everything up.
		t.Errorf("should not have deleted all resources on completion but left %v", provider.ResourceString())
	}
}

func TestTest_ProviderAlias(t *testing.T) {
	td := t.TempDir()
	testCopyDir(t, testFixturePath(path.Join("test", "with_provider_alias")), td)
	t.Chdir(td)

	store := &testing_command.ResourceStore{
		Data: make(map[string]cty.Value),
	}

	providerSource, close := newMockProviderSource(t, map[string][]string{
		"test": {"1.0.0"},
	})
	defer close()

	streams, done := terminal.StreamsForTesting(t)
	view := views.NewView(streams)
	ui := new(cli.MockUi)

	meta := Meta{
		testingOverrides: &testingOverrides{
			Providers: map[addrs.Provider]providers.Factory{
				addrs.NewDefaultProvider("test"): func() (providers.Interface, error) {
					return testing_command.NewProvider(store).Provider, nil
				},
			},
		},
		Ui:             ui,
		View:           view,
		Streams:        streams,
		ProviderSource: providerSource,
	}

	init := &InitCommand{
		Meta: meta,
	}

	output := done(t)

	if code := init.Run([]string{"-no-color"}); code != 0 {
		t.Fatalf("expected status code 0 but got %d: %s", code, output.All())
	}

	// Reset the streams for the next command.
	streams, done = terminal.StreamsForTesting(t)
	meta.Streams = streams
	meta.View = views.NewView(streams)

	command := &TestCommand{
		Meta: meta,
	}

	code := command.Run([]string{"-no-color"})
	output = done(t)

	printedOutput := false

	if code != 0 {
		printedOutput = true
		t.Errorf("expected status code 0 but got %d: %s", code, output.All())
	}

	if len(store.Data) > 0 {
		if !printedOutput {
			t.Errorf("should have deleted all resources on completion but left %d\n\n%s", len(store.Data), output.All())
		} else {
			t.Errorf("should have deleted all resources on completion but left %d", len(store.Data))
		}
	}
}

func TestTest_ComplexCondition(t *testing.T) {
	td := t.TempDir()
	testCopyDir(t, testFixturePath(path.Join("test", "complex_condition")), td)
	t.Chdir(td)

	provider := testing_command.NewProvider(nil)

	providerSource, close := newMockProviderSource(t, map[string][]string{"test": {"1.0.0"}})
	defer close()

	streams, done := terminal.StreamsForTesting(t)
	view := views.NewView(streams)
	ui := new(cli.MockUi)

	meta := Meta{
		testingOverrides: metaOverridesForProvider(provider.Provider),
		Ui:               ui,
		View:             view,
		Streams:          streams,
		ProviderSource:   providerSource,
	}

	init := &InitCommand{
		Meta: meta,
	}

	output := done(t)

	if code := init.Run([]string{"-no-color"}); code != 0 {
		t.Fatalf("expected status code 0 but got %d: %s", code, output.All())
	}

	// Reset the streams for the next command.
	streams, done = terminal.StreamsForTesting(t)
	meta.Streams = streams
	meta.View = views.NewView(streams)

	command := &TestCommand{
		Meta: meta,
	}

	code := command.Run([]string{"-no-color"})
	output = done(t)

	printedOutput := false

	if code != 1 {
		printedOutput = true
		t.Errorf("expected status code 1 but got %d: %s", code, output.All())
	}

	expectedOut := `main.tftest.hcl... in progress
  run "validate_diff_types"... fail
  run "validate_output"... fail
  run "validate_complex_output"... fail
  run "validate_complex_output_sensitive"... fail
  run "validate_complex_output_pass"... pass
main.tftest.hcl... tearing down
main.tftest.hcl... fail

Failure! 1 passed, 4 failed.
`

	expectedErr := `
Error: Test assertion failed

  on main.tftest.hcl line 37, in run "validate_diff_types":
  37:     condition = var.tr1 == var.tr2 
    ├────────────────
    │ Warning: LHS and RHS values are of different types


expected to fail

Error: Test assertion failed

  on main.tftest.hcl line 44, in run "validate_output":
  44:     condition = output.foo == var.foo
    ├────────────────
    │ Diff:
    │ --- actual
    │ +++ expected
    │   {
    │ -   "bar": "notbaz",
    │ +   "bar": "baz",
    │     "matches": "matches",
    │ -   "qux": "quux",
    │ -   "xuq": "xuq"
    │ +   "qux": "qux",
    │ +   "xuq": "nope"
    │   }


expected to fail due to different values

Error: Test assertion failed

  on main.tftest.hcl line 52, in run "validate_complex_output":
  52:     condition = output.complex == var.bar
    ├────────────────
    │ Warning: LHS and RHS values are of different types
    │ Diff:
    │ --- actual
    │ +++ expected
    │   {
    │     "root": [
    │       {
    │         "bar": [
    │           1
    │         ],
    │ -       "qux": "quux"
    │ +       "qux": "qux"
    │       },
    │       {
    │         "bar": [
    │           2
    │         ],
    │         "qux": "quux"
    │       }
    │     ]
    │   }


expected to fail

Error: Test assertion failed

  on main.tftest.hcl line 60, in run "validate_complex_output_sensitive":
  60:     condition = output.complex == output.complex_sensitive
    ├────────────────
    │ Diff:
    │ --- actual
    │ +++ expected
    │ - {
    │ -   "root": [
    │ -     {
    │ -       "bar": [
    │ -         1
    │ -       ],
    │ -       "qux": "quux"
    │ -     },
    │ -     {
    │ -       "bar": [
    │ -         2
    │ -       ],
    │ -       "qux": "quux"
    │ -     }
    │ -   ]
    │ - }
    │ + "(sensitive value)"


expected to fail
`
	if diff := cmp.Diff(output.Stdout(), expectedOut); len(diff) > 0 {
		t.Errorf("\nexpected: \n%s\ngot: %s\ndiff: %s", expectedOut, output.All(), diff)
	}
	if diff := cmp.Diff(output.Stderr(), expectedErr); len(diff) > 0 {
		t.Errorf("\nexpected stderr: \n%s\ngot: %s\ndiff: %s", expectedErr, output.Stderr(), diff)
	}

	if provider.ResourceCount() > 0 {
		if !printedOutput {
			t.Errorf("should have deleted all resources on completion but left %s\n\n%s", provider.ResourceString(), output.All())
		} else {
			t.Errorf("should have deleted all resources on completion but left %s", provider.ResourceString())
		}
	}
}

func TestTest_ComplexConditionVerbose(t *testing.T) {
	td := t.TempDir()
	testCopyDir(t, testFixturePath(path.Join("test", "complex_condition")), td)
	t.Chdir(td)

	provider := testing_command.NewProvider(nil)

	providerSource, close := newMockProviderSource(t, map[string][]string{"test": {"1.0.0"}})
	defer close()

	streams, done := terminal.StreamsForTesting(t)
	view := views.NewView(streams)
	ui := new(cli.MockUi)

	meta := Meta{
		testingOverrides: metaOverridesForProvider(provider.Provider),
		Ui:               ui,
		View:             view,
		Streams:          streams,
		ProviderSource:   providerSource,
	}

	init := &InitCommand{
		Meta: meta,
	}

	output := done(t)

	if code := init.Run([]string{"-no-color"}); code != 0 {
		t.Fatalf("expected status code 0 but got %d: %s", code, output.All())
	}

	// Reset the streams for the next command.
	streams, done = terminal.StreamsForTesting(t)
	meta.Streams = streams
	meta.View = views.NewView(streams)

	command := &TestCommand{
		Meta: meta,
	}

	code := command.Run([]string{"-no-color", "-verbose"})
	output = done(t)

	printedOutput := false

	if code != 1 {
		printedOutput = true
		t.Errorf("expected status code 1 but got %d: %s", code, output.All())
	}

	expectedErr := `
Error: Test assertion failed

  on main.tftest.hcl line 37, in run "validate_diff_types":
  37:     condition = var.tr1 == var.tr2 
    ├────────────────
    │ LHS:
    │   {
    │     "iops": null,
    │     "size": 60
    │   }
    │ RHS:
    │   {
    │     "iops": null,
    │     "size": 60
    │   }
    │ Warning: LHS and RHS values are of different types

    │ var.tr1 is {
    │     "iops": null,
    │     "size": 60
    │   }
    │ var.tr2 is {
    │     "iops": null,
    │     "size": 60
    │   }

expected to fail

Error: Test assertion failed

  on main.tftest.hcl line 44, in run "validate_output":
  44:     condition = output.foo == var.foo
    ├────────────────
    │ LHS:
    │   {
    │     "bar": "notbaz",
    │     "matches": "matches",
    │     "qux": "quux",
    │     "xuq": "xuq"
    │   }
    │ RHS:
    │   {
    │     "bar": "baz",
    │     "matches": "matches",
    │     "qux": "qux",
    │     "xuq": "nope"
    │   }
    │ Diff:
    │ --- actual
    │ +++ expected
    │   {
    │ -   "bar": "notbaz",
    │ +   "bar": "baz",
    │     "matches": "matches",
    │ -   "qux": "quux",
    │ -   "xuq": "xuq"
    │ +   "qux": "qux",
    │ +   "xuq": "nope"
    │   }

    │ output.foo is {
    │     "bar": "notbaz",
    │     "matches": "matches",
    │     "qux": "quux",
    │     "xuq": "xuq"
    │   }
    │ var.foo is {
    │     "bar": "baz",
    │     "matches": "matches",
    │     "qux": "qux",
    │     "xuq": "nope"
    │   }

expected to fail due to different values

Error: Test assertion failed

  on main.tftest.hcl line 52, in run "validate_complex_output":
  52:     condition = output.complex == var.bar
    ├────────────────
    │ LHS:
    │   {
    │     "root": [
    │       {
    │         "bar": [
    │           1
    │         ],
    │         "qux": "quux"
    │       },
    │       {
    │         "bar": [
    │           2
    │         ],
    │         "qux": "quux"
    │       }
    │     ]
    │   }
    │ RHS:
    │   {
    │     "root": [
    │       {
    │         "bar": [
    │           1
    │         ],
    │         "qux": "qux"
    │       },
    │       {
    │         "bar": [
    │           2
    │         ],
    │         "qux": "quux"
    │       }
    │     ]
    │   }
    │ Warning: LHS and RHS values are of different types
    │ Diff:
    │ --- actual
    │ +++ expected
    │   {
    │     "root": [
    │       {
    │         "bar": [
    │           1
    │         ],
    │ -       "qux": "quux"
    │ +       "qux": "qux"
    │       },
    │       {
    │         "bar": [
    │           2
    │         ],
    │         "qux": "quux"
    │       }
    │     ]
    │   }

    │ output.complex is {
    │     "root": [
    │       {
    │         "bar": [
    │           1
    │         ],
    │         "qux": "quux"
    │       },
    │       {
    │         "bar": [
    │           2
    │         ],
    │         "qux": "quux"
    │       }
    │     ]
    │   }
    │ var.bar is {
    │     "root": [
    │       {
    │         "bar": [
    │           1
    │         ],
    │         "qux": "qux"
    │       },
    │       {
    │         "bar": [
    │           2
    │         ],
    │         "qux": "quux"
    │       }
    │     ]
    │   }

expected to fail

Error: Test assertion failed

  on main.tftest.hcl line 60, in run "validate_complex_output_sensitive":
  60:     condition = output.complex == output.complex_sensitive
    ├────────────────
    │ LHS:
    │   {
    │     "root": [
    │       {
    │         "bar": [
    │           1
    │         ],
    │         "qux": "quux"
    │       },
    │       {
    │         "bar": [
    │           2
    │         ],
    │         "qux": "quux"
    │       }
    │     ]
    │   }
    │ RHS:
    │   "(sensitive value)"
    │ Diff:
    │ --- actual
    │ +++ expected
    │ - {
    │ -   "root": [
    │ -     {
    │ -       "bar": [
    │ -         1
    │ -       ],
    │ -       "qux": "quux"
    │ -     },
    │ -     {
    │ -       "bar": [
    │ -         2
    │ -       ],
    │ -       "qux": "quux"
    │ -     }
    │ -   ]
    │ - }
    │ + "(sensitive value)"

    │ output.complex is {
    │     "root": [
    │       {
    │         "bar": [
    │           1
    │         ],
    │         "qux": "quux"
    │       },
    │       {
    │         "bar": [
    │           2
    │         ],
    │         "qux": "quux"
    │       }
    │     ]
    │   }
    │ output.complex_sensitive is "(sensitive value)"

expected to fail
`
	outputs := []string{
		"main.tftest.hcl... in progress",
		"  run \"validate_diff_types\"... fail",
		"  run \"validate_output\"... fail",
		"  run \"validate_complex_output\"... fail",
		"  run \"validate_complex_output_sensitive\"... fail",
		"  run \"validate_complex_output_pass\"... pass",
		"main.tftest.hcl... tearing down",
		"main.tftest.hcl... fail",
		"Failure! 1 passed, 4 failed.",
	}
	stdout := output.Stdout()
	for _, expected := range outputs {
		if !strings.Contains(stdout, expected) {
			t.Errorf("output didn't contain expected output %q", expected)
		}
	}

	if diff := cmp.Diff(output.Stderr(), expectedErr); len(diff) > 0 {
		t.Errorf("\nexpected stderr: \n%s\ngot: %s\ndiff: %s", expectedErr, output.Stderr(), diff)
	}

	if provider.ResourceCount() > 0 {
		if !printedOutput {
			t.Errorf("should have deleted all resources on completion but left %s\n\n%s", provider.ResourceString(), output.All())
		} else {
			t.Errorf("should have deleted all resources on completion but left %s", provider.ResourceString())
		}
	}
}

func TestTest_ModuleDependencies(t *testing.T) {
	td := t.TempDir()
	testCopyDir(t, testFixturePath(path.Join("test", "with_setup_module")), td)
	t.Chdir(td)

	// Our two providers will share a common set of values to make things
	// easier.
	store := &testing_command.ResourceStore{
		Data: make(map[string]cty.Value),
	}

	// We set it up so the module provider will update the data sources
	// available to the core mock provider.
	test := testing_command.NewProvider(store)
	setup := testing_command.NewProvider(store)

	test.SetDataPrefix("data")
	test.SetResourcePrefix("resource")

	// Let's make the setup provider write into the data for test provider.
	setup.SetResourcePrefix("data")

	providerSource, close := newMockProviderSource(t, map[string][]string{
		"test":  {"1.0.0"},
		"setup": {"1.0.0"},
	})
	defer close()

	streams, done := terminal.StreamsForTesting(t)
	view := views.NewView(streams)
	ui := new(cli.MockUi)

	meta := Meta{
		testingOverrides: &testingOverrides{
			Providers: map[addrs.Provider]providers.Factory{
				addrs.NewDefaultProvider("test"):  providers.FactoryFixed(test.Provider),
				addrs.NewDefaultProvider("setup"): providers.FactoryFixed(setup.Provider),
			},
		},
		Ui:             ui,
		View:           view,
		Streams:        streams,
		ProviderSource: providerSource,
	}

	init := &InitCommand{
		Meta: meta,
	}

	if code := init.Run(nil); code != 0 {
		output := done(t)
		t.Fatalf("expected status code 0 but got %d: %s", code, output.All())
	}

	// Reset the streams for the next command.
	streams, done = terminal.StreamsForTesting(t)
	meta.Streams = streams
	meta.View = views.NewView(streams)

	command := &TestCommand{
		Meta: meta,
	}

	code := command.Run(nil)
	output := done(t)

	printedOutput := false

	if code != 0 {
		printedOutput = true
		t.Errorf("expected status code 0 but got %d: %s", code, output.All())
	}

	if test.ResourceCount() > 0 {
		if !printedOutput {
			printedOutput = true
			t.Errorf("should have deleted all resources on completion but left %s\n\n%s", test.ResourceString(), output.All())
		} else {
			t.Errorf("should have deleted all resources on completion but left %s", test.ResourceString())
		}
	}

	if setup.ResourceCount() > 0 {
		if !printedOutput {
			t.Errorf("should have deleted all resources on completion but left %s\n\n%s", setup.ResourceString(), output.All())
		} else {
			t.Errorf("should have deleted all resources on completion but left %s", setup.ResourceString())
		}
	}
}

func TestTest_CatchesErrorsBeforeDestroy(t *testing.T) {
	td := t.TempDir()
	testCopyDir(t, testFixturePath(path.Join("test", "invalid_default_state")), td)
	t.Chdir(td)

	provider := testing_command.NewProvider(nil)
	view, done := testView(t)

	c := &TestCommand{
		Meta: Meta{
			testingOverrides: metaOverridesForProvider(provider.Provider),
			View:             view,
		},
	}

	code := c.Run([]string{"-no-color"})
	output := done(t)

	if code != 1 {
		t.Errorf("expected status code 0 but got %d", code)
	}

	expectedOut := `main.tftest.hcl... in progress
  run "test"... fail
main.tftest.hcl... tearing down
main.tftest.hcl... fail

Failure! 0 passed, 1 failed.
`

	expectedErr := `
Error: No value for required variable

  on main.tf line 2:
   2: variable "input" {

The module under test for run block "test" has a required variable "input"
with no set value. Use a -var or -var-file command line argument or add this
variable into a "variables" block within the test file or run block.
`

	actualOut := output.Stdout()
	actualErr := output.Stderr()

	if diff := cmp.Diff(actualOut, expectedOut); len(diff) > 0 {
		t.Errorf("std out didn't match expected:\nexpected:\n%s\nactual:\n%s\ndiff:\n%s", expectedOut, actualOut, diff)
	}

	if diff := cmp.Diff(actualErr, expectedErr); len(diff) > 0 {
		t.Errorf("std err didn't match expected:\nexpected:\n%s\nactual:\n%s\ndiff:\n%s", expectedErr, actualErr, diff)
	}

	if provider.ResourceCount() > 0 {
		t.Errorf("should have deleted all resources on completion but left %v", provider.ResourceString())
	}
}

func TestTest_Verbose(t *testing.T) {
	td := t.TempDir()
	testCopyDir(t, testFixturePath(path.Join("test", "plan_then_apply")), td)
	t.Chdir(td)

	provider := testing_command.NewProvider(nil)
	view, done := testView(t)

	c := &TestCommand{
		Meta: Meta{
			testingOverrides: metaOverridesForProvider(provider.Provider),
			View:             view,
		},
	}

	code := c.Run([]string{"-verbose", "-no-color"})
	output := done(t)

	if code != 0 {
		t.Errorf("expected status code 0 but got %d", code)
	}

	expected := `main.tftest.hcl... in progress
  run "validate_test_resource"... pass

Terraform used the selected providers to generate the following execution
plan. Resource actions are indicated with the following symbols:
  + create

Terraform will perform the following actions:

  # test_resource.foo will be created
  + resource "test_resource" "foo" {
      + destroy_fail = (known after apply)
      + id           = "constant_value"
      + value        = "bar"
      + write_only   = (write-only attribute)
    }

Plan: 1 to add, 0 to change, 0 to destroy.

  run "apply_test_resource"... pass

# test_resource.foo:
resource "test_resource" "foo" {
    destroy_fail = false
    id           = "constant_value"
    value        = "bar"
    write_only   = (write-only attribute)
}

main.tftest.hcl... tearing down
main.tftest.hcl... pass

Success! 2 passed, 0 failed.
`

	actual := output.All()

	if diff := cmp.Diff(actual, expected); len(diff) > 0 {
		t.Errorf("output didn't match expected:\nexpected:\n%s\nactual:\n%s\ndiff:\n%s", expected, actual, diff)
	}

	if provider.ResourceCount() > 0 {
		t.Errorf("should have deleted all resources on completion but left %v", provider.ResourceString())
	}
}

func TestTest_ValidatesBeforeExecution(t *testing.T) {
	tcs := map[string]struct {
		expectedOut string
		expectedErr string
	}{
		"invalid": {
			expectedOut: `main.tftest.hcl... in progress
  run "invalid"... fail
main.tftest.hcl... tearing down
main.tftest.hcl... fail

Failure! 0 passed, 1 failed.
`,
			expectedErr: `
Error: Invalid ` + "`expect_failures`" + ` reference

  on main.tftest.hcl line 5, in run "invalid":
   5:         local.my_value,

You cannot expect failures from local.my_value. You can only expect failures
from checkable objects such as input variables, output values, check blocks,
managed resources and data sources.
`,
		},
		"invalid-module": {
			expectedOut: `main.tftest.hcl... in progress
  run "invalid"... fail
  run "test"... skip
main.tftest.hcl... tearing down
main.tftest.hcl... fail

Failure! 0 passed, 1 failed, 1 skipped.
`,
			expectedErr: `
Error: Reference to undeclared input variable

  on setup/main.tf line 3, in resource "test_resource" "setup":
   3:     value = var.not_real // Oh no!

An input variable with the name "not_real" has not been declared. This
variable can be declared with a variable "not_real" {} block.
`,
		},
		"missing-provider": {
			expectedOut: `main.tftest.hcl... in progress
  run "passes_validation"... fail
main.tftest.hcl... tearing down
main.tftest.hcl... fail

Failure! 0 passed, 1 failed.
`,
			expectedErr: `
Error: Provider configuration not present

To work with test_resource.secondary its original provider configuration at
provider["registry.terraform.io/hashicorp/test"].secondary is required, but
it has been removed. This occurs when a provider configuration is removed
while objects created by that provider still exist in the state. Re-add the
provider configuration to destroy test_resource.secondary, after which you
can remove the provider configuration again.
`,
		},
		"missing-provider-in-run-block": {
			expectedOut: `main.tftest.hcl... in progress
  run "passes_validation"... fail
main.tftest.hcl... tearing down
main.tftest.hcl... fail

Failure! 0 passed, 1 failed.
`,
			expectedErr: `
Error: Provider configuration not present

To work with test_resource.secondary its original provider configuration at
provider["registry.terraform.io/hashicorp/test"].secondary is required, but
it has been removed. This occurs when a provider configuration is removed
while objects created by that provider still exist in the state. Re-add the
provider configuration to destroy test_resource.secondary, after which you
can remove the provider configuration again.
`,
		},
		"missing-provider-definition-in-file": {
			expectedOut: `main.tftest.hcl... in progress
  run "passes_validation"... fail
main.tftest.hcl... tearing down
main.tftest.hcl... fail

Failure! 0 passed, 1 failed.
`,
			expectedErr: `
Error: Missing provider definition for test

  on main.tftest.hcl line 12, in run "passes_validation":
  12:     test = test

This provider block references a provider definition that does not exist.
`,
		},
		"missing-provider-in-test-module": {
			expectedOut: `main.tftest.hcl... in progress
  run "passes_validation_primary"... pass
  run "passes_validation_secondary"... fail
main.tftest.hcl... tearing down
main.tftest.hcl... fail

Failure! 1 passed, 1 failed.
`,
			expectedErr: `
Error: Provider configuration not present

To work with test_resource.secondary its original provider configuration at
provider["registry.terraform.io/hashicorp/test"].secondary is required, but
it has been removed. This occurs when a provider configuration is removed
while objects created by that provider still exist in the state. Re-add the
provider configuration to destroy test_resource.secondary, after which you
can remove the provider configuration again.
`,
		},
	}

	for file, tc := range tcs {
		t.Run(file, func(t *testing.T) {

			td := t.TempDir()
			testCopyDir(t, testFixturePath(path.Join("test", file)), td)
			t.Chdir(td)

			provider := testing_command.NewProvider(nil)

			providerSource, close := newMockProviderSource(t, map[string][]string{
				"test": {"1.0.0"},
			})
			defer close()

			streams, done := terminal.StreamsForTesting(t)
			view := views.NewView(streams)
			ui := new(cli.MockUi)

			meta := Meta{
				testingOverrides: metaOverridesForProvider(provider.Provider),
				Ui:               ui,
				View:             view,
				Streams:          streams,
				ProviderSource:   providerSource,
			}

			init := &InitCommand{
				Meta: meta,
			}

			if code := init.Run(nil); code != 0 {
				output := done(t)
				t.Fatalf("expected status code 0 but got %d: %s", code, output.All())
			}

			// Reset the streams for the next command.
			streams, done = terminal.StreamsForTesting(t)
			meta.Streams = streams
			meta.View = views.NewView(streams)

			c := &TestCommand{
				Meta: meta,
			}

			code := c.Run([]string{"-no-color"})
			output := done(t)

			if code != 1 {
				t.Errorf("expected status code 1 but got %d", code)
			}

			actualOut, expectedOut := output.Stdout(), tc.expectedOut
			actualErr, expectedErr := output.Stderr(), tc.expectedErr

			if !strings.Contains(actualOut, expectedOut) {
				t.Errorf("output didn't match expected:\nexpected:\n%s\nactual:\n%s", expectedOut, actualOut)
			}

			if diff := cmp.Diff(actualErr, expectedErr); len(diff) > 0 {
				t.Errorf("error didn't match expected:\nexpected:\n%s\nactual:\n%s\ndiff:\n%s", expectedErr, actualErr, diff)
			}

			if provider.ResourceCount() > 0 {
				t.Errorf("should have deleted all resources on completion but left %v", provider.ResourceString())
			}
		})
	}
}

func TestTest_NestedSetupModules(t *testing.T) {
	td := t.TempDir()
	testCopyDir(t, testFixturePath(path.Join("test", "with_nested_setup_modules")), td)
	t.Chdir(td)

	provider := testing_command.NewProvider(nil)

	providerSource, close := newMockProviderSource(t, map[string][]string{
		"test": {"1.0.0"},
	})
	defer close()

	streams, done := terminal.StreamsForTesting(t)
	view := views.NewView(streams)
	ui := new(cli.MockUi)

	meta := Meta{
		testingOverrides: metaOverridesForProvider(provider.Provider),
		Ui:               ui,
		View:             view,
		Streams:          streams,
		ProviderSource:   providerSource,
	}

	init := &InitCommand{
		Meta: meta,
	}

	if code := init.Run(nil); code != 0 {
		t.Fatalf("expected status code 0 but got %d: %s", code, ui.ErrorWriter)
	}

	command := &TestCommand{
		Meta: meta,
	}

	code := command.Run(nil)
	output := done(t)

	printedOutput := false

	if code != 0 {
		printedOutput = true
		t.Errorf("expected status code 0 but got %d: %s", code, output.All())
	}

	if provider.ResourceCount() > 0 {
		if !printedOutput {
			t.Errorf("should have deleted all resources on completion but left %s\n\n%s", provider.ResourceString(), output.All())
		} else {
			t.Errorf("should have deleted all resources on completion but left %s", provider.ResourceString())
		}
	}
}

func TestTest_StatePropagation(t *testing.T) {
	td := t.TempDir()
	testCopyDir(t, testFixturePath(path.Join("test", "state_propagation")), td)
	t.Chdir(td)

	provider := testing_command.NewProvider(nil)

	providerSource, close := newMockProviderSource(t, map[string][]string{
		"test": {"1.0.0"},
	})
	defer close()

	streams, done := terminal.StreamsForTesting(t)
	view := views.NewView(streams)
	ui := new(cli.MockUi)

	meta := Meta{
		testingOverrides: metaOverridesForProvider(provider.Provider),
		Ui:               ui,
		View:             view,
		Streams:          streams,
		ProviderSource:   providerSource,
	}

	init := &InitCommand{
		Meta: meta,
	}

	if code := init.Run(nil); code != 0 {
		output := done(t)
		t.Fatalf("expected status code 0 but got %d: %s", code, output.All())
	}

	// Reset the streams for the next command.
	streams, done = terminal.StreamsForTesting(t)
	meta.Streams = streams
	meta.View = views.NewView(streams)

	c := &TestCommand{
		Meta: meta,
	}

	code := c.Run([]string{"-verbose", "-no-color"})
	output := done(t)

	if code != 0 {
		t.Errorf("expected status code 0 but got %d", code)
	}

	expected := `main.tftest.hcl... in progress
  run "initial_apply_example"... pass

# test_resource.module_resource:
resource "test_resource" "module_resource" {
    destroy_fail = false
    id           = "df6h8as9"
    value        = "start"
    write_only   = (write-only attribute)
}

  run "initial_apply"... pass

# test_resource.resource:
resource "test_resource" "resource" {
    destroy_fail = false
    id           = "598318e0"
    value        = "start"
    write_only   = (write-only attribute)
}

  run "plan_second_example"... pass

Terraform used the selected providers to generate the following execution
plan. Resource actions are indicated with the following symbols:
  + create

Terraform will perform the following actions:

  # test_resource.second_module_resource will be created
  + resource "test_resource" "second_module_resource" {
      + destroy_fail = (known after apply)
      + id           = "b6a1d8cb"
      + value        = "start"
      + write_only   = (write-only attribute)
    }

Plan: 1 to add, 0 to change, 0 to destroy.

  run "plan_update"... pass

Terraform used the selected providers to generate the following execution
plan. Resource actions are indicated with the following symbols:
  ~ update in-place

Terraform will perform the following actions:

  # test_resource.resource will be updated in-place
  ~ resource "test_resource" "resource" {
        id           = "598318e0"
      ~ value        = "start" -> "update"
        # (2 unchanged attributes hidden)
    }

Plan: 0 to add, 1 to change, 0 to destroy.

  run "plan_update_example"... pass

Terraform used the selected providers to generate the following execution
plan. Resource actions are indicated with the following symbols:
  ~ update in-place

Terraform will perform the following actions:

  # test_resource.module_resource will be updated in-place
  ~ resource "test_resource" "module_resource" {
        id           = "df6h8as9"
      ~ value        = "start" -> "update"
        # (2 unchanged attributes hidden)
    }

Plan: 0 to add, 1 to change, 0 to destroy.

main.tftest.hcl... tearing down
main.tftest.hcl... pass

Success! 5 passed, 0 failed.
`

	actual := output.All()

	if diff := cmp.Diff(expected, actual); diff != "" {
		t.Errorf("output didn't match expected:\nexpected:\n%s\nactual:\n%s\ndiff:\n%s", expected, actual, diff)
	}

	if provider.ResourceCount() > 0 {
		t.Errorf("should have deleted all resources on completion but left %v", provider.ResourceString())
	}
}

func TestTest_OnlyExternalModules(t *testing.T) {
	td := t.TempDir()
	testCopyDir(t, testFixturePath(path.Join("test", "only_modules")), td)
	t.Chdir(td)

	provider := testing_command.NewProvider(nil)

	providerSource, close := newMockProviderSource(t, map[string][]string{
		"test": {"1.0.0"},
	})
	defer close()

	streams, done := terminal.StreamsForTesting(t)
	view := views.NewView(streams)
	ui := new(cli.MockUi)

	meta := Meta{
		testingOverrides: metaOverridesForProvider(provider.Provider),
		Ui:               ui,
		View:             view,
		Streams:          streams,
		ProviderSource:   providerSource,
	}

	init := &InitCommand{
		Meta: meta,
	}

	if code := init.Run(nil); code != 0 {
		output := done(t)
		t.Fatalf("expected status code 0 but got %d: %s", code, output.All())
	}

	// Reset the streams for the next command.
	streams, done = terminal.StreamsForTesting(t)
	meta.Streams = streams
	meta.View = views.NewView(streams)

	c := &TestCommand{
		Meta: meta,
	}

	code := c.Run([]string{"-no-color"})
	output := done(t)

	if code != 0 {
		t.Errorf("expected status code 0 but got %d", code)
	}

	expected := `main.tftest.hcl... in progress
  run "first"... pass
  run "second"... pass
main.tftest.hcl... tearing down
main.tftest.hcl... pass

Success! 2 passed, 0 failed.
`

	actual := output.Stdout()

	if !strings.Contains(actual, expected) {
		t.Errorf("output didn't match expected:\nexpected:\n%s\nactual:\n%s", expected, actual)
	}

	if provider.ResourceCount() > 0 {
		t.Errorf("should have deleted all resources on completion but left %v", provider.ResourceString())
	}
}

func TestTest_PartialUpdates(t *testing.T) {
	td := t.TempDir()
	testCopyDir(t, testFixturePath(path.Join("test", "partial_updates")), td)
	t.Chdir(td)

	provider := testing_command.NewProvider(nil)
	view, done := testView(t)

	c := &TestCommand{
		Meta: Meta{
			testingOverrides: metaOverridesForProvider(provider.Provider),
			View:             view,
		},
	}

	code := c.Run([]string{"-no-color"})
	output := done(t)

	if code != 0 {
		t.Errorf("expected status code 0 but got %d", code)
	}

	expected := `main.tftest.hcl... in progress
  run "first"... pass

Warning: Resource targeting is in effect

You are creating a plan with the -target option, which means that the result
of this plan may not represent all of the changes requested by the current
configuration.

The -target option is not for routine use, and is provided only for
exceptional situations such as recovering from errors or mistakes, or when
Terraform specifically suggests to use it as part of an error message.

Warning: Applied changes may be incomplete

The plan was created with the -target option in effect, so some changes
requested in the configuration may have been ignored and the output values
may not be fully updated. Run the following command to verify that no other
changes are pending:
    terraform plan

Note that the -target option is not suitable for routine use, and is provided
only for exceptional situations such as recovering from errors or mistakes,
or when Terraform specifically suggests to use it as part of an error
message.

  run "second"... pass
main.tftest.hcl... tearing down
main.tftest.hcl... pass

Success! 2 passed, 0 failed.
`

	actual := output.All()

	if diff := cmp.Diff(actual, expected); len(diff) > 0 {
		t.Errorf("output didn't match expected:\nexpected:\n%s\nactual:\n%s\ndiff:\n%s", expected, actual, diff)
	}

	if provider.ResourceCount() > 0 {
		t.Errorf("should have deleted all resources on completion but left %v", provider.ResourceString())
	}
}

// There should not be warnings in clean-up
func TestTest_InvalidWarningsInCleanup(t *testing.T) {
	td := t.TempDir()
	testCopyDir(t, testFixturePath(path.Join("test", "invalid-cleanup-warnings")), td)
	t.Chdir(td)

	provider := testing_command.NewProvider(nil)
	providerSource, close := newMockProviderSource(t, map[string][]string{
		"test": {"1.0.0"},
	})
	defer close()

	streams, done := terminal.StreamsForTesting(t)
	view := views.NewView(streams)
	ui := new(cli.MockUi)

	meta := Meta{
		testingOverrides: metaOverridesForProvider(provider.Provider),
		Ui:               ui,
		View:             view,
		Streams:          streams,
		ProviderSource:   providerSource,
	}

	init := &InitCommand{
		Meta: meta,
	}

	if code := init.Run(nil); code != 0 {
		output := done(t)
		t.Fatalf("expected status code 0 but got %d: %s", code, output.All())
	}

	// Reset the streams for the next command.
	streams, done = terminal.StreamsForTesting(t)
	meta.Streams = streams
	meta.View = views.NewView(streams)

	c := &TestCommand{
		Meta: meta,
	}

	code := c.Run([]string{"-no-color"})
	output := done(t)

	if code != 0 {
		t.Errorf("expected status code 0 but got %d", code)
	}

	expected := `main.tftest.hcl... in progress
  run "test"... pass

Warning: Value for undeclared variable

  on main.tftest.hcl line 6, in run "test":
   6:     validation = "Hello, world!"

The module under test does not declare a variable named "validation", but it
is declared in run block "test".

main.tftest.hcl... tearing down
main.tftest.hcl... pass

Success! 1 passed, 0 failed.
`

	actual := output.All()

	if diff := cmp.Diff(actual, expected); len(diff) > 0 {
		t.Errorf("output didn't match expected:\nexpected:\n%s\nactual:\n%s\ndiff:\n%s", expected, actual, diff)
	}

	if provider.ResourceCount() > 0 {
		t.Errorf("should have deleted all resources on completion but left %v", provider.ResourceString())
	}
}

func TestTest_BadReferences(t *testing.T) {
	td := t.TempDir()
	testCopyDir(t, testFixturePath(path.Join("test", "bad-references")), td)
	t.Chdir(td)

	provider := testing_command.NewProvider(nil)
	view, done := testView(t)

	c := &TestCommand{
		Meta: Meta{
			testingOverrides: metaOverridesForProvider(provider.Provider),
			View:             view,
		},
	}

	code := c.Run([]string{"-no-color"})
	output := done(t)

	if code == 0 {
		t.Errorf("expected status code 0 but got %d", code)
	}

	expectedOut := `main.tftest.hcl... in progress
  run "setup"... pass
  run "test"... fail
  run "finalise"... skip
main.tftest.hcl... tearing down
main.tftest.hcl... fail
providers.tftest.hcl... in progress
  run "test"... skip
providers.tftest.hcl... tearing down
providers.tftest.hcl... fail

Failure! 1 passed, 1 failed, 2 skipped.
`
	actualOut := output.Stdout()
	if diff := cmp.Diff(actualOut, expectedOut); len(diff) > 0 {
		t.Errorf("output didn't match expected:\nexpected:\n%s\nactual:\n%s\ndiff:\n%s", expectedOut, actualOut, diff)
	}

	expectedErr := `
Error: Reference to unavailable variable

  on main.tftest.hcl line 15, in run "test":
  15:     input_one = var.notreal

The input variable "notreal" does not exist within this test file.

Error: Reference to unknown run block

  on main.tftest.hcl line 16, in run "test":
  16:     input_two = run.madeup.response

The run block "madeup" does not exist within this test file.

Error: Reference to unavailable variable

  on providers.tftest.hcl line 3, in provider "test":
   3:   resource_prefix = var.default

The input variable "default" does not exist within this test file.
`
	actualErr := output.Stderr()
	if diff := cmp.Diff(actualErr, expectedErr); len(diff) > 0 {
		t.Errorf("output didn't match expected:\nexpected:\n%s\nactual:\n%s\ndiff:\n%s", expectedErr, actualErr, diff)
	}

	if provider.ResourceCount() > 0 {
		t.Errorf("should have deleted all resources on completion but left %v", provider.ResourceString())
	}
}

func TestTest_UndefinedVariables(t *testing.T) {
	td := t.TempDir()
	testCopyDir(t, testFixturePath(path.Join("test", "variables_undefined_in_config")), td)
	t.Chdir(td)

	provider := testing_command.NewProvider(nil)
	view, done := testView(t)

	c := &TestCommand{
		Meta: Meta{
			testingOverrides: metaOverridesForProvider(provider.Provider),
			View:             view,
		},
	}

	code := c.Run([]string{"-no-color"})
	output := done(t)

	if code == 0 {
		t.Errorf("expected status code 0 but got %d", code)
	}

	expectedOut := `main.tftest.hcl... in progress
  run "test"... fail
main.tftest.hcl... tearing down
main.tftest.hcl... fail

Failure! 0 passed, 1 failed.
`
	actualOut := output.Stdout()
	if diff := cmp.Diff(actualOut, expectedOut); len(diff) > 0 {
		t.Errorf("output didn't match expected:\nexpected:\n%s\nactual:\n%s\ndiff:\n%s", expectedOut, actualOut, diff)
	}

	expectedErr := `
Error: Reference to undeclared input variable

  on main.tf line 2, in resource "test_resource" "foo":
   2:   value = var.input

An input variable with the name "input" has not been declared. This variable
can be declared with a variable "input" {} block.
`
	actualErr := output.Stderr()
	if diff := cmp.Diff(actualErr, expectedErr); len(diff) > 0 {
		t.Errorf("output didn't match expected:\nexpected:\n%s\nactual:\n%s\ndiff:\n%s", expectedErr, actualErr, diff)
	}

	if provider.ResourceCount() > 0 {
		t.Errorf("should have deleted all resources on completion but left %v", provider.ResourceString())
	}
}

func TestTest_VariablesInProviders(t *testing.T) {
	td := t.TempDir()
	testCopyDir(t, testFixturePath(path.Join("test", "provider_vars")), td)
	t.Chdir(td)

	provider := testing_command.NewProvider(nil)
	view, done := testView(t)

	c := &TestCommand{
		Meta: Meta{
			testingOverrides: metaOverridesForProvider(provider.Provider),
			View:             view,
		},
	}

	code := c.Run([]string{"-no-color"})
	output := done(t)

	if code != 0 {
		t.Errorf("expected status code 0 but got %d", code)
	}

	expected := `main.tftest.hcl... in progress
  run "test"... pass
main.tftest.hcl... tearing down
main.tftest.hcl... pass

Success! 1 passed, 0 failed.
`
	actual := output.All()
	if diff := cmp.Diff(actual, expected); len(diff) > 0 {
		t.Errorf("output didn't match expected:\nexpected:\n%s\nactual:\n%s\ndiff:\n%s", expected, actual, diff)
	}

	if provider.ResourceCount() > 0 {
		t.Errorf("should have deleted all resources on completion but left %v", provider.ResourceString())
	}
}

func TestTest_ExpectedFailuresDuringPlanning(t *testing.T) {
	td := t.TempDir()
	testCopyDir(t, testFixturePath(path.Join("test", "expected_failures_during_planning")), td)
	t.Chdir(td)

	provider := testing_command.NewProvider(nil)
	view, done := testView(t)

	c := &TestCommand{
		Meta: Meta{
			testingOverrides: metaOverridesForProvider(provider.Provider),
			View:             view,
		},
	}

	code := c.Run([]string{"-no-color"})
	output := done(t)

	if code == 0 {
		t.Errorf("expected status code 0 but got %d", code)
	}

	expectedOut := `check.tftest.hcl... in progress
  run "check_passes"... pass
check.tftest.hcl... tearing down
check.tftest.hcl... pass
input.tftest.hcl... in progress
  run "input_failure"... fail

Warning: Expected failure while planning

A custom condition within var.input failed during the planning stage and
prevented the requested apply operation. While this was an expected failure,
the apply operation could not be executed and so the overall test case will
be marked as a failure and the original diagnostic included in the test
report.

  run "no_run"... skip
input.tftest.hcl... tearing down
input.tftest.hcl... fail
output.tftest.hcl... in progress
  run "output_failure"... fail

Warning: Expected failure while planning

  on output.tftest.hcl line 13, in run "output_failure":
  13:     output.output,

A custom condition within output.output failed during the planning stage and
prevented the requested apply operation. While this was an expected failure,
the apply operation could not be executed and so the overall test case will
be marked as a failure and the original diagnostic included in the test
report.

output.tftest.hcl... tearing down
output.tftest.hcl... fail
resource.tftest.hcl... in progress
  run "resource_failure"... fail

Warning: Expected failure while planning

A custom condition within test_resource.resource failed during the planning
stage and prevented the requested apply operation. While this was an expected
failure, the apply operation could not be executed and so the overall test
case will be marked as a failure and the original diagnostic included in the
test report.

resource.tftest.hcl... tearing down
resource.tftest.hcl... fail

Failure! 1 passed, 3 failed, 1 skipped.
`
	actualOut := output.Stdout()
	if diff := cmp.Diff(expectedOut, actualOut); len(diff) > 0 {
		t.Errorf("output didn't match expected:\nexpected:\n%s\nactual:\n%s\ndiff:\n%s", expectedOut, actualOut, diff)
	}

	expectedErr := `
Error: Invalid value for variable

  on input.tftest.hcl line 5, in run "input_failure":
   5:     input = "bcd"
    ├────────────────
    │ var.input is "bcd"

input must contain the character 'a'

This was checked by the validation rule at main.tf:5,3-13.

Error: Module output value precondition failed

  on main.tf line 33, in output "output":
  33:     condition = strcontains(test_resource.resource.value, "d")
    ├────────────────
    │ test_resource.resource.value is "abc"

input must contain the character 'd'

Error: Resource postcondition failed

  on main.tf line 16, in resource "test_resource" "resource":
  16:       condition = strcontains(self.value, "b")
    ├────────────────
    │ self.value is "acd"

input must contain the character 'b'
`
	actualErr := output.Stderr()
	if diff := cmp.Diff(actualErr, expectedErr); len(diff) > 0 {
		t.Errorf("output didn't match expected:\nexpected:\n%s\nactual:\n%s\ndiff:\n%s", expectedErr, actualErr, diff)
	}

	if provider.ResourceCount() > 0 {
		t.Errorf("should have deleted all resources on completion but left %v", provider.ResourceString())
	}
}

func TestTest_MissingExpectedFailuresDuringApply(t *testing.T) {
	// Test asserting that the test run fails, but not errors out, when expected failures are not present during apply.
	// This lets subsequent runs continue to execute and the file to be marked as failed.
	td := t.TempDir()
	testCopyDir(t, testFixturePath(path.Join("test", "expect_failures_during_apply")), td)
	t.Chdir(td)

	provider := testing_command.NewProvider(nil)
	view, done := testView(t)

	c := &TestCommand{
		Meta: Meta{
			testingOverrides: metaOverridesForProvider(provider.Provider),
			View:             view,
		},
	}

	code := c.Run([]string{"-no-color"})
	output := done(t)

	if code == 0 {
		t.Errorf("expected status code 0 but got %d", code)
	}

	expectedOut := `main.tftest.hcl... in progress
  run "test"... fail
  run "follow-up"... pass

Warning: Value for undeclared variable

  on main.tftest.hcl line 16, in run "follow-up":
  16:     input = "does not matter"

The module under test does not declare a variable named "input", but it is
declared in run block "follow-up".

main.tftest.hcl... tearing down
main.tftest.hcl... fail

Failure! 1 passed, 1 failed.
`
	actualOut := output.Stdout()
	if diff := cmp.Diff(expectedOut, actualOut); len(diff) > 0 {
		t.Errorf("output didn't match expected:\nexpected:\n%s\nactual:\n%s\ndiff:\n%s", expectedOut, actualOut, diff)
	}

	expectedErr := `
Error: Missing expected failure

  on main.tftest.hcl line 7, in run "test":
   7:     output.output

The checkable object, output.output, was expected to report an error but did
not.
`
	actualErr := output.Stderr()
	if diff := cmp.Diff(actualErr, expectedErr); len(diff) > 0 {
		t.Errorf("output didn't match expected:\nexpected:\n%s\nactual:\n%s\ndiff:\n%s", expectedErr, actualErr, diff)
	}

	if provider.ResourceCount() > 0 {
		t.Errorf("should have deleted all resources on completion but left %v", provider.ResourceString())
	}
}

func TestTest_UnknownAndNulls(t *testing.T) {

	tcs := map[string]struct {
		code   int
		stdout string
		stderr string
	}{
		"null_value_in_assert": {
			code: 1,
			stdout: `main.tftest.hcl... in progress
  run "first"... fail
main.tftest.hcl... tearing down
main.tftest.hcl... fail

Failure! 0 passed, 1 failed.
`,
			stderr: `
Error: Test assertion failed

  on main.tftest.hcl line 8, in run "first":
   8:     condition     = test_resource.resource.value == output.null_output
    ├────────────────
    │ Warning: LHS and RHS values are of different types
    │ Diff:
    │ --- actual
    │ +++ expected
    │ - "bar"
    │ + null


this is always going to fail
`,
		},
		"null_value_in_vars": {
			code: 1,
			stdout: `fail.tftest.hcl... in progress
  run "first"... pass
  run "second"... fail
fail.tftest.hcl... tearing down
fail.tftest.hcl... fail
pass.tftest.hcl... in progress
  run "first"... pass
  run "second"... pass
pass.tftest.hcl... tearing down
pass.tftest.hcl... pass

Failure! 3 passed, 1 failed.
`,
			stderr: `
Error: Required variable not set

  on fail.tftest.hcl line 11, in run "second":
  11:     interesting_input = run.first.null_output

The given value is not suitable for var.interesting_input defined at
main.tf:7,1-29: required variable may not be set to null.
`,
		},
		"unknown_value_in_assert": {
			code: 1,
			stdout: `main.tftest.hcl... in progress
  run "one"... pass
  run "two"... fail
main.tftest.hcl... tearing down
main.tftest.hcl... fail

Failure! 1 passed, 1 failed.
`,
			stderr: fmt.Sprintf(`
Error: Unknown condition value

  on main.tftest.hcl line 8, in run "two":
   8:     condition = output.destroy_fail == run.one.destroy_fail
    ├────────────────
    │ output.destroy_fail is false

Condition expression could not be evaluated at this time. This means you have
executed a %s block with %s and one of the values your
condition depended on is not known until after the plan has been applied.
Either remove this value from your condition, or execute an %s command
from this %s block. Alternatively, if there is an override for this value,
you can make it available during the plan phase by setting %s in the %s block.
`, "`run`", "`command = plan`", "`apply`", "`run`", "`override_during =\nplan`", "`override_`"),
		},
		"unknown_value_in_vars": {
			code: 1,
			stdout: `main.tftest.hcl... in progress
  run "one"... pass
  run "two"... fail
main.tftest.hcl... tearing down
main.tftest.hcl... fail

Failure! 1 passed, 1 failed.
`,
			stderr: `
Error: Reference to unknown value

  on main.tftest.hcl line 8, in run "two":
   8:     destroy_fail = run.one.destroy_fail

The value for run.one.destroy_fail is unknown. Run block "one" is executing a
"plan" operation, and the specified output value is only known after apply.
`,
		},
		"nested_unknown_values": {
			code: 1,
			stdout: `main.tftest.hcl... in progress
  run "first"... pass
  run "second"... pass
  run "third"... fail
main.tftest.hcl... tearing down
main.tftest.hcl... fail

Failure! 2 passed, 1 failed.
`,
			stderr: `
Error: Reference to unknown value

  on main.tftest.hcl line 31, in run "third":
  31:     input = run.second

The value for run.second is unknown. Run block "second" is executing a "plan"
operation, and the specified output value is only known after apply.
`,
		},
	}

	for name, tc := range tcs {
		t.Run(name, func(t *testing.T) {
			td := t.TempDir()
			testCopyDir(t, testFixturePath(path.Join("test", name)), td)
			t.Chdir(td)

			provider := testing_command.NewProvider(nil)
			view, done := testView(t)

			c := &TestCommand{
				Meta: Meta{
					testingOverrides: metaOverridesForProvider(provider.Provider),
					View:             view,
				},
			}

			code := c.Run([]string{"-no-color"})
			output := done(t)

			if code != tc.code {
				t.Errorf("expected return code %d but got %d", tc.code, code)
			}

			expectedOut := tc.stdout
			actualOut := output.Stdout()
			if diff := cmp.Diff(expectedOut, actualOut); len(diff) > 0 {
				t.Errorf("unexpected output\n\nexpected:\n%s\nactual:\n%s\ndiff:\n%s", expectedOut, actualOut, diff)
			}

			expectedErr := tc.stderr
			actualErr := output.Stderr()
			if diff := cmp.Diff(expectedErr, actualErr); len(diff) > 0 {
				t.Errorf("unexpected output\n\nexpected:\n%s\nactual:\n%s\ndiff:\n%s", expectedErr, actualErr, diff)
			}
		})
	}

}

func TestTest_SensitiveInputValues(t *testing.T) {
	td := t.TempDir()
	testCopyDir(t, testFixturePath(path.Join("test", "sensitive_input_values")), td)
	t.Chdir(td)

	provider := testing_command.NewProvider(nil)

	providerSource, close := newMockProviderSource(t, map[string][]string{
		"test": {"1.0.0"},
	})
	defer close()

	streams, done := terminal.StreamsForTesting(t)
	view := views.NewView(streams)

	meta := Meta{
		testingOverrides: metaOverridesForProvider(provider.Provider),
		View:             view,
		Streams:          streams,
		ProviderSource:   providerSource,
	}

	init := &InitCommand{
		Meta: meta,
	}

	if code := init.Run(nil); code != 0 {
		output := done(t)
		t.Fatalf("expected status code 0 but got %d: %s", code, output.All())
	}

	// Reset the streams for the next command.
	streams, done = terminal.StreamsForTesting(t)
	meta.Streams = streams
	meta.View = views.NewView(streams)

	c := &TestCommand{
		Meta: meta,
	}

	code := c.Run([]string{"-no-color", "-verbose"})
	output := done(t)

	if code != 1 {
		t.Errorf("expected status code 1 but got %d", code)
	}

	expected := `main.tftest.hcl... in progress
  run "setup"... pass



Outputs:

password = (sensitive value)

  run "test"... pass

# test_resource.resource:
resource "test_resource" "resource" {
    destroy_fail = false
    id           = "9ddca5a9"
    value        = (sensitive value)
    write_only   = (write-only attribute)
}


Outputs:

password = (sensitive value)

  run "test_failed"... fail

# test_resource.resource:
resource "test_resource" "resource" {
    destroy_fail = false
    id           = "9ddca5a9"
    value        = (sensitive value)
    write_only   = (write-only attribute)
}


Outputs:

password = (sensitive value)

main.tftest.hcl... tearing down
main.tftest.hcl... fail

Failure! 2 passed, 1 failed.
`

	expectedErr := `
Error: Test assertion failed

  on main.tftest.hcl line 27, in run "test_failed":
  27:     condition = var.complex == {
  28:       foo = "bar"
  29:       baz = test_resource.resource.id
  30:     }
    ├────────────────
    │ LHS:
    │   {
    │     "baz": "(sensitive value)",
    │     "foo": "bar"
    │   }
    │ RHS:
    │   {
    │     "baz": "9ddca5a9",
    │     "foo": "bar"
    │   }
    │ Diff:
    │ --- actual
    │ +++ expected
    │   {
    │ -   "baz": "(sensitive value)",
    │ +   "baz": "9ddca5a9",
    │     "foo": "bar"
    │   }

    │ test_resource.resource.id is "9ddca5a9"
    │ var.complex is {
    │     "baz": "(sensitive value)",
    │     "foo": "bar"
    │   }

expected to fail
`

	actual := output.Stdout()

	if diff := cmp.Diff(actual, expected); len(diff) > 0 {
		t.Errorf("output didn't match expected:\nexpected:\n%s\nactual:\n%s\ndiff:\n%s", expected, actual, diff)
	}

	if diff := cmp.Diff(output.Stderr(), expectedErr); len(diff) > 0 {
		t.Errorf("stderr didn't match expected:\nexpected:\n%s\nactual:\n%s\ndiff:\n%s", expectedErr, output.Stderr(), diff)
	}

	if provider.ResourceCount() > 0 {
		t.Errorf("should have deleted all resources on completion but left %v", provider.ResourceString())
	}
}

// This test takes around 10 seconds to complete, as we're testing the progress
// updates that are printed every 2 seconds. Sorry!
func TestTest_LongRunningTest(t *testing.T) {
	td := t.TempDir()
	testCopyDir(t, testFixturePath(path.Join("test", "long_running")), td)
	t.Chdir(td)

	provider := testing_command.NewProvider(nil)
	view, done := testView(t)

	c := &TestCommand{
		Meta: Meta{
			testingOverrides: metaOverridesForProvider(provider.Provider),
			View:             view,
		},
	}

	code := c.Run([]string{"-no-color"})
	output := done(t)

	if code != 0 {
		t.Errorf("expected status code 0 but got %d", code)
	}

	actual := output.All()
	expected := `main.tftest.hcl... in progress
  run "test"... pass
main.tftest.hcl... tearing down
main.tftest.hcl... pass

Success! 1 passed, 0 failed.
`

	if code != 0 {
		t.Errorf("expected return code %d but got %d", 0, code)
	}

	if diff := cmp.Diff(expected, actual); len(diff) > 0 {
		t.Errorf("unexpected output\n\nexpected:\n%s\nactual:\n%s\ndiff:\n%s", expected, actual, diff)
	}
}

// This test takes around 10 seconds to complete, as we're testing the progress
// updates that are printed every 2 seconds. Sorry!
func TestTest_LongRunningTestJSON(t *testing.T) {
	td := t.TempDir()
	testCopyDir(t, testFixturePath(path.Join("test", "long_running")), td)
	t.Chdir(td)

	provider := testing_command.NewProvider(nil)
	view, done := testView(t)

	c := &TestCommand{
		Meta: Meta{
			testingOverrides: metaOverridesForProvider(provider.Provider),
			View:             view,
		},
	}

	code := c.Run([]string{"-json"})
	output := done(t)

	if code != 0 {
		t.Errorf("expected status code 0 but got %d", code)
	}

	actual := output.All()
	var messages []string
	for ix, line := range strings.Split(actual, "\n") {
		if len(line) == 0 {
			// Skip empty lines.
			continue
		}

		if ix == 0 {
			// skip the first one, it's version information
			continue
		}

		var obj map[string]interface{}

		if err := json.Unmarshal([]byte(line), &obj); err != nil {
			t.Errorf("failed to unmarshal returned line: %s", line)
			continue
		}

		// Remove the timestamp as it changes every time.
		delete(obj, "@timestamp")

		if obj["type"].(string) == "test_run" {
			// Then we need to delete the `elapsed` field from within the run
			// as it'll cause flaky tests.

			run := obj["test_run"].(map[string]interface{})
			if run["progress"].(string) != "complete" {
				delete(run, "elapsed")
			}
		}

		message, err := json.Marshal(obj)
		if err != nil {
			t.Errorf("failed to remarshal returned line: %s", line)
			continue
		}

		messages = append(messages, string(message))
	}

	expected := []string{
		`{"@level":"info","@message":"Found 1 file and 1 run block","@module":"terraform.ui","test_abstract":{"main.tftest.hcl":["test"]},"type":"test_abstract"}`,
		`{"@level":"info","@message":"main.tftest.hcl... in progress","@module":"terraform.ui","@testfile":"main.tftest.hcl","test_file":{"path":"main.tftest.hcl","progress":"starting"},"type":"test_file"}`,
		`{"@level":"info","@message":"  \"test\"... in progress","@module":"terraform.ui","@testfile":"main.tftest.hcl","@testrun":"test","test_run":{"path":"main.tftest.hcl","progress":"starting","run":"test"},"type":"test_run"}`,
		`{"@level":"info","@message":"  \"test\"... in progress","@module":"terraform.ui","@testfile":"main.tftest.hcl","@testrun":"test","test_run":{"path":"main.tftest.hcl","progress":"running","run":"test"},"type":"test_run"}`,
		`{"@level":"info","@message":"  \"test\"... in progress","@module":"terraform.ui","@testfile":"main.tftest.hcl","@testrun":"test","test_run":{"path":"main.tftest.hcl","progress":"running","run":"test"},"type":"test_run"}`,
		`{"@level":"info","@message":"  \"test\"... pass","@module":"terraform.ui","@testfile":"main.tftest.hcl","@testrun":"test","test_run":{"path":"main.tftest.hcl","progress":"complete","run":"test","status":"pass"},"type":"test_run"}`,
		`{"@level":"info","@message":"main.tftest.hcl... tearing down","@module":"terraform.ui","@testfile":"main.tftest.hcl","test_file":{"path":"main.tftest.hcl","progress":"teardown"},"type":"test_file"}`,
		`{"@level":"info","@message":"  \"test\"... tearing down","@module":"terraform.ui","@testfile":"main.tftest.hcl","@testrun":"test","test_run":{"path":"main.tftest.hcl","progress":"teardown","run":"test"},"type":"test_run"}`,
		`{"@level":"info","@message":"  \"test\"... tearing down","@module":"terraform.ui","@testfile":"main.tftest.hcl","@testrun":"test","test_run":{"path":"main.tftest.hcl","progress":"teardown","run":"test"},"type":"test_run"}`,
		`{"@level":"info","@message":"main.tftest.hcl... pass","@module":"terraform.ui","@testfile":"main.tftest.hcl","test_file":{"path":"main.tftest.hcl","progress":"complete","status":"pass"},"type":"test_file"}`,
		`{"@level":"info","@message":"Success! 1 passed, 0 failed.","@module":"terraform.ui","test_summary":{"errored":0,"failed":0,"passed":1,"skipped":0,"status":"pass"},"type":"test_summary"}`,
	}

	if code != 0 {
		t.Errorf("expected return code %d but got %d", 0, code)
	}

	if diff := cmp.Diff(expected, messages); len(diff) > 0 {
		t.Errorf("unexpected output\n\nexpected:\n%s\nactual:\n%s\ndiff:\n%s", strings.Join(expected, "\n"), strings.Join(messages, "\n"), diff)
	}
}

func TestTest_InvalidOverrides(t *testing.T) {
	td := t.TempDir()
	testCopyDir(t, testFixturePath(path.Join("test", "invalid-overrides")), td)
	t.Chdir(td)

	provider := testing_command.NewProvider(nil)

	providerSource, close := newMockProviderSource(t, map[string][]string{
		"test": {"1.0.0"},
	})
	defer close()

	streams, done := terminal.StreamsForTesting(t)
	view := views.NewView(streams)
	ui := new(cli.MockUi)

	meta := Meta{
		testingOverrides: metaOverridesForProvider(provider.Provider),
		Ui:               ui,
		View:             view,
		Streams:          streams,
		ProviderSource:   providerSource,
	}

	init := &InitCommand{
		Meta: meta,
	}

	if code := init.Run(nil); code != 0 {
		output := done(t)
		t.Fatalf("expected status code 0 but got %d: %s", code, output.All())
	}

	// Reset the streams for the next command.
	streams, done = terminal.StreamsForTesting(t)
	meta.Streams = streams
	meta.View = views.NewView(streams)

	c := &TestCommand{
		Meta: meta,
	}

	code := c.Run([]string{"-no-color"})
	output := done(t)

	if code != 0 {
		t.Errorf("expected status code 0 but got %d", code)
	}

	expected := `main.tftest.hcl... in progress
  run "setup"... pass

Warning: Invalid override target

  on main.tftest.hcl line 39, in run "setup":
  39:     target = test_resource.absent_five

The override target test_resource.absent_five does not exist within the
configuration under test. This could indicate a typo in the target address or
an unnecessary override.

  run "test"... pass

Warning: Invalid override target

  on main.tftest.hcl line 45, in run "test":
  45:     target = module.setup.test_resource.absent_six

The override target module.setup.test_resource.absent_six does not exist
within the configuration under test. This could indicate a typo in the target
address or an unnecessary override.

main.tftest.hcl... tearing down
main.tftest.hcl... pass

Warning: Invalid override target

  on main.tftest.hcl line 4, in mock_provider "test":
   4:     target = test_resource.absent_one

The override target test_resource.absent_one does not exist within the
configuration under test. This could indicate a typo in the target address or
an unnecessary override.

(and 3 more similar warnings elsewhere)

Success! 2 passed, 0 failed.
`

	actual := output.All()

	if diff := cmp.Diff(actual, expected); len(diff) > 0 {
		t.Errorf("output didn't match expected:\nexpected:\n%s\nactual:\n%s\ndiff:\n%s", expected, actual, diff)
	}

	if provider.ResourceCount() > 0 {
		t.Errorf("should have deleted all resources on completion but left %v", provider.ResourceString())
	}
}

func TestTest_InvalidConfig(t *testing.T) {
	td := t.TempDir()
	testCopyDir(t, testFixturePath(path.Join("test", "invalid_config")), td)
	t.Chdir(td)

	provider := testing_command.NewProvider(nil)

	providerSource, close := newMockProviderSource(t, map[string][]string{
		"test": {"1.0.0"},
	})
	defer close()

	streams, done := terminal.StreamsForTesting(t)
	view := views.NewView(streams)
	ui := new(cli.MockUi)

	meta := Meta{
		Ui:             ui,
		View:           view,
		Streams:        streams,
		ProviderSource: providerSource,
	}

	init := &InitCommand{
		Meta: meta,
	}

	if code := init.Run(nil); code != 0 {
		output := done(t)
		t.Fatalf("expected status code 0 but got %d: %s", code, output.All())
	}

	// Reset the streams for the next command.
	streams, done = terminal.StreamsForTesting(t)
	meta.Streams = streams
	meta.View = views.NewView(streams)

	c := &TestCommand{
		Meta: meta,
	}

	code := c.Run([]string{"-no-color"})
	output := done(t)

	if code != 1 {
		t.Errorf("expected status code ! but got %d", code)
	}

	expectedOut := `main.tftest.hcl... in progress
  run "test"... fail
main.tftest.hcl... tearing down
main.tftest.hcl... fail

Failure! 0 passed, 1 failed.
`
	expectedErr := `
Error: Failed to load plugin schemas

Error while loading schemas for plugin components: Failed to obtain provider
schema: Could not load the schema for provider
registry.terraform.io/hashicorp/test: failed to instantiate provider
"registry.terraform.io/hashicorp/test" to obtain schema: fork/exec
.terraform/providers/registry.terraform.io/hashicorp/test/1.0.0/%s/terraform-provider-test_1.0.0:
permission denied..
`
	expectedErr = fmt.Sprintf(expectedErr, runtime.GOOS+"_"+runtime.GOARCH)
	out := output.Stdout()
	err := output.Stderr()

	if diff := cmp.Diff(out, expectedOut); len(diff) > 0 {
		t.Errorf("output didn't match expected:\nexpected:\n%s\nactual:\n%s\ndiff:\n%s", expectedErr, out, diff)
	}
	if diff := cmp.Diff(err, expectedErr); len(diff) > 0 {
		t.Errorf("error didn't match expected:\nexpected:\n%s\nactual:\n%s\ndiff:\n%s", expectedErr, err, diff)
	}

	if provider.ResourceCount() > 0 {
		t.Errorf("should have deleted all resources on completion but left %v", provider.ResourceString())
	}
}

func TestTest_RunBlocksInProviders(t *testing.T) {
	td := t.TempDir()
	testCopyDir(t, testFixturePath(path.Join("test", "provider_runs")), td)
	t.Chdir(td)

	provider := testing_command.NewProvider(nil)

	providerSource, close := newMockProviderSource(t, map[string][]string{
		"test": {"1.0.0"},
	})
	defer close()

	streams, done := terminal.StreamsForTesting(t)
	view := views.NewView(streams)
	ui := new(cli.MockUi)

	meta := Meta{
		testingOverrides: metaOverridesForProvider(provider.Provider),
		Ui:               ui,
		View:             view,
		Streams:          streams,
		ProviderSource:   providerSource,
	}

	init := &InitCommand{
		Meta: meta,
	}

	if code := init.Run(nil); code != 0 {
		output := done(t)
		t.Fatalf("expected status code 0 but got %d: %s", code, output.All())
	}

	// Reset the streams for the next command.
	streams, done = terminal.StreamsForTesting(t)
	meta.Streams = streams
	meta.View = views.NewView(streams)

	test := &TestCommand{
		Meta: meta,
	}

	code := test.Run([]string{"-no-color"})
	output := done(t)

	if code != 0 {
		t.Errorf("expected status code 0 but got %d", code)
	}

	expected := `main.tftest.hcl... in progress
  run "setup"... pass
  run "main"... pass
main.tftest.hcl... tearing down
main.tftest.hcl... pass

Success! 2 passed, 0 failed.
`
	actual := output.All()
	if diff := cmp.Diff(actual, expected); len(diff) > 0 {
		t.Errorf("output didn't match expected:\nexpected:\n%s\nactual:\n%s\ndiff:\n%s", expected, actual, diff)
	}

	if provider.ResourceCount() > 0 {
		t.Errorf("should have deleted all resources on completion but left %v", provider.ResourceString())
	}
}

func TestTest_RunBlocksInProviders_BadReferences(t *testing.T) {
	td := t.TempDir()
	testCopyDir(t, testFixturePath(path.Join("test", "provider_runs_invalid")), td)
	t.Chdir(td)

	store := &testing_command.ResourceStore{
		Data: make(map[string]cty.Value),
	}

	providerSource, close := newMockProviderSource(t, map[string][]string{
		"test": {"1.0.0"},
	})
	defer close()

	streams, done := terminal.StreamsForTesting(t)
	view := views.NewView(streams)
	ui := new(cli.MockUi)

	meta := Meta{
		testingOverrides: &testingOverrides{
			Providers: map[addrs.Provider]providers.Factory{
				addrs.NewDefaultProvider("test"): func() (providers.Interface, error) {
					return testing_command.NewProvider(store).Provider, nil
				},
			},
		},
		Ui:             ui,
		View:           view,
		Streams:        streams,
		ProviderSource: providerSource,
	}

	init := &InitCommand{
		Meta: meta,
	}

	if code := init.Run(nil); code != 0 {
		output := done(t)
		t.Fatalf("expected status code 0 but got %d: %s", code, output.All())
	}

	// Reset the streams for the next command.
	streams, done = terminal.StreamsForTesting(t)
	meta.Streams = streams
	meta.View = views.NewView(streams)

	test := &TestCommand{
		Meta: meta,
	}

	code := test.Run([]string{"-no-color"})
	output := done(t)

	if code != 1 {
		t.Errorf("expected status code 1 but got %d", code)
	}

	expectedOut := `missing_run_block.tftest.hcl... in progress
  run "main"... skip
missing_run_block.tftest.hcl... tearing down
missing_run_block.tftest.hcl... fail
unused_provider.tftest.hcl... in progress
  run "main"... pass
unused_provider.tftest.hcl... tearing down
unused_provider.tftest.hcl... pass

Failure! 1 passed, 0 failed, 1 skipped.
`
	actualOut := output.Stdout()
	if diff := cmp.Diff(actualOut, expectedOut); len(diff) > 0 {
		t.Errorf("output didn't match expected:\nexpected:\n%s\nactual:\n%s\ndiff:\n%s", expectedOut, actualOut, diff)
	}

	expectedErr := `
Error: Reference to unknown run block

  on missing_run_block.tftest.hcl line 2, in provider "test":
   2:   resource_prefix = run.missing.resource_directory

The run block "missing" does not exist within this test file.
`
	actualErr := output.Stderr()
	if diff := cmp.Diff(actualErr, expectedErr); len(diff) > 0 {
		t.Errorf("output didn't match expected:\nexpected:\n%s\nactual:\n%s\ndiff:\n%s", expectedErr, actualErr, diff)
	}

	if len(store.Data) > 0 {
		t.Errorf("should have deleted all resources on completion but left %v", len(store.Data))
	}
}

func TestTest_JUnitOutput(t *testing.T) {

	tcs := map[string]struct {
		path         string
		code         int
		wantFilename string
	}{
		"can create XML for a single file with 1 pass, 1 fail": {
			path:         "junit-output/1pass-1fail",
			wantFilename: "expected-output.xml",
			code:         1, // Test failure
		},
		"can create XML for multiple files with 1 pass each": {
			path:         "junit-output/multiple-files",
			wantFilename: "expected-output.xml",
			code:         0,
		},
		"can display a test run's errors under the equivalent test case element": {
			path:         "junit-output/missing-provider",
			wantFilename: "expected-output.xml",
			code:         1, // Test error
		},
	}

	for tn, tc := range tcs {
		t.Run(tn, func(t *testing.T) {
			// Setup test
			td := t.TempDir()
			testPath := path.Join("test", tc.path)
			testCopyDir(t, testFixturePath(testPath), td)
			t.Chdir(td)

			provider := testing_command.NewProvider(nil)
			view, done := testView(t)

			c := &TestCommand{
				Meta: Meta{
					testingOverrides: metaOverridesForProvider(provider.Provider),
					View:             view,
				},
			}

			// Run command with -junit-xml=./output.xml flag
			outputFile := fmt.Sprintf("%s/output.xml", td)
			code := c.Run([]string{fmt.Sprintf("-junit-xml=%s", outputFile), "-no-color"})
			done(t)

			// Assertions
			if code != tc.code {
				t.Errorf("expected status code %d but got %d", tc.code, code)
			}

			actualOut, err := os.ReadFile(outputFile)
			if err != nil {
				t.Fatalf("error opening XML file: %s", err)
			}
			expectedOutputFile := fmt.Sprintf("%s/%s", td, tc.wantFilename)
			expectedOutput, err := os.ReadFile(expectedOutputFile)
			if err != nil {
				t.Fatalf("error opening XML file: %s", err)
			}

			// actual output will include timestamps and test duration data, which isn't deterministic; redact it for comparison
			timeRegexp := regexp.MustCompile(`time="[^"]+"`)
			actualOut = timeRegexp.ReplaceAll(actualOut, []byte("time=\"TIME_REDACTED\""))
			timestampRegexp := regexp.MustCompile(`timestamp="[^"]+"`)
			actualOut = timestampRegexp.ReplaceAll(actualOut, []byte("timestamp=\"TIMESTAMP_REDACTED\""))

			if !bytes.Equal(actualOut, expectedOutput) {
				t.Fatalf("wanted XML:\n%s\n got XML:\n%s\ndiff:%s\n", string(expectedOutput), string(actualOut), cmp.Diff(expectedOutput, actualOut))
			}

			if provider.ResourceCount() > 0 {
				t.Errorf("should have deleted all resources on completion but left %v", provider.ResourceString())
			}
		})
	}
}

// testModuleInline takes a map of path -> config strings and yields a config
// structure with those files loaded from disk
func testModuleInline(t *testing.T, sources map[string]string) (*configs.Config, string, func()) {
	t.Helper()

	cfgPath := t.TempDir()

	for path, configStr := range sources {
		dir := filepath.Dir(path)
		if dir != "." {
			err := os.MkdirAll(filepath.Join(cfgPath, dir), os.FileMode(0777))
			if err != nil {
				t.Fatalf("Error creating subdir: %s", err)
			}
		}
		// Write the configuration
		cfgF, err := os.Create(filepath.Join(cfgPath, path))
		if err != nil {
			t.Fatalf("Error creating temporary file for config: %s", err)
		}

		_, err = io.Copy(cfgF, strings.NewReader(configStr))
		cfgF.Close()
		if err != nil {
			t.Fatalf("Error creating temporary file for config: %s", err)
		}
	}

	loader, cleanup := configload.NewLoaderForTests(t)

	// Test modules usually do not refer to remote sources, and for local
	// sources only this ultimately just records all of the module paths
	// in a JSON file so that we can load them below.
	inst := initwd.NewModuleInstaller(loader.ModulesDir(), loader, registry.NewClient(nil, nil))
	_, instDiags := inst.InstallModules(context.Background(), cfgPath, "tests", true, false, initwd.ModuleInstallHooksImpl{})
	if instDiags.HasErrors() {
		t.Fatal(instDiags.Err())
	}

	// Since module installer has modified the module manifest on disk, we need
	// to refresh the cache of it in the loader.
	if err := loader.RefreshModules(); err != nil {
		t.Fatalf("failed to refresh modules after installation: %s", err)
	}

	config, diags := loader.LoadConfigWithTests(cfgPath, "tests")
	if diags.HasErrors() {
		t.Fatal(diags.Error())
	}

	return config, cfgPath, func() {
		cleanup()
	}
}<|MERGE_RESOLUTION|>--- conflicted
+++ resolved
@@ -393,14 +393,13 @@
 			expectedOut: []string{"test_resource.two will be destroyed"},
 			code:        0,
 		},
-<<<<<<< HEAD
+		"prevent-destroy": {
+			expectedOut: []string{"1 passed, 0 failed."},
+			code:        0,
+		},
 		"deferred_changes": {
 			args:        []string{"-allow-deferral"},
 			expectedOut: []string{"3 passed, 0 failed."},
-=======
-		"prevent-destroy": {
-			expectedOut: []string{"1 passed, 0 failed."},
->>>>>>> 84c2e2f9
 			code:        0,
 		},
 	}

--- conflicted
+++ resolved
@@ -1,21 +1,10 @@
 package differ
 
 import (
-	"github.com/hashicorp/terraform/internal/command/jsonformat/computed"
-
-<<<<<<< HEAD
-	"github.com/hashicorp/terraform/internal/command/jsonformat/computed/renderers"
-
-	"github.com/zclconf/go-cty/cty"
-=======
-	"github.com/hashicorp/terraform/internal/command/jsonformat/computed"
-
-	"github.com/hashicorp/terraform/internal/command/jsonformat/computed/renderers"
-
 	"github.com/zclconf/go-cty/cty"
 
-	"github.com/hashicorp/terraform/internal/plans"
->>>>>>> 21bb677d
+	"github.com/hashicorp/terraform/internal/command/jsonformat/computed"
+	"github.com/hashicorp/terraform/internal/command/jsonformat/computed/renderers"
 )
 
 func (change Change) ComputeDiffForOutput() computed.Diff {
@@ -25,78 +14,8 @@
 
 	if unknown, ok := change.checkForUnknownType(cty.DynamicPseudoType); ok {
 		return unknown
-<<<<<<< HEAD
 	}
 
 	jsonOpts := renderers.DefaultJsonOpts()
 	return jsonOpts.Transform(change.Before, change.After)
-=======
-	}
-
-	beforeType := getJsonType(change.Before)
-	afterType := getJsonType(change.After)
-
-	valueToAttribute := func(v Change, jsonType JsonType) computed.Diff {
-		var res computed.Diff
-
-		switch jsonType {
-		case jsonNull:
-			res = v.computeAttributeDiffAsPrimitive(cty.NilType)
-		case jsonBool:
-			res = v.computeAttributeDiffAsPrimitive(cty.Bool)
-		case jsonString:
-			res = v.computeAttributeDiffAsPrimitive(cty.String)
-		case jsonNumber:
-			res = v.computeAttributeDiffAsPrimitive(cty.Number)
-		case jsonObject:
-			res = v.computeAttributeDiffAsMap(cty.DynamicPseudoType)
-		case jsonArray:
-			res = v.computeAttributeDiffAsList(cty.DynamicPseudoType)
-		default:
-			panic("unrecognized json type: " + jsonType)
-		}
-
-		return res
-	}
-
-	if beforeType == afterType || (beforeType == jsonNull || afterType == jsonNull) {
-		targetType := beforeType
-		if targetType == jsonNull {
-			targetType = afterType
-		}
-		return valueToAttribute(change, targetType)
-	}
-
-	before := valueToAttribute(Change{
-		Before:          change.Before,
-		BeforeSensitive: change.BeforeSensitive,
-	}, beforeType)
-
-	after := valueToAttribute(Change{
-		After:          change.After,
-		AfterSensitive: change.AfterSensitive,
-		Unknown:        change.Unknown,
-	}, afterType)
-
-	return computed.NewDiff(renderers.TypeChange(before, after), plans.Update, false)
-}
-
-func getJsonType(json interface{}) JsonType {
-	switch json.(type) {
-	case []interface{}:
-		return jsonArray
-	case float64:
-		return jsonNumber
-	case string:
-		return jsonString
-	case bool:
-		return jsonBool
-	case nil:
-		return jsonNull
-	case map[string]interface{}:
-		return jsonObject
-	default:
-		panic(fmt.Sprintf("unrecognized json type %T", json))
-	}
->>>>>>> 21bb677d
 }
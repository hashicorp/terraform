--- conflicted
+++ resolved
@@ -94,41 +94,7 @@
 	}
 }
 
-<<<<<<< HEAD
-// ComputeChange is a generic function that lets callers not worry about what
-// type of change they are processing. In general, this is the function external
-// users should call as it has some generic preprocessing applicable to all
-// types.
-//
-// It can accept blocks, attributes, go-cty types, and outputs, and will route
-// the request to the appropriate function.
-func (v Value) ComputeChange(changeType interface{}) change.Change {
-	if sensitive, ok := v.checkForSensitive(changeType); ok {
-		return sensitive
-	}
-
-	if computed, ok := v.checkForComputed(changeType); ok {
-		return computed
-	}
-
-	switch concrete := changeType.(type) {
-	case *jsonprovider.Attribute:
-		return v.computeChangeForAttribute(concrete)
-	case cty.Type:
-		return v.computeChangeForType(concrete)
-	case map[string]*jsonprovider.Attribute:
-		return v.computeAttributeChangeAsNestedObject(concrete)
-	case *jsonprovider.Block:
-		return v.computeChangeForBlock(concrete)
-	default:
-		panic(fmt.Sprintf("unrecognized change type: %T", changeType))
-	}
-}
-
-func (v Value) AsChange(renderer change.Renderer) change.Change {
-=======
 func (v Value) asChange(renderer change.Renderer) change.Change {
->>>>>>> 7a3fc48b
 	return change.New(renderer, v.calculateChange(), v.replacePath())
 }
 

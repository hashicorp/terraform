package differ

import (
	"encoding/json"
	"fmt"
	"testing"

	"github.com/zclconf/go-cty/cty"
	ctyjson "github.com/zclconf/go-cty/cty/json"

	"github.com/hashicorp/terraform/internal/command/jsonformat/change"
	"github.com/hashicorp/terraform/internal/command/jsonprovider"
	"github.com/hashicorp/terraform/internal/plans"
)

type SetChange struct {
	Before SetChangeEntry
	After  SetChangeEntry
}

type SetChangeEntry struct {
	SingleChange change.ValidateChangeFunc
	ObjectChange map[string]change.ValidateChangeFunc

	Replace bool
	Action  plans.Action
}

func (entry SetChangeEntry) Validate(obj func(attributes map[string]change.ValidateChangeFunc, action plans.Action, replace bool) change.ValidateChangeFunc) change.ValidateChangeFunc {
	if entry.SingleChange != nil {
		return entry.SingleChange
	}

	return obj(entry.ObjectChange, entry.Action, entry.Replace)
}

func TestValue_ObjectAttributes(t *testing.T) {
	// This function holds a range of test cases creating, deleting and editing
	// objects. It is built in such a way that it can automatically test these
	// operations on objects both directly and nested, as well as within all
	// types of collections.

	tcs := map[string]struct {
		input                Value
		attributes           map[string]cty.Type
		validateSingleChange change.ValidateChangeFunc
		validateObject       change.ValidateChangeFunc
		validateNestedObject change.ValidateChangeFunc
		validateChanges      map[string]change.ValidateChangeFunc
		validateReplace      bool
		validateAction       plans.Action
		// Sets break changes out differently to the other collections, so they
		// have their own entry.
		validateSetChanges *SetChange
	}{
		"create": {
			input: Value{
				Before: nil,
				After: map[string]interface{}{
					"attribute_one": "new",
				},
			},
			attributes: map[string]cty.Type{
				"attribute_one": cty.String,
			},
			validateChanges: map[string]change.ValidateChangeFunc{
				"attribute_one": change.ValidatePrimitive(nil, strptr("\"new\""), plans.Create, false),
			},
			validateAction:  plans.Create,
			validateReplace: false,
		},
		"delete": {
			input: Value{
				Before: map[string]interface{}{
					"attribute_one": "old",
				},
				After: nil,
			},
			attributes: map[string]cty.Type{
				"attribute_one": cty.String,
			},
			validateChanges: map[string]change.ValidateChangeFunc{
				"attribute_one": change.ValidatePrimitive(strptr("\"old\""), nil, plans.Delete, false),
			},
			validateAction:  plans.Delete,
			validateReplace: false,
		},
		"create_sensitive": {
			input: Value{
				Before: nil,
				After: map[string]interface{}{
					"attribute_one": "new",
				},
				AfterSensitive: true,
			},
			attributes: map[string]cty.Type{
				"attribute_one": cty.String,
			},
			validateSingleChange: change.ValidateSensitive(nil, map[string]interface{}{
				"attribute_one": "new",
			}, false, true, plans.Create, false),
		},
		"delete_sensitive": {
			input: Value{
				Before: map[string]interface{}{
					"attribute_one": "old",
				},
				BeforeSensitive: true,
				After:           nil,
			},
			attributes: map[string]cty.Type{
				"attribute_one": cty.String,
			},
			validateSingleChange: change.ValidateSensitive(map[string]interface{}{
				"attribute_one": "old",
			}, nil, true, false, plans.Delete, false),
		},
		"create_unknown": {
			input: Value{
				Before:  nil,
				After:   nil,
				Unknown: true,
			},
			attributes: map[string]cty.Type{
				"attribute_one": cty.String,
			},
			validateSingleChange: change.ValidateComputed(nil, plans.Create, false),
		},
		"update_unknown": {
			input: Value{
				Before: map[string]interface{}{
					"attribute_one": "old",
				},
				After:   nil,
				Unknown: true,
			},
			attributes: map[string]cty.Type{
				"attribute_one": cty.String,
			},
			validateObject: change.ValidateComputed(change.ValidateObject(map[string]change.ValidateChangeFunc{
				"attribute_one": change.ValidatePrimitive(strptr("\"old\""), nil, plans.Delete, false),
			}, plans.Delete, false), plans.Update, false),
			validateNestedObject: change.ValidateComputed(change.ValidateNestedObject(map[string]change.ValidateChangeFunc{
				"attribute_one": change.ValidatePrimitive(strptr("\"old\""), nil, plans.Delete, false),
			}, plans.Delete, false), plans.Update, false),
			validateSetChanges: &SetChange{
				Before: SetChangeEntry{
					ObjectChange: map[string]change.ValidateChangeFunc{
						"attribute_one": change.ValidatePrimitive(strptr("\"old\""), nil, plans.Delete, false),
					},
					Action:  plans.Delete,
					Replace: false,
				},
				After: SetChangeEntry{
					SingleChange: change.ValidateComputed(nil, plans.Create, false),
				},
			},
		},
		"create_attribute": {
			input: Value{
				Before: map[string]interface{}{},
				After: map[string]interface{}{
					"attribute_one": "new",
				},
			},
			attributes: map[string]cty.Type{
				"attribute_one": cty.String,
			},
			validateChanges: map[string]change.ValidateChangeFunc{
				"attribute_one": change.ValidatePrimitive(nil, strptr("\"new\""), plans.Create, false),
			},
			validateAction:  plans.Update,
			validateReplace: false,
			validateSetChanges: &SetChange{
				Before: SetChangeEntry{
					ObjectChange: nil,
					Action:       plans.Delete,
					Replace:      false,
				},
				After: SetChangeEntry{
					ObjectChange: map[string]change.ValidateChangeFunc{
						"attribute_one": change.ValidatePrimitive(nil, strptr("\"new\""), plans.Create, false),
					},
					Action:  plans.Create,
					Replace: false,
				},
			},
		},
		"create_attribute_from_explicit_null": {
			input: Value{
				Before: map[string]interface{}{
					"attribute_one": nil,
				},
				After: map[string]interface{}{
					"attribute_one": "new",
				},
			},
			attributes: map[string]cty.Type{
				"attribute_one": cty.String,
			},
			validateChanges: map[string]change.ValidateChangeFunc{
				"attribute_one": change.ValidatePrimitive(nil, strptr("\"new\""), plans.Create, false),
			},
			validateAction:  plans.Update,
			validateReplace: false,
			validateSetChanges: &SetChange{
				Before: SetChangeEntry{
					ObjectChange: nil,
					Action:       plans.Delete,
					Replace:      false,
				},
				After: SetChangeEntry{
					ObjectChange: map[string]change.ValidateChangeFunc{
						"attribute_one": change.ValidatePrimitive(nil, strptr("\"new\""), plans.Create, false),
					},
					Action:  plans.Create,
					Replace: false,
				},
			},
		},
		"delete_attribute": {
			input: Value{
				Before: map[string]interface{}{
					"attribute_one": "old",
				},
				After: map[string]interface{}{},
			},
			attributes: map[string]cty.Type{
				"attribute_one": cty.String,
			},
			validateChanges: map[string]change.ValidateChangeFunc{
				"attribute_one": change.ValidatePrimitive(strptr("\"old\""), nil, plans.Delete, false),
			},
			validateAction:  plans.Update,
			validateReplace: false,
			validateSetChanges: &SetChange{
				Before: SetChangeEntry{
					ObjectChange: map[string]change.ValidateChangeFunc{
						"attribute_one": change.ValidatePrimitive(strptr("\"old\""), nil, plans.Delete, false),
					},
					Action:  plans.Delete,
					Replace: false,
				},
				After: SetChangeEntry{
					ObjectChange: nil,
					Action:       plans.Create,
					Replace:      false,
				},
			},
		},
		"delete_attribute_to_explicit_null": {
			input: Value{
				Before: map[string]interface{}{
					"attribute_one": "old",
				},
				After: map[string]interface{}{
					"attribute_one": nil,
				},
			},
			attributes: map[string]cty.Type{
				"attribute_one": cty.String,
			},
			validateChanges: map[string]change.ValidateChangeFunc{
				"attribute_one": change.ValidatePrimitive(strptr("\"old\""), nil, plans.Delete, false),
			},
			validateAction:  plans.Update,
			validateReplace: false,
			validateSetChanges: &SetChange{
				Before: SetChangeEntry{
					ObjectChange: map[string]change.ValidateChangeFunc{
						"attribute_one": change.ValidatePrimitive(strptr("\"old\""), nil, plans.Delete, false),
					},
					Action:  plans.Delete,
					Replace: false,
				},
				After: SetChangeEntry{
					ObjectChange: nil,
					Action:       plans.Create,
					Replace:      false,
				},
			},
		},
		"update_attribute": {
			input: Value{
				Before: map[string]interface{}{
					"attribute_one": "old",
				},
				After: map[string]interface{}{
					"attribute_one": "new",
				},
			},
			attributes: map[string]cty.Type{
				"attribute_one": cty.String,
			},
			validateChanges: map[string]change.ValidateChangeFunc{
				"attribute_one": change.ValidatePrimitive(strptr("\"old\""), strptr("\"new\""), plans.Update, false),
			},
			validateAction:  plans.Update,
			validateReplace: false,
			validateSetChanges: &SetChange{
				Before: SetChangeEntry{
					ObjectChange: map[string]change.ValidateChangeFunc{
						"attribute_one": change.ValidatePrimitive(strptr("\"old\""), nil, plans.Delete, false),
					},
					Action:  plans.Delete,
					Replace: false,
				},
				After: SetChangeEntry{
					ObjectChange: map[string]change.ValidateChangeFunc{
						"attribute_one": change.ValidatePrimitive(nil, strptr("\"new\""), plans.Create, false),
					},
					Action:  plans.Create,
					Replace: false,
				},
			},
		},
		"create_sensitive_attribute": {
			input: Value{
				Before: map[string]interface{}{},
				After: map[string]interface{}{
					"attribute_one": "new",
				},
				AfterSensitive: map[string]interface{}{
					"attribute_one": true,
				},
			},
			attributes: map[string]cty.Type{
				"attribute_one": cty.String,
			},
			validateChanges: map[string]change.ValidateChangeFunc{
				"attribute_one": change.ValidateSensitive(nil, "new", false, true, plans.Create, false),
			},
			validateAction:  plans.Update,
			validateReplace: false,
			validateSetChanges: &SetChange{
				Before: SetChangeEntry{
					ObjectChange: nil,
					Action:       plans.Delete,
					Replace:      false,
				},
				After: SetChangeEntry{
					ObjectChange: map[string]change.ValidateChangeFunc{
						"attribute_one": change.ValidateSensitive(nil, "new", false, true, plans.Create, false),
					},
					Action:  plans.Create,
					Replace: false,
				},
			},
		},
		"delete_sensitive_attribute": {
			input: Value{
				Before: map[string]interface{}{
					"attribute_one": "old",
				},
				BeforeSensitive: map[string]interface{}{
					"attribute_one": true,
				},
				After: map[string]interface{}{},
			},
			attributes: map[string]cty.Type{
				"attribute_one": cty.String,
			},
			validateChanges: map[string]change.ValidateChangeFunc{
				"attribute_one": change.ValidateSensitive("old", nil, true, false, plans.Delete, false),
			},
			validateAction:  plans.Update,
			validateReplace: false,
			validateSetChanges: &SetChange{
				Before: SetChangeEntry{
					ObjectChange: map[string]change.ValidateChangeFunc{
						"attribute_one": change.ValidateSensitive("old", nil, true, false, plans.Delete, false),
					},
					Action:  plans.Delete,
					Replace: false,
				},
				After: SetChangeEntry{
					ObjectChange: nil,
					Action:       plans.Create,
					Replace:      false,
				},
			},
		},
		"update_sensitive_attribute": {
			input: Value{
				Before: map[string]interface{}{
					"attribute_one": "old",
				},
				BeforeSensitive: map[string]interface{}{
					"attribute_one": true,
				},
				After: map[string]interface{}{
					"attribute_one": "new",
				},
				AfterSensitive: map[string]interface{}{
					"attribute_one": true,
				},
			},
			attributes: map[string]cty.Type{
				"attribute_one": cty.String,
			},
			validateChanges: map[string]change.ValidateChangeFunc{
				"attribute_one": change.ValidateSensitive("old", "new", true, true, plans.Update, false),
			},
			validateAction:  plans.Update,
			validateReplace: false,
			validateSetChanges: &SetChange{
				Before: SetChangeEntry{
					ObjectChange: map[string]change.ValidateChangeFunc{
						"attribute_one": change.ValidateSensitive("old", nil, true, false, plans.Delete, false),
					},
					Action:  plans.Delete,
					Replace: false,
				},
				After: SetChangeEntry{
					ObjectChange: map[string]change.ValidateChangeFunc{
						"attribute_one": change.ValidateSensitive(nil, "new", false, true, plans.Create, false),
					},
					Action:  plans.Create,
					Replace: false,
				},
			},
		},
		"create_computed_attribute": {
			input: Value{
				Before: map[string]interface{}{},
				After:  map[string]interface{}{},
				Unknown: map[string]interface{}{
					"attribute_one": true,
				},
			},
			attributes: map[string]cty.Type{
				"attribute_one": cty.String,
			},
			validateChanges: map[string]change.ValidateChangeFunc{
				"attribute_one": change.ValidateComputed(nil, plans.Create, false),
			},
			validateAction:  plans.Update,
			validateReplace: false,
			validateSetChanges: &SetChange{
				Before: SetChangeEntry{
					ObjectChange: nil,
					Action:       plans.Delete,
					Replace:      false,
				},
				After: SetChangeEntry{
					ObjectChange: map[string]change.ValidateChangeFunc{
						"attribute_one": change.ValidateComputed(nil, plans.Create, false),
					},
					Action:  plans.Create,
					Replace: false,
				},
			},
		},
		"update_computed_attribute": {
			input: Value{
				Before: map[string]interface{}{
					"attribute_one": "old",
				},
				After: map[string]interface{}{},
				Unknown: map[string]interface{}{
					"attribute_one": true,
				},
			},
			attributes: map[string]cty.Type{
				"attribute_one": cty.String,
			},
			validateChanges: map[string]change.ValidateChangeFunc{
				"attribute_one": change.ValidateComputed(
					change.ValidatePrimitive(strptr("\"old\""), nil, plans.Delete, false),
					plans.Update,
					false),
			},
			validateAction:  plans.Update,
			validateReplace: false,
			validateSetChanges: &SetChange{
				Before: SetChangeEntry{
					ObjectChange: map[string]change.ValidateChangeFunc{
						"attribute_one": change.ValidatePrimitive(strptr("\"old\""), nil, plans.Delete, false),
					},
					Action:  plans.Delete,
					Replace: false,
				},
				After: SetChangeEntry{
					ObjectChange: map[string]change.ValidateChangeFunc{
						"attribute_one": change.ValidateComputed(nil, plans.Create, false),
					},
					Action:  plans.Create,
					Replace: false,
				},
			},
		},
		"ignores_unset_fields": {
			input: Value{
				Before: map[string]interface{}{},
				After:  map[string]interface{}{},
			},
			attributes: map[string]cty.Type{
				"attribute_one": cty.String,
			},
			validateChanges: map[string]change.ValidateChangeFunc{},
			validateAction:  plans.NoOp,
			validateReplace: false,
		},
		"update_replace_self": {
			input: Value{
				Before: map[string]interface{}{
					"attribute_one": "old",
				},
				After: map[string]interface{}{
					"attribute_one": "new",
				},
				ReplacePaths: []interface{}{
					[]interface{}{},
				},
			},
			attributes: map[string]cty.Type{
				"attribute_one": cty.String,
			},
			validateChanges: map[string]change.ValidateChangeFunc{
				"attribute_one": change.ValidatePrimitive(strptr("\"old\""), strptr("\"new\""), plans.Update, false),
			},
			validateAction:  plans.Update,
			validateReplace: true,
			validateSetChanges: &SetChange{
				Before: SetChangeEntry{
					ObjectChange: map[string]change.ValidateChangeFunc{
						"attribute_one": change.ValidatePrimitive(strptr("\"old\""), nil, plans.Delete, false),
					},
					Action:  plans.Delete,
					Replace: true,
				},
				After: SetChangeEntry{
					ObjectChange: map[string]change.ValidateChangeFunc{
						"attribute_one": change.ValidatePrimitive(nil, strptr("\"new\""), plans.Create, false),
					},
					Action:  plans.Create,
					Replace: false,
				},
			},
		},
		"update_replace_attribute": {
			input: Value{
				Before: map[string]interface{}{
					"attribute_one": "old",
				},
				After: map[string]interface{}{
					"attribute_one": "new",
				},
				ReplacePaths: []interface{}{
					[]interface{}{"attribute_one"},
				},
			},
			attributes: map[string]cty.Type{
				"attribute_one": cty.String,
			},
			validateChanges: map[string]change.ValidateChangeFunc{
				"attribute_one": change.ValidatePrimitive(strptr("\"old\""), strptr("\"new\""), plans.Update, true),
			},
			validateAction:  plans.Update,
			validateReplace: false,
			validateSetChanges: &SetChange{
				Before: SetChangeEntry{
					ObjectChange: map[string]change.ValidateChangeFunc{
						"attribute_one": change.ValidatePrimitive(strptr("\"old\""), nil, plans.Delete, true),
					},
					Action:  plans.Delete,
					Replace: false,
				},
				After: SetChangeEntry{
					ObjectChange: map[string]change.ValidateChangeFunc{
						"attribute_one": change.ValidatePrimitive(nil, strptr("\"new\""), plans.Create, false),
					},
					Action:  plans.Create,
					Replace: false,
				},
			},
		},
	}

	for name, tmp := range tcs {
		tc := tmp

		collectionDefaultAction := plans.Update
		if name == "ignores_unset_fields" {
			// Special case for this test, as it is the only one that doesn't
			// have the collection types return an update.
			collectionDefaultAction = plans.NoOp
		}

		t.Run(name, func(t *testing.T) {
			t.Run("object", func(t *testing.T) {
				attribute := &jsonprovider.Attribute{
					AttributeType: unmarshalType(t, cty.Object(tc.attributes)),
				}

				if tc.validateObject != nil {
					tc.validateObject(t, tc.input.ComputeChangeForAttribute(attribute))
					return
				}

				if tc.validateSingleChange != nil {
					tc.validateSingleChange(t, tc.input.ComputeChangeForAttribute(attribute))
					return
				}

				validate := change.ValidateObject(tc.validateChanges, tc.validateAction, tc.validateReplace)
				validate(t, tc.input.ComputeChangeForAttribute(attribute))
			})

			t.Run("map", func(t *testing.T) {
				attribute := &jsonprovider.Attribute{
					AttributeType: unmarshalType(t, cty.Map(cty.Object(tc.attributes))),
				}

				input := wrapValueInMap(tc.input)

				if tc.validateObject != nil {
					validate := change.ValidateMap(map[string]change.ValidateChangeFunc{
						"element": tc.validateObject,
					}, collectionDefaultAction, false)
					validate(t, input.ComputeChangeForAttribute(attribute))
					return
				}

				if tc.validateSingleChange != nil {
					validate := change.ValidateMap(map[string]change.ValidateChangeFunc{
						"element": tc.validateSingleChange,
					}, collectionDefaultAction, false)
					validate(t, input.ComputeChangeForAttribute(attribute))
					return
				}

				validate := change.ValidateMap(map[string]change.ValidateChangeFunc{
					"element": change.ValidateObject(tc.validateChanges, tc.validateAction, tc.validateReplace),
				}, collectionDefaultAction, false)
				validate(t, input.ComputeChangeForAttribute(attribute))
			})

			t.Run("list", func(t *testing.T) {
				attribute := &jsonprovider.Attribute{
					AttributeType: unmarshalType(t, cty.List(cty.Object(tc.attributes))),
				}

				input := wrapValueInSlice(tc.input)

				if tc.validateObject != nil {
					validate := change.ValidateList([]change.ValidateChangeFunc{
						tc.validateObject,
					}, collectionDefaultAction, false)
					validate(t, input.ComputeChangeForAttribute(attribute))
					return
				}

				if tc.validateSingleChange != nil {
					validate := change.ValidateList([]change.ValidateChangeFunc{
						tc.validateSingleChange,
					}, collectionDefaultAction, false)
					validate(t, input.ComputeChangeForAttribute(attribute))
					return
				}

				validate := change.ValidateList([]change.ValidateChangeFunc{
					change.ValidateObject(tc.validateChanges, tc.validateAction, tc.validateReplace),
				}, collectionDefaultAction, false)
				validate(t, input.ComputeChangeForAttribute(attribute))
			})

			t.Run("set", func(t *testing.T) {
				attribute := &jsonprovider.Attribute{
					AttributeType: unmarshalType(t, cty.Set(cty.Object(tc.attributes))),
				}

				input := wrapValueInSlice(tc.input)

				if tc.validateSetChanges != nil {
					validate := change.ValidateSet(func() []change.ValidateChangeFunc {
						var ret []change.ValidateChangeFunc
						ret = append(ret, tc.validateSetChanges.Before.Validate(change.ValidateObject))
						ret = append(ret, tc.validateSetChanges.After.Validate(change.ValidateObject))
						return ret
					}(), collectionDefaultAction, false)
					validate(t, input.ComputeChangeForAttribute(attribute))
					return
				}

				if tc.validateObject != nil {
					validate := change.ValidateSet([]change.ValidateChangeFunc{
						tc.validateObject,
					}, collectionDefaultAction, false)
					validate(t, input.ComputeChangeForAttribute(attribute))
					return
				}

				if tc.validateSingleChange != nil {
					validate := change.ValidateSet([]change.ValidateChangeFunc{
						tc.validateSingleChange,
					}, collectionDefaultAction, false)
					validate(t, input.ComputeChangeForAttribute(attribute))
					return
				}

				validate := change.ValidateSet([]change.ValidateChangeFunc{
					change.ValidateObject(tc.validateChanges, tc.validateAction, tc.validateReplace),
				}, collectionDefaultAction, false)
				validate(t, input.ComputeChangeForAttribute(attribute))
			})
		})

		t.Run(fmt.Sprintf("nested_%s", name), func(t *testing.T) {
			t.Run("object", func(t *testing.T) {
				attribute := &jsonprovider.Attribute{
					AttributeNestedType: &jsonprovider.NestedType{
						Attributes: func() map[string]*jsonprovider.Attribute {
							attributes := make(map[string]*jsonprovider.Attribute)
							for key, attribute := range tc.attributes {
								attributes[key] = &jsonprovider.Attribute{
									AttributeType: unmarshalType(t, attribute),
								}
							}
							return attributes
						}(),
						NestingMode: "single",
					},
				}

				if tc.validateNestedObject != nil {
					tc.validateNestedObject(t, tc.input.ComputeChangeForAttribute(attribute))
					return
				}

				if tc.validateSingleChange != nil {
					tc.validateSingleChange(t, tc.input.ComputeChangeForAttribute(attribute))
					return
				}

				validate := change.ValidateNestedObject(tc.validateChanges, tc.validateAction, tc.validateReplace)
				validate(t, tc.input.ComputeChangeForAttribute(attribute))
			})

			t.Run("map", func(t *testing.T) {
				attribute := &jsonprovider.Attribute{
					AttributeNestedType: &jsonprovider.NestedType{
						Attributes: func() map[string]*jsonprovider.Attribute {
							attributes := make(map[string]*jsonprovider.Attribute)
							for key, attribute := range tc.attributes {
								attributes[key] = &jsonprovider.Attribute{
									AttributeType: unmarshalType(t, attribute),
								}
							}
							return attributes
						}(),
						NestingMode: "map",
					},
				}

				input := wrapValueInMap(tc.input)

				if tc.validateNestedObject != nil {
					validate := change.ValidateMap(map[string]change.ValidateChangeFunc{
						"element": tc.validateNestedObject,
					}, collectionDefaultAction, false)
					validate(t, input.ComputeChangeForAttribute(attribute))
					return
				}

				if tc.validateSingleChange != nil {
					validate := change.ValidateMap(map[string]change.ValidateChangeFunc{
						"element": tc.validateSingleChange,
					}, collectionDefaultAction, false)
					validate(t, input.ComputeChangeForAttribute(attribute))
					return
				}

				validate := change.ValidateMap(map[string]change.ValidateChangeFunc{
					"element": change.ValidateNestedObject(tc.validateChanges, tc.validateAction, tc.validateReplace),
				}, collectionDefaultAction, false)
				validate(t, input.ComputeChangeForAttribute(attribute))
			})

			t.Run("list", func(t *testing.T) {
				attribute := &jsonprovider.Attribute{
					AttributeNestedType: &jsonprovider.NestedType{
						Attributes: func() map[string]*jsonprovider.Attribute {
							attributes := make(map[string]*jsonprovider.Attribute)
							for key, attribute := range tc.attributes {
								attributes[key] = &jsonprovider.Attribute{
									AttributeType: unmarshalType(t, attribute),
								}
							}
							return attributes
						}(),
						NestingMode: "list",
					},
				}

				input := wrapValueInSlice(tc.input)

				if tc.validateNestedObject != nil {
					validate := change.ValidateNestedList([]change.ValidateChangeFunc{
						tc.validateNestedObject,
					}, collectionDefaultAction, false)
					validate(t, input.ComputeChangeForAttribute(attribute))
					return
				}

				if tc.validateSingleChange != nil {
					validate := change.ValidateNestedList([]change.ValidateChangeFunc{
						tc.validateSingleChange,
					}, collectionDefaultAction, false)
					validate(t, input.ComputeChangeForAttribute(attribute))
					return
				}

				validate := change.ValidateNestedList([]change.ValidateChangeFunc{
					change.ValidateNestedObject(tc.validateChanges, tc.validateAction, tc.validateReplace),
				}, collectionDefaultAction, false)
				validate(t, input.ComputeChangeForAttribute(attribute))
			})

			t.Run("set", func(t *testing.T) {
				attribute := &jsonprovider.Attribute{
					AttributeNestedType: &jsonprovider.NestedType{
						Attributes: func() map[string]*jsonprovider.Attribute {
							attributes := make(map[string]*jsonprovider.Attribute)
							for key, attribute := range tc.attributes {
								attributes[key] = &jsonprovider.Attribute{
									AttributeType: unmarshalType(t, attribute),
								}
							}
							return attributes
						}(),
						NestingMode: "set",
					},
				}

				input := wrapValueInSlice(tc.input)

				if tc.validateSetChanges != nil {
					validate := change.ValidateSet(func() []change.ValidateChangeFunc {
						var ret []change.ValidateChangeFunc
						ret = append(ret, tc.validateSetChanges.Before.Validate(change.ValidateNestedObject))
						ret = append(ret, tc.validateSetChanges.After.Validate(change.ValidateNestedObject))
						return ret
					}(), collectionDefaultAction, false)
					validate(t, input.ComputeChangeForAttribute(attribute))
					return
				}

				if tc.validateNestedObject != nil {
					validate := change.ValidateSet([]change.ValidateChangeFunc{
						tc.validateNestedObject,
					}, collectionDefaultAction, false)
					validate(t, input.ComputeChangeForAttribute(attribute))
					return
				}

				if tc.validateSingleChange != nil {
					validate := change.ValidateSet([]change.ValidateChangeFunc{
						tc.validateSingleChange,
					}, collectionDefaultAction, false)
					validate(t, input.ComputeChangeForAttribute(attribute))
					return
				}

				validate := change.ValidateSet([]change.ValidateChangeFunc{
					change.ValidateNestedObject(tc.validateChanges, tc.validateAction, tc.validateReplace),
				}, collectionDefaultAction, false)
				validate(t, input.ComputeChangeForAttribute(attribute))
			})
		})
	}
}

func TestValue_BlockAttributesAndNestedBlocks(t *testing.T) {
	// This function tests manipulating simple attributes and blocks within
	// blocks. It automatically tests these operations within the contexts of
	// different block types.

	tcs := map[string]struct {
		before      interface{}
		after       interface{}
		block       *jsonprovider.Block
		validate    change.ValidateChangeFunc
		validateSet []change.ValidateChangeFunc
	}{
		"create_attribute": {
			before: map[string]interface{}{},
			after: map[string]interface{}{
				"attribute_one": "new",
			},
			block: &jsonprovider.Block{
				Attributes: map[string]*jsonprovider.Attribute{
					"attribute_one": {
						AttributeType: unmarshalType(t, cty.String),
					},
				},
			},
			validate: change.ValidateBlock(map[string]change.ValidateChangeFunc{
				"attribute_one": change.ValidatePrimitive(nil, strptr("\"new\""), plans.Create, false),
			}, nil, plans.Update, false),
			validateSet: []change.ValidateChangeFunc{
				change.ValidateBlock(nil, nil, plans.Delete, false),
				change.ValidateBlock(map[string]change.ValidateChangeFunc{
					"attribute_one": change.ValidatePrimitive(nil, strptr("\"new\""), plans.Create, false),
				}, nil, plans.Create, false),
			},
		},
		"update_attribute": {
			before: map[string]interface{}{
				"attribute_one": "old",
			},
			after: map[string]interface{}{
				"attribute_one": "new",
			},
			block: &jsonprovider.Block{
				Attributes: map[string]*jsonprovider.Attribute{
					"attribute_one": {
						AttributeType: unmarshalType(t, cty.String),
					},
				},
			},
			validate: change.ValidateBlock(map[string]change.ValidateChangeFunc{
				"attribute_one": change.ValidatePrimitive(strptr("\"old\""), strptr("\"new\""), plans.Update, false),
			}, nil, plans.Update, false),
			validateSet: []change.ValidateChangeFunc{
				change.ValidateBlock(map[string]change.ValidateChangeFunc{
					"attribute_one": change.ValidatePrimitive(strptr("\"old\""), nil, plans.Delete, false),
				}, nil, plans.Delete, false),
				change.ValidateBlock(map[string]change.ValidateChangeFunc{
					"attribute_one": change.ValidatePrimitive(nil, strptr("\"new\""), plans.Create, false),
				}, nil, plans.Create, false),
			},
		},
		"delete_attribute": {
			before: map[string]interface{}{
				"attribute_one": "old",
			},
			after: map[string]interface{}{},
			block: &jsonprovider.Block{
				Attributes: map[string]*jsonprovider.Attribute{
					"attribute_one": {
						AttributeType: unmarshalType(t, cty.String),
					},
				},
			},
			validate: change.ValidateBlock(map[string]change.ValidateChangeFunc{
				"attribute_one": change.ValidatePrimitive(strptr("\"old\""), nil, plans.Delete, false),
			}, nil, plans.Update, false),
			validateSet: []change.ValidateChangeFunc{
				change.ValidateBlock(map[string]change.ValidateChangeFunc{
					"attribute_one": change.ValidatePrimitive(strptr("\"old\""), nil, plans.Delete, false),
				}, nil, plans.Delete, false),
				change.ValidateBlock(nil, nil, plans.Create, false),
			},
		},
		"create_block": {
			before: map[string]interface{}{},
			after: map[string]interface{}{
				"block_one": map[string]interface{}{
					"attribute_one": "new",
				},
			},
			block: &jsonprovider.Block{
				BlockTypes: map[string]*jsonprovider.BlockType{
					"block_one": {
						Block: &jsonprovider.Block{
							Attributes: map[string]*jsonprovider.Attribute{
								"attribute_one": {
									AttributeType: unmarshalType(t, cty.String),
								},
							},
						},
						NestingMode: "single",
					},
				},
			},
			validate: change.ValidateBlock(nil, map[string][]change.ValidateChangeFunc{
				"block_one": {
					change.ValidateBlock(map[string]change.ValidateChangeFunc{
						"attribute_one": change.ValidatePrimitive(nil, strptr("\"new\""), plans.Create, false),
					}, nil, plans.Create, false),
				},
			}, plans.Update, false),
			validateSet: []change.ValidateChangeFunc{
				change.ValidateBlock(nil, nil, plans.Delete, false),
				change.ValidateBlock(nil, map[string][]change.ValidateChangeFunc{
					"block_one": {
						change.ValidateBlock(map[string]change.ValidateChangeFunc{
							"attribute_one": change.ValidatePrimitive(nil, strptr("\"new\""), plans.Create, false),
						}, nil, plans.Create, false),
					},
				}, plans.Create, false),
			},
		},
		"update_block": {
			before: map[string]interface{}{
				"block_one": map[string]interface{}{
					"attribute_one": "old",
				},
			},
			after: map[string]interface{}{
				"block_one": map[string]interface{}{
					"attribute_one": "new",
				},
			},
			block: &jsonprovider.Block{
				BlockTypes: map[string]*jsonprovider.BlockType{
					"block_one": {
						Block: &jsonprovider.Block{
							Attributes: map[string]*jsonprovider.Attribute{
								"attribute_one": {
									AttributeType: unmarshalType(t, cty.String),
								},
							},
						},
						NestingMode: "single",
					},
				},
			},
			validate: change.ValidateBlock(nil, map[string][]change.ValidateChangeFunc{
				"block_one": {
					change.ValidateBlock(map[string]change.ValidateChangeFunc{
						"attribute_one": change.ValidatePrimitive(strptr("\"old\""), strptr("\"new\""), plans.Update, false),
					}, nil, plans.Update, false),
				},
			}, plans.Update, false),
			validateSet: []change.ValidateChangeFunc{
				change.ValidateBlock(nil, map[string][]change.ValidateChangeFunc{
					"block_one": {
						change.ValidateBlock(map[string]change.ValidateChangeFunc{
							"attribute_one": change.ValidatePrimitive(strptr("\"old\""), nil, plans.Delete, false),
						}, nil, plans.Delete, false),
					},
				}, plans.Delete, false),
				change.ValidateBlock(nil, map[string][]change.ValidateChangeFunc{
					"block_one": {
						change.ValidateBlock(map[string]change.ValidateChangeFunc{
							"attribute_one": change.ValidatePrimitive(nil, strptr("\"new\""), plans.Create, false),
						}, nil, plans.Create, false),
					},
				}, plans.Create, false),
			},
		},
		"delete_block": {
			before: map[string]interface{}{
				"block_one": map[string]interface{}{
					"attribute_one": "old",
				},
			},
			after: map[string]interface{}{},
			block: &jsonprovider.Block{
				BlockTypes: map[string]*jsonprovider.BlockType{
					"block_one": {
						Block: &jsonprovider.Block{
							Attributes: map[string]*jsonprovider.Attribute{
								"attribute_one": {
									AttributeType: unmarshalType(t, cty.String),
								},
							},
						},
						NestingMode: "single",
					},
				},
			},
			validate: change.ValidateBlock(nil, map[string][]change.ValidateChangeFunc{
				"block_one": {
					change.ValidateBlock(map[string]change.ValidateChangeFunc{
						"attribute_one": change.ValidatePrimitive(strptr("\"old\""), nil, plans.Delete, false),
					}, nil, plans.Delete, false),
				},
			}, plans.Update, false),
			validateSet: []change.ValidateChangeFunc{
				change.ValidateBlock(nil, map[string][]change.ValidateChangeFunc{
					"block_one": {
						change.ValidateBlock(map[string]change.ValidateChangeFunc{
							"attribute_one": change.ValidatePrimitive(strptr("\"old\""), nil, plans.Delete, false),
						}, nil, plans.Delete, false),
					},
				}, plans.Delete, false),
				change.ValidateBlock(nil, nil, plans.Create, false),
			},
		},
	}
	for name, tmp := range tcs {
		tc := tmp

		t.Run(name, func(t *testing.T) {
			t.Run("single", func(t *testing.T) {
				input := Value{
					Before: map[string]interface{}{
						"block_type": tc.before,
					},
					After: map[string]interface{}{
						"block_type": tc.after,
					},
				}

				block := &jsonprovider.Block{
					BlockTypes: map[string]*jsonprovider.BlockType{
						"block_type": {
							Block:       tc.block,
							NestingMode: "single",
						},
					},
				}

				validate := change.ValidateBlock(nil, map[string][]change.ValidateChangeFunc{
					"block_type": {
						tc.validate,
					},
				}, plans.Update, false)
				validate(t, input.ComputeChangeForBlock(block))
			})
			t.Run("map", func(t *testing.T) {
				input := Value{
					Before: map[string]interface{}{
						"block_type": map[string]interface{}{
							"one": tc.before,
						},
					},
					After: map[string]interface{}{
						"block_type": map[string]interface{}{
							"one": tc.after,
						},
					},
				}

				block := &jsonprovider.Block{
					BlockTypes: map[string]*jsonprovider.BlockType{
						"block_type": {
							Block:       tc.block,
							NestingMode: "map",
						},
					},
				}

				validate := change.ValidateBlock(nil, map[string][]change.ValidateChangeFunc{
					"block_type": {
						tc.validate,
					},
				}, plans.Update, false)
				validate(t, input.ComputeChangeForBlock(block))
			})
			t.Run("list", func(t *testing.T) {
				input := Value{
					Before: map[string]interface{}{
						"block_type": []interface{}{
							tc.before,
						},
					},
					After: map[string]interface{}{
						"block_type": []interface{}{
							tc.after,
						},
					},
				}

				block := &jsonprovider.Block{
					BlockTypes: map[string]*jsonprovider.BlockType{
						"block_type": {
							Block:       tc.block,
							NestingMode: "list",
						},
					},
				}

				validate := change.ValidateBlock(nil, map[string][]change.ValidateChangeFunc{
					"block_type": {
						tc.validate,
					},
				}, plans.Update, false)
				validate(t, input.ComputeChangeForBlock(block))
			})
			t.Run("set", func(t *testing.T) {
				input := Value{
					Before: map[string]interface{}{
						"block_type": []interface{}{
							tc.before,
						},
					},
					After: map[string]interface{}{
						"block_type": []interface{}{
							tc.after,
						},
					},
				}

				block := &jsonprovider.Block{
					BlockTypes: map[string]*jsonprovider.BlockType{
						"block_type": {
							Block:       tc.block,
							NestingMode: "set",
						},
					},
				}

				validate := change.ValidateBlock(nil, map[string][]change.ValidateChangeFunc{
					"block_type": func() []change.ValidateChangeFunc {
						if tc.validateSet != nil {
							return tc.validateSet
						}
						return []change.ValidateChangeFunc{tc.validate}
					}(),
				}, plans.Update, false)
				validate(t, input.ComputeChangeForBlock(block))
			})
		})
	}
}

func TestValue_Output(t *testing.T) {
	tcs := map[string]struct {
		input          Value
		attribute      cty.Type
		validateChange change.ValidateChangeFunc
	}{
		"primitive_create": {
			input: Value{
				Before: nil,
				After:  "new",
			},
			attribute:      cty.NilType,
			validateChange: change.ValidatePrimitive(nil, strptr("\"new\""), plans.Create, false),
		},
		"map_create": {
			input: Value{
				Before: nil,
				After: map[string]interface{}{
					"element_one": "new_one",
					"element_two": "new_two",
				},
			},
			attribute: cty.NilType,
			validateChange: change.ValidateMap(map[string]change.ValidateChangeFunc{
				"element_one": change.ValidatePrimitive(nil, strptr("\"new_one\""), plans.Create, false),
				"element_two": change.ValidatePrimitive(nil, strptr("\"new_two\""), plans.Create, false),
			}, plans.Create, false),
		},
		"list_create": {
			input: Value{
				Before: nil,
				After: []interface{}{
					"new_one",
					"new_two",
				},
			},
			attribute: cty.NilType,
			validateChange: change.ValidateList([]change.ValidateChangeFunc{
				change.ValidatePrimitive(nil, strptr("\"new_one\""), plans.Create, false),
				change.ValidatePrimitive(nil, strptr("\"new_two\""), plans.Create, false),
			}, plans.Create, false),
		},
		"primitive_update": {
			input: Value{
				Before: "old",
				After:  "new",
			},
			attribute:      cty.NilType,
			validateChange: change.ValidatePrimitive(strptr("\"old\""), strptr("\"new\""), plans.Update, false),
		},
		"map_update": {
			input: Value{
				Before: map[string]interface{}{
					"element_one": "old_one",
					"element_two": "old_two",
				},
				After: map[string]interface{}{
					"element_one": "new_one",
					"element_two": "new_two",
				},
			},
			attribute: cty.NilType,
			validateChange: change.ValidateMap(map[string]change.ValidateChangeFunc{
				"element_one": change.ValidatePrimitive(strptr("\"old_one\""), strptr("\"new_one\""), plans.Update, false),
				"element_two": change.ValidatePrimitive(strptr("\"old_two\""), strptr("\"new_two\""), plans.Update, false),
			}, plans.Update, false),
		},
		"list_update": {
			input: Value{
				Before: []interface{}{
					"old_one",
					"old_two",
				},
				After: []interface{}{
					"new_one",
					"new_two",
				},
			},
			attribute: cty.NilType,
			validateChange: change.ValidateList([]change.ValidateChangeFunc{
				change.ValidatePrimitive(strptr("\"old_one\""), nil, plans.Delete, false),
				change.ValidatePrimitive(strptr("\"old_two\""), nil, plans.Delete, false),
				change.ValidatePrimitive(nil, strptr("\"new_one\""), plans.Create, false),
				change.ValidatePrimitive(nil, strptr("\"new_two\""), plans.Create, false),
			}, plans.Update, false),
		},
		"primitive_delete": {
			input: Value{
				Before: "old",
				After:  nil,
			},
			attribute:      cty.NilType,
			validateChange: change.ValidatePrimitive(strptr("\"old\""), nil, plans.Delete, false),
		},
		"map_delete": {
			input: Value{
				Before: map[string]interface{}{
					"element_one": "old_one",
					"element_two": "old_two",
				},
				After: nil,
			},
			attribute: cty.NilType,
			validateChange: change.ValidateMap(map[string]change.ValidateChangeFunc{
				"element_one": change.ValidatePrimitive(strptr("\"old_one\""), nil, plans.Delete, false),
				"element_two": change.ValidatePrimitive(strptr("\"old_two\""), nil, plans.Delete, false),
			}, plans.Delete, false),
		},
		"list_delete": {
			input: Value{
				Before: []interface{}{
					"old_one",
					"old_two",
				},
				After: nil,
			},
			attribute: cty.NilType,
			validateChange: change.ValidateList([]change.ValidateChangeFunc{
				change.ValidatePrimitive(strptr("\"old_one\""), nil, plans.Delete, false),
				change.ValidatePrimitive(strptr("\"old_two\""), nil, plans.Delete, false),
			}, plans.Delete, false),
		},
		"primitive_to_list": {
			input: Value{
				Before: "old",
				After: []interface{}{
					"new_one",
					"new_two",
				},
			},
			attribute: cty.NilType,
			validateChange: change.ValidateTypeChange(
				change.ValidatePrimitive(strptr("\"old\""), nil, plans.Delete, false),
				change.ValidateList([]change.ValidateChangeFunc{
					change.ValidatePrimitive(nil, strptr("\"new_one\""), plans.Create, false),
					change.ValidatePrimitive(nil, strptr("\"new_two\""), plans.Create, false),
				}, plans.Create, false), plans.Update, false),
		},
		"primitive_to_map": {
			input: Value{
				Before: "old",
				After: map[string]interface{}{
					"element_one": "new_one",
					"element_two": "new_two",
				},
			},
			attribute: cty.NilType,
			validateChange: change.ValidateTypeChange(
				change.ValidatePrimitive(strptr("\"old\""), nil, plans.Delete, false),
				change.ValidateMap(map[string]change.ValidateChangeFunc{
					"element_one": change.ValidatePrimitive(nil, strptr("\"new_one\""), plans.Create, false),
					"element_two": change.ValidatePrimitive(nil, strptr("\"new_two\""), plans.Create, false),
				}, plans.Create, false), plans.Update, false),
		},
		"list_to_primitive": {
			input: Value{
				Before: []interface{}{
					"old_one",
					"old_two",
				},
				After: "new",
			},
			attribute: cty.NilType,
			validateChange: change.ValidateTypeChange(
				change.ValidateList([]change.ValidateChangeFunc{
					change.ValidatePrimitive(strptr("\"old_one\""), nil, plans.Delete, false),
					change.ValidatePrimitive(strptr("\"old_two\""), nil, plans.Delete, false),
				}, plans.Delete, false),
				change.ValidatePrimitive(nil, strptr("\"new\""), plans.Create, false),
				plans.Update, false),
		},
		"list_to_map": {
			input: Value{
				Before: []interface{}{
					"old_one",
					"old_two",
				},
				After: map[string]interface{}{
					"element_one": "new_one",
					"element_two": "new_two",
				},
			},
			attribute: cty.NilType,
			validateChange: change.ValidateTypeChange(
				change.ValidateList([]change.ValidateChangeFunc{
					change.ValidatePrimitive(strptr("\"old_one\""), nil, plans.Delete, false),
					change.ValidatePrimitive(strptr("\"old_two\""), nil, plans.Delete, false),
				}, plans.Delete, false),
				change.ValidateMap(map[string]change.ValidateChangeFunc{
					"element_one": change.ValidatePrimitive(nil, strptr("\"new_one\""), plans.Create, false),
					"element_two": change.ValidatePrimitive(nil, strptr("\"new_two\""), plans.Create, false),
				}, plans.Create, false), plans.Update, false),
		},
		"map_to_primitive": {
			input: Value{
				Before: map[string]interface{}{
					"element_one": "old_one",
					"element_two": "old_two",
				},
				After: "new",
			},
			attribute: cty.NilType,
			validateChange: change.ValidateTypeChange(
				change.ValidateMap(map[string]change.ValidateChangeFunc{
					"element_one": change.ValidatePrimitive(strptr("\"old_one\""), nil, plans.Delete, false),
					"element_two": change.ValidatePrimitive(strptr("\"old_two\""), nil, plans.Delete, false),
				}, plans.Delete, false),
				change.ValidatePrimitive(nil, strptr("\"new\""), plans.Create, false),
				plans.Update, false),
		},
		"map_to_list": {
			input: Value{
				Before: map[string]interface{}{
					"element_one": "old_one",
					"element_two": "old_two",
				},
				After: []interface{}{
					"new_one",
					"new_two",
				},
			},
			attribute: cty.NilType,
			validateChange: change.ValidateTypeChange(
				change.ValidateMap(map[string]change.ValidateChangeFunc{
					"element_one": change.ValidatePrimitive(strptr("\"old_one\""), nil, plans.Delete, false),
					"element_two": change.ValidatePrimitive(strptr("\"old_two\""), nil, plans.Delete, false),
				}, plans.Delete, false),
				change.ValidateList([]change.ValidateChangeFunc{
					change.ValidatePrimitive(nil, strptr("\"new_one\""), plans.Create, false),
					change.ValidatePrimitive(nil, strptr("\"new_two\""), plans.Create, false),
				}, plans.Create, false), plans.Update, false),
		},
		"dynamic_type_simple": {
			input: Value{
				Before: "old",
				After:  "new",
			},
			attribute:      cty.DynamicPseudoType,
			validateChange: change.ValidatePrimitive(strptr("\"old\""), strptr("\"new\""), plans.Update, false),
		},
	}

	for name, tc := range tcs {
		t.Run(name, func(t *testing.T) {
<<<<<<< HEAD
			tc.validateChange(t, tc.input.ComputeChange(tc.attribute))
=======
			tc.validateChange(t, tc.input.ComputeChangeForOutput())
>>>>>>> 1332d315
		})
	}
}

func TestValue_PrimitiveAttributes(t *testing.T) {
	// This function tests manipulating primitives: creating, deleting and
	// updating. It also automatically tests these operations within the
	// contexts of collections.

	tcs := map[string]struct {
		input                Value
		attribute            cty.Type
		validateChange       change.ValidateChangeFunc
		validateSliceChanges []change.ValidateChangeFunc // Lists are special in some cases.
	}{
		"primitive_create": {
			input: Value{
				After: "new",
			},
			attribute:      cty.String,
			validateChange: change.ValidatePrimitive(nil, strptr("\"new\""), plans.Create, false),
		},
		"primitive_delete": {
			input: Value{
				Before: "old",
			},
			attribute:      cty.String,
			validateChange: change.ValidatePrimitive(strptr("\"old\""), nil, plans.Delete, false),
		},
		"primitive_update": {
			input: Value{
				Before: "old",
				After:  "new",
			},
			attribute:      cty.String,
			validateChange: change.ValidatePrimitive(strptr("\"old\""), strptr("\"new\""), plans.Update, false),
			validateSliceChanges: []change.ValidateChangeFunc{
				change.ValidatePrimitive(strptr("\"old\""), nil, plans.Delete, false),
				change.ValidatePrimitive(nil, strptr("\"new\""), plans.Create, false),
			},
		},
		"primitive_set_explicit_null": {
			input: Value{
				Before:        "old",
				After:         nil,
				AfterExplicit: true,
			},
			attribute:      cty.String,
			validateChange: change.ValidatePrimitive(strptr("\"old\""), nil, plans.Update, false),
			validateSliceChanges: []change.ValidateChangeFunc{
				change.ValidatePrimitive(strptr("\"old\""), nil, plans.Delete, false),
				change.ValidatePrimitive(nil, nil, plans.Create, false),
			},
		},
		"primitive_unset_explicit_null": {
			input: Value{
				BeforeExplicit: true,
				Before:         nil,
				After:          "new",
			},
			attribute:      cty.String,
			validateChange: change.ValidatePrimitive(nil, strptr("\"new\""), plans.Update, false),
			validateSliceChanges: []change.ValidateChangeFunc{
				change.ValidatePrimitive(nil, nil, plans.Delete, false),
				change.ValidatePrimitive(nil, strptr("\"new\""), plans.Create, false),
			},
		},
		"primitive_create_sensitive": {
			input: Value{
				Before:         nil,
				After:          "new",
				AfterSensitive: true,
			},
			attribute:      cty.String,
			validateChange: change.ValidateSensitive(nil, "new", false, true, plans.Create, false),
		},
		"primitive_delete_sensitive": {
			input: Value{
				Before:          "old",
				BeforeSensitive: true,
				After:           nil,
			},
			attribute:      cty.String,
			validateChange: change.ValidateSensitive("old", nil, true, false, plans.Delete, false),
		},
		"primitive_update_sensitive": {
			input: Value{
				Before:          "old",
				BeforeSensitive: true,
				After:           "new",
				AfterSensitive:  true,
			},
			attribute:      cty.String,
			validateChange: change.ValidateSensitive("old", "new", true, true, plans.Update, false),
			validateSliceChanges: []change.ValidateChangeFunc{
				change.ValidateSensitive("old", nil, true, false, plans.Delete, false),
				change.ValidateSensitive(nil, "new", false, true, plans.Create, false),
			},
		},
		"primitive_create_computed": {
			input: Value{
				Before:  nil,
				After:   nil,
				Unknown: true,
			},
			attribute:      cty.String,
			validateChange: change.ValidateComputed(nil, plans.Create, false),
		},
		"primitive_update_computed": {
			input: Value{
				Before:  "old",
				After:   nil,
				Unknown: true,
			},
			attribute:      cty.String,
			validateChange: change.ValidateComputed(change.ValidatePrimitive(strptr("\"old\""), nil, plans.Delete, false), plans.Update, false),
			validateSliceChanges: []change.ValidateChangeFunc{
				change.ValidatePrimitive(strptr("\"old\""), nil, plans.Delete, false),
				change.ValidateComputed(nil, plans.Create, false),
			},
		},
		"primitive_update_replace": {
			input: Value{
				Before: "old",
				After:  "new",
				ReplacePaths: []interface{}{
					[]interface{}{}, // An empty path suggests this attribute should be true.
				},
			},
			attribute:      cty.String,
			validateChange: change.ValidatePrimitive(strptr("\"old\""), strptr("\"new\""), plans.Update, true),
			validateSliceChanges: []change.ValidateChangeFunc{
				change.ValidatePrimitive(strptr("\"old\""), nil, plans.Delete, true),
				change.ValidatePrimitive(nil, strptr("\"new\""), plans.Create, false),
			},
		},
		"noop": {
			input: Value{
				Before: "old",
				After:  "old",
			},
			attribute:      cty.String,
			validateChange: change.ValidatePrimitive(strptr("\"old\""), strptr("\"old\""), plans.NoOp, false),
		},
	}
	for name, tmp := range tcs {
		tc := tmp

		defaultCollectionsAction := plans.Update
		if name == "noop" {
			defaultCollectionsAction = plans.NoOp
		}

		t.Run(name, func(t *testing.T) {
			t.Run("direct", func(t *testing.T) {
				tc.validateChange(t, tc.input.ComputeChangeForAttribute(&jsonprovider.Attribute{
					AttributeType: unmarshalType(t, tc.attribute),
				}))
			})

			t.Run("map", func(t *testing.T) {
				input := wrapValueInMap(tc.input)
				attribute := &jsonprovider.Attribute{
					AttributeType: unmarshalType(t, cty.Map(tc.attribute)),
				}

				validate := change.ValidateMap(map[string]change.ValidateChangeFunc{
					"element": tc.validateChange,
				}, defaultCollectionsAction, false)
				validate(t, input.ComputeChangeForAttribute(attribute))
			})

			t.Run("list", func(t *testing.T) {
				input := wrapValueInSlice(tc.input)
				attribute := &jsonprovider.Attribute{
					AttributeType: unmarshalType(t, cty.List(tc.attribute)),
				}

				if tc.validateSliceChanges != nil {
					validate := change.ValidateList(tc.validateSliceChanges, defaultCollectionsAction, false)
					validate(t, input.ComputeChangeForAttribute(attribute))
					return
				}

				validate := change.ValidateList([]change.ValidateChangeFunc{
					tc.validateChange,
				}, defaultCollectionsAction, false)
				validate(t, input.ComputeChangeForAttribute(attribute))
			})

			t.Run("set", func(t *testing.T) {
				input := wrapValueInSlice(tc.input)
				attribute := &jsonprovider.Attribute{
					AttributeType: unmarshalType(t, cty.Set(tc.attribute)),
				}

				if tc.validateSliceChanges != nil {
					validate := change.ValidateSet(tc.validateSliceChanges, defaultCollectionsAction, false)
					validate(t, input.ComputeChangeForAttribute(attribute))
					return
				}

				validate := change.ValidateSet([]change.ValidateChangeFunc{
					tc.validateChange,
				}, defaultCollectionsAction, false)
				validate(t, input.ComputeChangeForAttribute(attribute))
			})
		})
	}
}

func TestValue_CollectionAttributes(t *testing.T) {
	// This function tests creating and deleting collections. Note, it does not
	// generally cover editing collections except in special cases as editing
	// collections is handled automatically by other functions.
	tcs := map[string]struct {
		input          Value
		attribute      *jsonprovider.Attribute
		validateChange change.ValidateChangeFunc
	}{
		"map_create_empty": {
			input: Value{
				Before: nil,
				After:  map[string]interface{}{},
			},
			attribute: &jsonprovider.Attribute{
				AttributeType: unmarshalType(t, cty.Map(cty.String)),
			},
			validateChange: change.ValidateMap(nil, plans.Create, false),
		},
		"map_create_populated": {
			input: Value{
				Before: nil,
				After: map[string]interface{}{
					"element_one": "one",
					"element_two": "two",
				},
			},
			attribute: &jsonprovider.Attribute{
				AttributeType: unmarshalType(t, cty.Map(cty.String)),
			},
			validateChange: change.ValidateMap(map[string]change.ValidateChangeFunc{
				"element_one": change.ValidatePrimitive(nil, strptr("\"one\""), plans.Create, false),
				"element_two": change.ValidatePrimitive(nil, strptr("\"two\""), plans.Create, false),
			}, plans.Create, false),
		},
		"map_delete_empty": {
			input: Value{
				Before: map[string]interface{}{},
				After:  nil,
			},
			attribute: &jsonprovider.Attribute{
				AttributeType: unmarshalType(t, cty.Map(cty.String)),
			},
			validateChange: change.ValidateMap(nil, plans.Delete, false),
		},
		"map_delete_populated": {
			input: Value{
				Before: map[string]interface{}{
					"element_one": "one",
					"element_two": "two",
				},
				After: nil,
			},
			attribute: &jsonprovider.Attribute{
				AttributeType: unmarshalType(t, cty.Map(cty.String)),
			},
			validateChange: change.ValidateMap(map[string]change.ValidateChangeFunc{
				"element_one": change.ValidatePrimitive(strptr("\"one\""), nil, plans.Delete, false),
				"element_two": change.ValidatePrimitive(strptr("\"two\""), nil, plans.Delete, false),
			}, plans.Delete, false),
		},
		"map_create_sensitive": {
			input: Value{
				Before:         nil,
				After:          map[string]interface{}{},
				AfterSensitive: true,
			},
			attribute: &jsonprovider.Attribute{
				AttributeType: unmarshalType(t, cty.Map(cty.String)),
			},
			validateChange: change.ValidateSensitive(nil, map[string]interface{}{}, false, true, plans.Create, false),
		},
		"map_update_sensitive": {
			input: Value{
				Before: map[string]interface{}{
					"element": "one",
				},
				BeforeSensitive: true,
				After:           map[string]interface{}{},
				AfterSensitive:  true,
			},
			attribute: &jsonprovider.Attribute{
				AttributeType: unmarshalType(t, cty.Map(cty.String)),
			},
			validateChange: change.ValidateSensitive(map[string]interface{}{"element": "one"}, map[string]interface{}{}, true, true, plans.Update, false),
		},
		"map_delete_sensitive": {
			input: Value{
				Before:          map[string]interface{}{},
				BeforeSensitive: true,
				After:           nil,
			},
			attribute: &jsonprovider.Attribute{
				AttributeType: unmarshalType(t, cty.Map(cty.String)),
			},
			validateChange: change.ValidateSensitive(map[string]interface{}{}, nil, true, false, plans.Delete, false),
		},
		"map_create_unknown": {
			input: Value{
				Before:  nil,
				After:   map[string]interface{}{},
				Unknown: true,
			},
			attribute: &jsonprovider.Attribute{
				AttributeType: unmarshalType(t, cty.Map(cty.String)),
			},
			validateChange: change.ValidateComputed(nil, plans.Create, false),
		},
		"map_update_unknown": {
			input: Value{
				Before: map[string]interface{}{},
				After: map[string]interface{}{
					"element": "one",
				},
				Unknown: true,
			},
			attribute: &jsonprovider.Attribute{
				AttributeType: unmarshalType(t, cty.Map(cty.String)),
			},
			validateChange: change.ValidateComputed(change.ValidateMap(nil, plans.Delete, false), plans.Update, false),
		},
		"list_create_empty": {
			input: Value{
				Before: nil,
				After:  []interface{}{},
			},
			attribute: &jsonprovider.Attribute{
				AttributeType: unmarshalType(t, cty.List(cty.String)),
			},
			validateChange: change.ValidateList(nil, plans.Create, false),
		},
		"list_create_populated": {
			input: Value{
				Before: nil,
				After:  []interface{}{"one", "two"},
			},
			attribute: &jsonprovider.Attribute{
				AttributeType: unmarshalType(t, cty.List(cty.String)),
			},
			validateChange: change.ValidateList([]change.ValidateChangeFunc{
				change.ValidatePrimitive(nil, strptr("\"one\""), plans.Create, false),
				change.ValidatePrimitive(nil, strptr("\"two\""), plans.Create, false),
			}, plans.Create, false),
		},
		"list_delete_empty": {
			input: Value{
				Before: []interface{}{},
				After:  nil,
			},
			attribute: &jsonprovider.Attribute{
				AttributeType: unmarshalType(t, cty.List(cty.String)),
			},
			validateChange: change.ValidateList(nil, plans.Delete, false),
		},
		"list_delete_populated": {
			input: Value{
				Before: []interface{}{"one", "two"},
				After:  nil,
			},
			attribute: &jsonprovider.Attribute{
				AttributeType: unmarshalType(t, cty.List(cty.String)),
			},
			validateChange: change.ValidateList([]change.ValidateChangeFunc{
				change.ValidatePrimitive(strptr("\"one\""), nil, plans.Delete, false),
				change.ValidatePrimitive(strptr("\"two\""), nil, plans.Delete, false),
			}, plans.Delete, false),
		},
		"list_create_sensitive": {
			input: Value{
				Before:         nil,
				After:          []interface{}{},
				AfterSensitive: true,
			},
			attribute: &jsonprovider.Attribute{
				AttributeType: unmarshalType(t, cty.List(cty.String)),
			},
			validateChange: change.ValidateSensitive(nil, []interface{}{}, false, true, plans.Create, false),
		},
		"list_update_sensitive": {
			input: Value{
				Before:          []interface{}{"one"},
				BeforeSensitive: true,
				After:           []interface{}{},
				AfterSensitive:  true,
			},
			attribute: &jsonprovider.Attribute{
				AttributeType: unmarshalType(t, cty.List(cty.String)),
			},
			validateChange: change.ValidateSensitive([]interface{}{"one"}, []interface{}{}, true, true, plans.Update, false),
		},
		"list_delete_sensitive": {
			input: Value{
				Before:          []interface{}{},
				BeforeSensitive: true,
				After:           nil,
			},
			attribute: &jsonprovider.Attribute{
				AttributeType: unmarshalType(t, cty.List(cty.String)),
			},
			validateChange: change.ValidateSensitive([]interface{}{}, nil, true, false, plans.Delete, false),
		},
		"list_create_unknown": {
			input: Value{
				Before:  nil,
				After:   []interface{}{},
				Unknown: true,
			},
			attribute: &jsonprovider.Attribute{
				AttributeType: unmarshalType(t, cty.List(cty.String)),
			},
			validateChange: change.ValidateComputed(nil, plans.Create, false),
		},
		"list_update_unknown": {
			input: Value{
				Before:  []interface{}{},
				After:   []interface{}{"one"},
				Unknown: true,
			},
			attribute: &jsonprovider.Attribute{
				AttributeType: unmarshalType(t, cty.List(cty.String)),
			},
			validateChange: change.ValidateComputed(change.ValidateList(nil, plans.Delete, false), plans.Update, false),
		},
		"set_create_empty": {
			input: Value{
				Before: nil,
				After:  []interface{}{},
			},
			attribute: &jsonprovider.Attribute{
				AttributeType: unmarshalType(t, cty.Set(cty.String)),
			},
			validateChange: change.ValidateSet(nil, plans.Create, false),
		},
		"set_create_populated": {
			input: Value{
				Before: nil,
				After:  []interface{}{"one", "two"},
			},
			attribute: &jsonprovider.Attribute{
				AttributeType: unmarshalType(t, cty.Set(cty.String)),
			},
			validateChange: change.ValidateSet([]change.ValidateChangeFunc{
				change.ValidatePrimitive(nil, strptr("\"one\""), plans.Create, false),
				change.ValidatePrimitive(nil, strptr("\"two\""), plans.Create, false),
			}, plans.Create, false),
		},
		"set_delete_empty": {
			input: Value{
				Before: []interface{}{},
				After:  nil,
			},
			attribute: &jsonprovider.Attribute{
				AttributeType: unmarshalType(t, cty.Set(cty.String)),
			},
			validateChange: change.ValidateSet(nil, plans.Delete, false),
		},
		"set_delete_populated": {
			input: Value{
				Before: []interface{}{"one", "two"},
				After:  nil,
			},
			attribute: &jsonprovider.Attribute{
				AttributeType: unmarshalType(t, cty.Set(cty.String)),
			},
			validateChange: change.ValidateSet([]change.ValidateChangeFunc{
				change.ValidatePrimitive(strptr("\"one\""), nil, plans.Delete, false),
				change.ValidatePrimitive(strptr("\"two\""), nil, plans.Delete, false),
			}, plans.Delete, false),
		},
		"set_create_sensitive": {
			input: Value{
				Before:         nil,
				After:          []interface{}{},
				AfterSensitive: true,
			},
			attribute: &jsonprovider.Attribute{
				AttributeType: unmarshalType(t, cty.Set(cty.String)),
			},
			validateChange: change.ValidateSensitive(nil, []interface{}{}, false, true, plans.Create, false),
		},
		"set_update_sensitive": {
			input: Value{
				Before:          []interface{}{"one"},
				BeforeSensitive: true,
				After:           []interface{}{},
				AfterSensitive:  true,
			},
			attribute: &jsonprovider.Attribute{
				AttributeType: unmarshalType(t, cty.Set(cty.String)),
			},
			validateChange: change.ValidateSensitive([]interface{}{"one"}, []interface{}{}, true, true, plans.Update, false),
		},
		"set_delete_sensitive": {
			input: Value{
				Before:          []interface{}{},
				BeforeSensitive: true,
				After:           nil,
			},
			attribute: &jsonprovider.Attribute{
				AttributeType: unmarshalType(t, cty.Set(cty.String)),
			},
			validateChange: change.ValidateSensitive([]interface{}{}, nil, true, false, plans.Delete, false),
		},
		"set_create_unknown": {
			input: Value{
				Before:  nil,
				After:   []interface{}{},
				Unknown: true,
			},
			attribute: &jsonprovider.Attribute{
				AttributeType: unmarshalType(t, cty.Set(cty.String)),
			},
			validateChange: change.ValidateComputed(nil, plans.Create, false),
		},
		"set_update_unknown": {
			input: Value{
				Before:  []interface{}{},
				After:   []interface{}{"one"},
				Unknown: true,
			},
			attribute: &jsonprovider.Attribute{
				AttributeType: unmarshalType(t, cty.Set(cty.String)),
			},
			validateChange: change.ValidateComputed(change.ValidateSet(nil, plans.Delete, false), plans.Update, false),
		},
	}

	for name, tc := range tcs {
		t.Run(name, func(t *testing.T) {
			tc.validateChange(t, tc.input.ComputeChangeForAttribute(tc.attribute))
		})
	}
}

// unmarshalType converts a cty.Type into a json.RawMessage understood by the
// schema. It also lets the testing framework handle any errors to keep the API
// clean.
func unmarshalType(t *testing.T, ctyType cty.Type) json.RawMessage {
	msg, err := ctyjson.MarshalType(ctyType)
	if err != nil {
		t.Fatalf("invalid type: %s", ctyType.FriendlyName())
	}
	return msg
}

// wrapValueInSlice does the same as wrapValueInMap, except it wraps it into a
// slice internally.
func wrapValueInSlice(input Value) Value {
	return wrapValue(input, float64(0), func(value interface{}, unknown interface{}, explicit bool) interface{} {
		switch value.(type) {
		case nil:
			if set, ok := unknown.(bool); (set && ok) || explicit {
				return []interface{}{nil}

			}
			return []interface{}{}
		default:
			return []interface{}{value}
		}
	})
}

// wrapValueInMap access a single Value and returns a new Value that represents
// a map with a single element. That single element is the input value.
func wrapValueInMap(input Value) Value {
	return wrapValue(input, "element", func(value interface{}, unknown interface{}, explicit bool) interface{} {
		switch value.(type) {
		case nil:
			if set, ok := unknown.(bool); (set && ok) || explicit {
				return map[string]interface{}{
					"element": nil,
				}
			}
			return map[string]interface{}{}
		default:
			return map[string]interface{}{
				"element": value,
			}
		}
	})
}

func wrapValue(input Value, step interface{}, wrap func(interface{}, interface{}, bool) interface{}) Value {
	return Value{
		Before:          wrap(input.Before, nil, input.BeforeExplicit),
		After:           wrap(input.After, input.Unknown, input.AfterExplicit),
		Unknown:         wrap(input.Unknown, nil, false),
		BeforeSensitive: wrap(input.BeforeSensitive, nil, false),
		AfterSensitive:  wrap(input.AfterSensitive, nil, false),
		ReplacePaths: func() []interface{} {
			var ret []interface{}
			for _, path := range input.ReplacePaths {
				old := path.([]interface{})
				var updated []interface{}
				updated = append(updated, step)
				updated = append(updated, old...)
				ret = append(ret, updated)
			}
			return ret
		}(),
	}
}<|MERGE_RESOLUTION|>--- conflicted
+++ resolved
@@ -1211,7 +1211,6 @@
 func TestValue_Output(t *testing.T) {
 	tcs := map[string]struct {
 		input          Value
-		attribute      cty.Type
 		validateChange change.ValidateChangeFunc
 	}{
 		"primitive_create": {
@@ -1219,7 +1218,6 @@
 				Before: nil,
 				After:  "new",
 			},
-			attribute:      cty.NilType,
 			validateChange: change.ValidatePrimitive(nil, strptr("\"new\""), plans.Create, false),
 		},
 		"map_create": {
@@ -1230,7 +1228,6 @@
 					"element_two": "new_two",
 				},
 			},
-			attribute: cty.NilType,
 			validateChange: change.ValidateMap(map[string]change.ValidateChangeFunc{
 				"element_one": change.ValidatePrimitive(nil, strptr("\"new_one\""), plans.Create, false),
 				"element_two": change.ValidatePrimitive(nil, strptr("\"new_two\""), plans.Create, false),
@@ -1244,7 +1241,6 @@
 					"new_two",
 				},
 			},
-			attribute: cty.NilType,
 			validateChange: change.ValidateList([]change.ValidateChangeFunc{
 				change.ValidatePrimitive(nil, strptr("\"new_one\""), plans.Create, false),
 				change.ValidatePrimitive(nil, strptr("\"new_two\""), plans.Create, false),
@@ -1255,7 +1251,6 @@
 				Before: "old",
 				After:  "new",
 			},
-			attribute:      cty.NilType,
 			validateChange: change.ValidatePrimitive(strptr("\"old\""), strptr("\"new\""), plans.Update, false),
 		},
 		"map_update": {
@@ -1269,7 +1264,6 @@
 					"element_two": "new_two",
 				},
 			},
-			attribute: cty.NilType,
 			validateChange: change.ValidateMap(map[string]change.ValidateChangeFunc{
 				"element_one": change.ValidatePrimitive(strptr("\"old_one\""), strptr("\"new_one\""), plans.Update, false),
 				"element_two": change.ValidatePrimitive(strptr("\"old_two\""), strptr("\"new_two\""), plans.Update, false),
@@ -1286,7 +1280,6 @@
 					"new_two",
 				},
 			},
-			attribute: cty.NilType,
 			validateChange: change.ValidateList([]change.ValidateChangeFunc{
 				change.ValidatePrimitive(strptr("\"old_one\""), nil, plans.Delete, false),
 				change.ValidatePrimitive(strptr("\"old_two\""), nil, plans.Delete, false),
@@ -1299,7 +1292,6 @@
 				Before: "old",
 				After:  nil,
 			},
-			attribute:      cty.NilType,
 			validateChange: change.ValidatePrimitive(strptr("\"old\""), nil, plans.Delete, false),
 		},
 		"map_delete": {
@@ -1310,7 +1302,6 @@
 				},
 				After: nil,
 			},
-			attribute: cty.NilType,
 			validateChange: change.ValidateMap(map[string]change.ValidateChangeFunc{
 				"element_one": change.ValidatePrimitive(strptr("\"old_one\""), nil, plans.Delete, false),
 				"element_two": change.ValidatePrimitive(strptr("\"old_two\""), nil, plans.Delete, false),
@@ -1324,7 +1315,6 @@
 				},
 				After: nil,
 			},
-			attribute: cty.NilType,
 			validateChange: change.ValidateList([]change.ValidateChangeFunc{
 				change.ValidatePrimitive(strptr("\"old_one\""), nil, plans.Delete, false),
 				change.ValidatePrimitive(strptr("\"old_two\""), nil, plans.Delete, false),
@@ -1338,7 +1328,6 @@
 					"new_two",
 				},
 			},
-			attribute: cty.NilType,
 			validateChange: change.ValidateTypeChange(
 				change.ValidatePrimitive(strptr("\"old\""), nil, plans.Delete, false),
 				change.ValidateList([]change.ValidateChangeFunc{
@@ -1354,7 +1343,6 @@
 					"element_two": "new_two",
 				},
 			},
-			attribute: cty.NilType,
 			validateChange: change.ValidateTypeChange(
 				change.ValidatePrimitive(strptr("\"old\""), nil, plans.Delete, false),
 				change.ValidateMap(map[string]change.ValidateChangeFunc{
@@ -1370,7 +1358,6 @@
 				},
 				After: "new",
 			},
-			attribute: cty.NilType,
 			validateChange: change.ValidateTypeChange(
 				change.ValidateList([]change.ValidateChangeFunc{
 					change.ValidatePrimitive(strptr("\"old_one\""), nil, plans.Delete, false),
@@ -1390,7 +1377,6 @@
 					"element_two": "new_two",
 				},
 			},
-			attribute: cty.NilType,
 			validateChange: change.ValidateTypeChange(
 				change.ValidateList([]change.ValidateChangeFunc{
 					change.ValidatePrimitive(strptr("\"old_one\""), nil, plans.Delete, false),
@@ -1409,7 +1395,6 @@
 				},
 				After: "new",
 			},
-			attribute: cty.NilType,
 			validateChange: change.ValidateTypeChange(
 				change.ValidateMap(map[string]change.ValidateChangeFunc{
 					"element_one": change.ValidatePrimitive(strptr("\"old_one\""), nil, plans.Delete, false),
@@ -1429,7 +1414,6 @@
 					"new_two",
 				},
 			},
-			attribute: cty.NilType,
 			validateChange: change.ValidateTypeChange(
 				change.ValidateMap(map[string]change.ValidateChangeFunc{
 					"element_one": change.ValidatePrimitive(strptr("\"old_one\""), nil, plans.Delete, false),
@@ -1445,18 +1429,13 @@
 				Before: "old",
 				After:  "new",
 			},
-			attribute:      cty.DynamicPseudoType,
 			validateChange: change.ValidatePrimitive(strptr("\"old\""), strptr("\"new\""), plans.Update, false),
 		},
 	}
 
 	for name, tc := range tcs {
 		t.Run(name, func(t *testing.T) {
-<<<<<<< HEAD
-			tc.validateChange(t, tc.input.ComputeChange(tc.attribute))
-=======
 			tc.validateChange(t, tc.input.ComputeChangeForOutput())
->>>>>>> 1332d315
 		})
 	}
 }

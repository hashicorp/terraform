// Copyright (c) HashiCorp, Inc.
// SPDX-License-Identifier: BUSL-1.1

package command

import (
	"context"
	"path/filepath"
	"strings"
	"time"

	"github.com/hashicorp/terraform/internal/backend/local"
	"github.com/hashicorp/terraform/internal/cloud"
	"github.com/hashicorp/terraform/internal/command/arguments"
	"github.com/hashicorp/terraform/internal/command/jsonformat"
	"github.com/hashicorp/terraform/internal/command/junit"
	"github.com/hashicorp/terraform/internal/command/views"
	"github.com/hashicorp/terraform/internal/logging"
	"github.com/hashicorp/terraform/internal/moduletest"
	"github.com/hashicorp/terraform/internal/tfdiags"
)

type TestCommand struct {
	Meta
}

func (c *TestCommand) Help() string {
	helpText := `
Usage: terraform [global options] test [options]

  Executes automated integration tests against the current Terraform
  configuration.

  Terraform will search for .tftest.hcl files within the current configuration
  and testing directories. Terraform will then execute the testing run blocks
  within any testing files in order, and verify conditional checks and
  assertions against the created infrastructure.

  This command creates real infrastructure and will attempt to clean up the
  testing infrastructure on completion. Monitor the output carefully to ensure
  this cleanup process is successful.

Options:

  -cloud-run=source     If specified, Terraform will execute this test run 
                        remotely using HCP Terraform or Terraform Enterprise. 
						You must specify the source of a module registered in 
						a private module registry as the argument to this flag. 
						This allows Terraform to associate the cloud run with 
						the correct HCP Terraform or Terraform Enterprise module 
						and organization.

  -filter=testfile      If specified, Terraform will only execute the test files
                        specified by this flag. You can use this option multiple
                        times to execute more than one test file.

  -json                 If specified, machine readable output will be printed in
                        JSON format

  -no-color             If specified, output won't contain any color.

  -test-directory=path	Set the Terraform test directory, defaults to "tests".

  -var 'foo=bar'        Set a value for one of the input variables in the root
                        module of the configuration. Use this option more than
                        once to set more than one variable.

  -var-file=filename    Load variable values from the given file, in addition
                        to the default files terraform.tfvars and *.auto.tfvars.
                        Use this option more than once to include more than one
                        variables file.

  -verbose              Print the plan or state for each test run block as it
                        executes.
`
	return strings.TrimSpace(helpText)
}

func (c *TestCommand) Synopsis() string {
	return "Execute integration tests for Terraform modules"
}

func (c *TestCommand) Run(rawArgs []string) int {
	var diags tfdiags.Diagnostics

	common, rawArgs := arguments.ParseView(rawArgs)
	c.View.Configure(common)

	// Since we build the colorizer for the cloud runner outside the views
	// package we need to propagate our no-color setting manually. Once the
	// cloud package is fully migrated over to the new streams IO we should be
	// able to remove this.
	c.Meta.color = !common.NoColor
	c.Meta.Color = c.Meta.color

	args, diags := arguments.ParseTest(rawArgs)
	if diags.HasErrors() {
		c.View.Diagnostics(diags)
		c.View.HelpPrompt("test")
		return 1
	}

	view := views.NewTest(args.ViewType, c.View)

	// The specified testing directory must be a relative path, and it must
	// point to a directory that is a descendant of the configuration directory.
	if !filepath.IsLocal(args.TestDirectory) {
		diags = diags.Append(tfdiags.Sourceless(
			tfdiags.Error,
			"Invalid testing directory",
			"The testing directory must be a relative path pointing to a directory local to the configuration directory."))

		view.Diagnostics(nil, nil, diags)
		return 1
	}

<<<<<<< HEAD
	if args.JUnitXMLFile != "" {
		// JUnit XML output is currently experimental, so that we can gather
		// feedback on exactly how we should map the test results to this
		// JUnit-oriented format before anyone starts depending on it for real.
		if !c.AllowExperimentalFeatures {
			diags = diags.Append(tfdiags.Sourceless(
				tfdiags.Error,
				"JUnit XML output is not available",
				"The -junit-xml option is currently experimental and therefore available only in alpha releases of Terraform CLI.",
			))
			view.Diagnostics(nil, nil, diags)
			return 1
		}
		diags = diags.Append(tfdiags.Sourceless(
			tfdiags.Warning,
			"JUnit XML output is experimental",
			"The -junit-xml option is currently experimental and therefore subject to breaking changes or removal, even in patch releases.",
		))
	}

=======
>>>>>>> 0f9cb407
	config, configDiags := c.loadConfigWithTests(".", args.TestDirectory)
	diags = diags.Append(configDiags)
	if configDiags.HasErrors() {
		view.Diagnostics(nil, nil, diags)
		return 1
	}

	// Users can also specify variables via the command line, so we'll parse
	// all that here.
	var items []arguments.FlagNameValue
	for _, variable := range args.Vars.All() {
		items = append(items, arguments.FlagNameValue{
			Name:  variable.Name,
			Value: variable.Value,
		})
	}
	c.variableArgs = arguments.FlagNameValueSlice{Items: &items}

	// Collect variables for "terraform test"
	testVariables, variableDiags := c.collectVariableValuesForTests(args.TestDirectory)
	diags = diags.Append(variableDiags)

	variables, variableDiags := c.collectVariableValues()
	diags = diags.Append(variableDiags)
	if variableDiags.HasErrors() {
		view.Diagnostics(nil, nil, diags)
		return 1
	}

	opts, err := c.contextOpts()
	if err != nil {
		diags = diags.Append(err)
		view.Diagnostics(nil, nil, diags)
		return 1
	}

	// Print out all the diagnostics we have from the setup. These will just be
	// warnings, and we want them out of the way before we start the actual
	// testing.
	view.Diagnostics(nil, nil, diags)

	// We have two levels of interrupt here. A 'stop' and a 'cancel'. A 'stop'
	// is a soft request to stop. We'll finish the current test, do the tidy up,
	// but then skip all remaining tests and run blocks. A 'cancel' is a hard
	// request to stop now. We'll cancel the current operation immediately
	// even if it's a delete operation, and we won't clean up any infrastructure
	// if we're halfway through a test. We'll print details explaining what was
	// stopped so the user can do their best to recover from it.

	runningCtx, done := context.WithCancel(context.Background())
	stopCtx, stop := context.WithCancel(runningCtx)
	cancelCtx, cancel := context.WithCancel(context.Background())

	var runner moduletest.TestSuiteRunner
	if len(args.CloudRunSource) > 0 {

		var renderer *jsonformat.Renderer
		if args.ViewType == arguments.ViewHuman {
			// We only set the renderer if we want Human-readable output.
			// Otherwise, we just let the runner echo whatever data it receives
			// back from the agent anyway.
			renderer = &jsonformat.Renderer{
				Streams:             c.Streams,
				Colorize:            c.Colorize(),
				RunningInAutomation: c.RunningInAutomation,
			}
		}

		runner = &cloud.TestSuiteRunner{
			ConfigDirectory:  ".", // Always loading from the current directory.
			TestingDirectory: args.TestDirectory,
			Config:           config,
			Services:         c.Services,
			Source:           args.CloudRunSource,
			GlobalVariables:  variables,
			Stopped:          false,
			Cancelled:        false,
			StoppedCtx:       stopCtx,
			CancelledCtx:     cancelCtx,
			Verbose:          args.Verbose,
			Filters:          args.Filter,
			Renderer:         renderer,
			View:             view,
			Streams:          c.Streams,
		}
	} else {
<<<<<<< HEAD
=======

>>>>>>> 0f9cb407
		localRunner := &local.TestSuiteRunner{
			Config: config,
			// The GlobalVariables are loaded from the
			// main configuration directory
			// The GlobalTestVariables are loaded from the
			// test directory
			GlobalVariables:     variables,
			GlobalTestVariables: testVariables,
			TestingDirectory:    args.TestDirectory,
			Opts:                opts,
			View:                view,
			Stopped:             false,
			Cancelled:           false,
			StoppedCtx:          stopCtx,
			CancelledCtx:        cancelCtx,
			Filter:              args.Filter,
			Verbose:             args.Verbose,
		}

<<<<<<< HEAD
		if args.JUnitXMLFile != "" {
			// Make sure TestCommand's calls loadConfigWithTests before this code, so configLoader is not nil
			localRunner.JUnit = junit.NewTestJUnitXMLFile(args.JUnitXMLFile, c.configLoader, localRunner)
=======
		// JUnit output is only compatible with local test execution
		if args.JUnitXMLFile != "" {
			// Make sure TestCommand's calls loadConfigWithTests before this code, so configLoader is not nil
			localRunner.JUnit = junit.NewTestJUnitXMLFile(args.JUnitXMLFile, c.configLoader)
>>>>>>> 0f9cb407
		}

		runner = localRunner
	}

	var testDiags tfdiags.Diagnostics
	var status moduletest.Status

	go func() {
		defer logging.PanicHandler()
		defer done()
		defer stop()
		defer cancel()

		status, testDiags = runner.Test()
	}()

	// Wait for the operation to complete, or for an interrupt to occur.
	select {
	case <-c.ShutdownCh:
		// Nice request to be cancelled.

		view.Interrupted()
		runner.Stop()
		stop()

		select {
		case <-c.ShutdownCh:
			// The user pressed it again, now we have to get it to stop as
			// fast as possible.

			view.FatalInterrupt()
			runner.Cancel()
			cancel()

			waitTime := 5 * time.Second
			if len(args.CloudRunSource) > 0 {
				// We wait longer for cloud runs because the agent should force
				// kill the remote job after 5 seconds (as defined above).
				//
				// This can take longer as the remote agent doesn't receive the
				// interrupt immediately. So for cloud runs, we'll wait a minute
				// which should give the remote process enough to receive the
				// signal, process it, and exit.
				//
				// If after a minute, the job still hasn't finished then we
				// assume something else has gone wrong and we'll just have to
				// live with the consequences.
				waitTime = time.Minute
			}

			// We'll wait 5 seconds for this operation to finish now, regardless
			// of whether it finishes successfully or not.
			select {
			case <-runningCtx.Done():
			case <-time.After(waitTime):
			}

		case <-runningCtx.Done():
			// The application finished nicely after the request was stopped.
		}
	case <-runningCtx.Done():
		// tests finished normally with no interrupts.
	}

	view.Diagnostics(nil, nil, testDiags)

	if status != moduletest.Pass {
		return 1
	}
	return 0
}<|MERGE_RESOLUTION|>--- conflicted
+++ resolved
@@ -114,29 +114,6 @@
 		return 1
 	}
 
-<<<<<<< HEAD
-	if args.JUnitXMLFile != "" {
-		// JUnit XML output is currently experimental, so that we can gather
-		// feedback on exactly how we should map the test results to this
-		// JUnit-oriented format before anyone starts depending on it for real.
-		if !c.AllowExperimentalFeatures {
-			diags = diags.Append(tfdiags.Sourceless(
-				tfdiags.Error,
-				"JUnit XML output is not available",
-				"The -junit-xml option is currently experimental and therefore available only in alpha releases of Terraform CLI.",
-			))
-			view.Diagnostics(nil, nil, diags)
-			return 1
-		}
-		diags = diags.Append(tfdiags.Sourceless(
-			tfdiags.Warning,
-			"JUnit XML output is experimental",
-			"The -junit-xml option is currently experimental and therefore subject to breaking changes or removal, even in patch releases.",
-		))
-	}
-
-=======
->>>>>>> 0f9cb407
 	config, configDiags := c.loadConfigWithTests(".", args.TestDirectory)
 	diags = diags.Append(configDiags)
 	if configDiags.HasErrors() {
@@ -223,10 +200,6 @@
 			Streams:          c.Streams,
 		}
 	} else {
-<<<<<<< HEAD
-=======
-
->>>>>>> 0f9cb407
 		localRunner := &local.TestSuiteRunner{
 			Config: config,
 			// The GlobalVariables are loaded from the
@@ -246,16 +219,10 @@
 			Verbose:             args.Verbose,
 		}
 
-<<<<<<< HEAD
+		// JUnit output is only compatible with local test execution
 		if args.JUnitXMLFile != "" {
 			// Make sure TestCommand's calls loadConfigWithTests before this code, so configLoader is not nil
 			localRunner.JUnit = junit.NewTestJUnitXMLFile(args.JUnitXMLFile, c.configLoader, localRunner)
-=======
-		// JUnit output is only compatible with local test execution
-		if args.JUnitXMLFile != "" {
-			// Make sure TestCommand's calls loadConfigWithTests before this code, so configLoader is not nil
-			localRunner.JUnit = junit.NewTestJUnitXMLFile(args.JUnitXMLFile, c.configLoader)
->>>>>>> 0f9cb407
 		}
 
 		runner = localRunner

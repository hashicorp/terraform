--- conflicted
+++ resolved
@@ -124,15 +124,12 @@
 				ActionTriggerBlockIndex:   at.ActionTriggerBlockIndex,
 				ActionsListIndex:          at.ActionsListIndex,
 			}
-<<<<<<< HEAD
 		case plans.InvokeCmdActionTrigger:
 			ai.InvokeCmdActionTrigger = &InvokeCmdActionTrigger{
 				ActionTriggerEvent: at.TriggerEvent().String(),
 			}
-=======
 		default:
 			return ret, fmt.Errorf("unsupported action trigger type: %T", at)
->>>>>>> 423cacdf
 		}
 
 		if actionDec.ConfigValue != cty.NilVal {

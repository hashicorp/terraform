--- conflicted
+++ resolved
@@ -8,11 +8,8 @@
 	"fmt"
 	"log"
 	"maps"
-<<<<<<< HEAD
 	"os"
-=======
 	"path/filepath"
->>>>>>> 4946e486
 	"reflect"
 	"slices"
 	"sort"
@@ -64,7 +61,6 @@
 		return 1
 	}
 
-<<<<<<< HEAD
 	// The else condition below invokes the original logic of the init command.
 	// An experimental version of the init code will be used if:
 	// 	> The user uses an experimental version of TF (alpha or built from source)
@@ -72,272 +68,6 @@
 	//  > Or, the environment variable TF_ENABLE_PLUGGABLE_STATE_STORAGE is set to any value.
 	if v := os.Getenv("TF_ENABLE_PLUGGABLE_STATE_STORAGE"); v != "" {
 		initArgs.EnablePssExperiment = true
-=======
-	c.forceInitCopy = initArgs.ForceInitCopy
-	c.Meta.stateLock = initArgs.StateLock
-	c.Meta.stateLockTimeout = initArgs.StateLockTimeout
-	c.reconfigure = initArgs.Reconfigure
-	c.migrateState = initArgs.MigrateState
-	c.Meta.ignoreRemoteVersion = initArgs.IgnoreRemoteVersion
-	c.Meta.input = initArgs.InputEnabled
-	c.Meta.targetFlags = initArgs.TargetFlags
-	c.Meta.compactWarnings = initArgs.CompactWarnings
-
-	varArgs := initArgs.Vars.All()
-	items := make([]arguments.FlagNameValue, len(varArgs))
-	for i := range varArgs {
-		items[i].Name = varArgs[i].Name
-		items[i].Value = varArgs[i].Value
-	}
-	c.Meta.variableArgs = arguments.FlagNameValueSlice{Items: &items}
-
-	// Copying the state only happens during backend migration, so setting
-	// -force-copy implies -migrate-state
-	if c.forceInitCopy {
-		c.migrateState = true
-	}
-
-	if len(initArgs.PluginPath) > 0 {
-		c.pluginPath = initArgs.PluginPath
-	}
-
-	// Validate the arg count and get the working directory
-	path, err := ModulePath(initArgs.Args)
-	if err != nil {
-		diags = diags.Append(err)
-		view.Diagnostics(diags)
-		return 1
-	}
-
-	if err := c.storePluginPath(c.pluginPath); err != nil {
-		diags = diags.Append(fmt.Errorf("Error saving -plugin-dir to workspace directory: %s", err))
-		view.Diagnostics(diags)
-		return 1
-	}
-
-	// Initialization can be aborted by interruption signals
-	ctx, done := c.InterruptibleContext(c.CommandContext())
-	defer done()
-
-	// This will track whether we outputted anything so that we know whether
-	// to output a newline before the success message
-	var header bool
-
-	if initArgs.FromModule != "" {
-		src := initArgs.FromModule
-
-		empty, err := configs.IsEmptyDir(path, initArgs.TestsDirectory)
-		if err != nil {
-			diags = diags.Append(fmt.Errorf("Error validating destination directory: %s", err))
-			view.Diagnostics(diags)
-			return 1
-		}
-		if !empty {
-			diags = diags.Append(errors.New(strings.TrimSpace(errInitCopyNotEmpty)))
-			view.Diagnostics(diags)
-			return 1
-		}
-
-		view.Output(views.CopyingConfigurationMessage, src)
-		header = true
-
-		hooks := uiModuleInstallHooks{
-			Ui:             c.Ui,
-			ShowLocalPaths: false, // since they are in a weird location for init
-			View:           view,
-		}
-
-		ctx, span := tracer.Start(ctx, "-from-module=...", trace.WithAttributes(
-			attribute.String("module_source", src),
-		))
-
-		initDirFromModuleAbort, initDirFromModuleDiags := c.initDirFromModule(ctx, path, src, hooks)
-		diags = diags.Append(initDirFromModuleDiags)
-		if initDirFromModuleAbort || initDirFromModuleDiags.HasErrors() {
-			view.Diagnostics(diags)
-			span.SetStatus(codes.Error, "module installation failed")
-			span.End()
-			return 1
-		}
-		span.End()
-
-		view.Output(views.EmptyMessage)
-	}
-
-	// If our directory is empty, then we're done. We can't get or set up
-	// the backend with an empty directory.
-	empty, err := configs.IsEmptyDir(path, initArgs.TestsDirectory)
-	if err != nil {
-		diags = diags.Append(fmt.Errorf("Error checking configuration: %s", err))
-		view.Diagnostics(diags)
-		return 1
-	}
-	if empty {
-		view.Output(views.OutputInitEmptyMessage)
-		return 0
-	}
-
-	// Load just the root module to begin backend and module initialization
-	rootModEarly, earlyConfDiags := c.loadSingleModuleWithTests(path, initArgs.TestsDirectory)
-
-	// There may be parsing errors in config loading but these will be shown later _after_
-	// checking for core version requirement errors. Not meeting the version requirement should
-	// be the first error displayed if that is an issue, but other operations are required
-	// before being able to check core version requirements.
-	if rootModEarly == nil {
-		diags = diags.Append(errors.New(view.PrepareMessage(views.InitConfigError)), earlyConfDiags)
-		view.Diagnostics(diags)
-
-		return 1
-	}
-
-	if initArgs.Get {
-		modsOutput, modsAbort, modsDiags := c.getModules(ctx, path, initArgs.TestsDirectory, rootModEarly, initArgs.Upgrade, view)
-		diags = diags.Append(modsDiags)
-		if modsAbort || modsDiags.HasErrors() {
-			view.Diagnostics(diags)
-			return 1
-		}
-		if modsOutput {
-			header = true
-		}
-	}
-
-	// With all of the modules (hopefully) installed, we can now try to load the
-	// whole configuration tree.
-	config, confDiags := c.loadConfigWithTests(path, initArgs.TestsDirectory)
-	// configDiags will be handled after the version constraint check, since an
-	// incorrect version of terraform may be producing errors for configuration
-	// constructs added in later versions.
-
-	// Before we go further, we'll check to make sure none of the modules in
-	// the configuration declare that they don't support this Terraform
-	// version, so we can produce a version-related error message rather than
-	// potentially-confusing downstream errors.
-	versionDiags := terraform.CheckCoreVersionRequirements(config)
-	if versionDiags.HasErrors() {
-		view.Diagnostics(versionDiags)
-		return 1
-	}
-
-	var back backend.Backend
-
-	// There may be config errors or backend init errors but these will be shown later _after_
-	// checking for core version requirement errors.
-	var backDiags tfdiags.Diagnostics
-	var backendOutput bool
-
-	switch {
-	case initArgs.Cloud && rootModEarly.CloudConfig != nil:
-		back, backendOutput, backDiags = c.initCloud(ctx, rootModEarly, initArgs.BackendConfig, initArgs.ViewType, view)
-	case initArgs.Backend:
-		// This handles case when config contains either backend or state_store blocks.
-		// This is valid as either can be implementations of backend.Backend, which is what we
-		// obtain here.
-		back, backendOutput, backDiags = c.initBackend(ctx, rootModEarly, initArgs, view, config)
-	default:
-		// load the previously-stored backend config
-		back, backDiags = c.Meta.backendFromState(ctx)
-	}
-	if backendOutput {
-		header = true
-	}
-
-	var state *states.State
-
-	// If we have a functional backend (either just initialized or initialized
-	// on a previous run) we'll use the current state as a potential source
-	// of provider dependencies.
-	if back != nil {
-		c.ignoreRemoteVersionConflict(back)
-		workspace, err := c.Workspace()
-		if err != nil {
-			diags = diags.Append(fmt.Errorf("Error selecting workspace: %s", err))
-			view.Diagnostics(diags)
-			return 1
-		}
-		sMgr, err := back.StateMgr(workspace)
-		if err != nil {
-			diags = diags.Append(fmt.Errorf("Error loading state: %s", err))
-			view.Diagnostics(diags)
-			return 1
-		}
-
-		if err := sMgr.RefreshState(); err != nil {
-			diags = diags.Append(fmt.Errorf("Error refreshing state: %s", err))
-			view.Diagnostics(diags)
-			return 1
-		}
-
-		state = sMgr.State()
-	}
-
-	// We've passed the core version check, now we can show errors from the
-	// configuration and backend initialisation.
-
-	// Now, we can check the diagnostics from the early configuration and the
-	// backend.
-	diags = diags.Append(earlyConfDiags)
-	diags = diags.Append(backDiags)
-	if earlyConfDiags.HasErrors() {
-		diags = diags.Append(errors.New(view.PrepareMessage(views.InitConfigError)))
-		view.Diagnostics(diags)
-		return 1
-	}
-
-	// Now, we can show any errors from initializing the backend, but we won't
-	// show the InitConfigError preamble as we didn't detect problems with
-	// the early configuration.
-	if backDiags.HasErrors() {
-		view.Diagnostics(diags)
-		return 1
-	}
-
-	// If everything is ok with the core version check and backend initialization,
-	// show other errors from loading the full configuration tree.
-	diags = diags.Append(confDiags)
-	if confDiags.HasErrors() {
-		diags = diags.Append(errors.New(view.PrepareMessage(views.InitConfigError)))
-		view.Diagnostics(diags)
-		return 1
-	}
-
-	if cb, ok := back.(*cloud.Cloud); ok {
-		if c.RunningInAutomation {
-			if err := cb.AssertImportCompatible(config); err != nil {
-				diags = diags.Append(tfdiags.Sourceless(tfdiags.Error, "Compatibility error", err.Error()))
-				view.Diagnostics(diags)
-				return 1
-			}
-		}
-	}
-
-	// Now that we have loaded all modules, check the module tree for missing providers.
-	providersOutput, providersAbort, _, providerDiags := c.getProviders(ctx, config, state, initArgs.Upgrade, initArgs.PluginPath, initArgs.Lockfile, view)
-	diags = diags.Append(providerDiags)
-	if providersAbort || providerDiags.HasErrors() {
-		view.Diagnostics(diags)
-		return 1
-	}
-	if providersOutput {
-		header = true
-	}
-
-	// If we outputted information, then we need to output a newline
-	// so that our success message is nicely spaced out from prior text.
-	if header {
-		view.Output(views.EmptyMessage)
-	}
-
-	// If we accumulated any warnings along the way that weren't accompanied
-	// by errors then we'll output them here so that the success message is
-	// still the final thing shown.
-	view.Diagnostics(diags)
-	_, cloud := back.(*cloud.Cloud)
-	output := views.OutputInitSuccessMessage
-	if cloud {
-		output = views.OutputInitSuccessCloudMessage
->>>>>>> 4946e486
 	}
 	if c.Meta.AllowExperimentalFeatures && initArgs.EnablePssExperiment {
 		// TODO(SarahFrench/radeksimko): Remove forked init logic once feature is no longer experimental
@@ -431,22 +161,16 @@
 	return back, true, diags
 }
 
-<<<<<<< HEAD
-func (c *InitCommand) initBackend(ctx context.Context, root *configs.Module, extraConfig arguments.FlagNameValueSlice, viewType arguments.ViewType, locks *depsfile.Locks, view views.Init) (be backend.Backend, output bool, diags tfdiags.Diagnostics) {
-=======
-func (c *InitCommand) initBackend(ctx context.Context, root *configs.Module, initArgs *arguments.Init, view views.Init, config *configs.Config) (be backend.Backend, output bool, diags tfdiags.Diagnostics) {
->>>>>>> 4946e486
+func (c *InitCommand) initBackend(ctx context.Context, root *configs.Module, initArgs *arguments.Init, config *configs.Config, locks *depsfile.Locks, view views.Init) (be backend.Backend, output bool, diags tfdiags.Diagnostics) {
+
 	ctx, span := tracer.Start(ctx, "initialize backend")
 	_ = ctx // prevent staticcheck from complaining to avoid a maintenance hazard of having the wrong ctx in scope here
 	defer span.End()
 
-<<<<<<< HEAD
-=======
 	// Vars to account for changed method parameter names
 	extraConfig := initArgs.BackendConfig
 	viewType := initArgs.ViewType
 
->>>>>>> 4946e486
 	if root.StateStore != nil {
 		view.Output(views.InitializingStateStoreMessage)
 	} else {
@@ -456,11 +180,7 @@
 	var opts *BackendOpts
 	switch {
 	case root.StateStore != nil && root.Backend != nil:
-<<<<<<< HEAD
 		// We expect validation during config parsing to prevent mutually exclusive backend and state_store blocks,
-=======
-		// We expect validation during config parsing to have already identified this,
->>>>>>> 4946e486
 		// but checking here just in case.
 		diags = diags.Append(&hcl.Diagnostic{
 			Severity: hcl.DiagError,
@@ -473,20 +193,6 @@
 		})
 		return nil, true, diags
 	case root.StateStore != nil:
-<<<<<<< HEAD
-		// state_store config present
-=======
-		// TODO (SarahFrench/radeksimko) - cleanup here; provider download needs to be moved to a more appropriate place
-
-		// Download providers
-		providersOutput, providersAbort, locks, providerDiags := c.getProviders(ctx, config, nil, initArgs.Upgrade, initArgs.PluginPath, initArgs.Lockfile, view)
-		diags = diags.Append(providerDiags)
-		if providersAbort || providerDiags.HasErrors() {
-			view.Diagnostics(diags)
-			return nil, providersOutput, diags
-		}
-
->>>>>>> 4946e486
 		// Access provider factories
 		ctxOpts, err := c.contextOpts()
 		if err != nil {
@@ -501,7 +207,6 @@
 				root.StateStore.Type,
 				root.StateStore.Provider.Name))
 		}
-<<<<<<< HEAD
 
 		var exists bool
 		factory, exists := ctxOpts.Providers[root.StateStore.ProviderAddr]
@@ -581,89 +286,6 @@
 		}
 
 	case root.Backend != nil:
-		// backend config present
-=======
-
-		var exists bool
-		factory, exists := ctxOpts.Providers[root.StateStore.ProviderAddr]
-		if !exists {
-			diags = diags.Append(&hcl.Diagnostic{
-				Severity: hcl.DiagError,
-				Summary:  "Provider unavailable",
-				Detail: fmt.Sprintf("The provider %s (%q) is required to initialize the %q state store, but the matching provider factory is missing. This is a bug in Terraform and should be reported.",
-					root.StateStore.Provider.Name,
-					root.StateStore.ProviderAddr,
-					root.StateStore.Type,
-				),
-				Subject: &root.Backend.TypeRange,
-			})
-			return nil, true, diags
-		}
-
-		// If overrides supplied by -backend-config CLI flag, process them
-		var configOverride hcl.Body
-		if len(*extraConfig.Items) > 0 {
-
-			// We need to launch an instance of the provider to get the config of the state store for processing any overrides.
-			provider, err := factory()
-			defer provider.Close() // Stop the child process once we're done with it here.
-			if err != nil {
-				diags = diags.Append(fmt.Errorf("error when obtaining provider instance during state store initialization: %w", err))
-				return nil, true, diags
-			}
-
-			resp := provider.GetProviderSchema()
-
-			if len(resp.StateStores) == 0 {
-				diags = diags.Append(&hcl.Diagnostic{
-					Severity: hcl.DiagError,
-					Summary:  "Provider does not support pluggable state storage",
-					Detail: fmt.Sprintf("There are no state stores implemented by provider %s (%q)",
-						root.StateStore.Provider.Name,
-						root.StateStore.ProviderAddr),
-					Subject: &root.StateStore.DeclRange,
-				})
-				return nil, true, diags
-			}
-
-			configSchema, exists := resp.StateStores[root.StateStore.Type]
-			if !exists {
-				suggestions := slices.Sorted(maps.Keys(resp.StateStores))
-				suggestion := didyoumean.NameSuggestion(root.StateStore.Type, suggestions)
-				if suggestion != "" {
-					suggestion = fmt.Sprintf(" Did you mean %q?", suggestion)
-				}
-				diags = diags.Append(&hcl.Diagnostic{
-					Severity: hcl.DiagError,
-					Summary:  "State store not implemented by the provider",
-					Detail: fmt.Sprintf("State store %q is not implemented by provider %s (%q)%s",
-						root.StateStore.Type, root.StateStore.Provider.Name,
-						root.StateStore.ProviderAddr, suggestion),
-					Subject: &root.StateStore.DeclRange,
-				})
-				return nil, true, diags
-			}
-
-			// Handle any overrides supplied via -backend-config CLI flags
-			var overrideDiags tfdiags.Diagnostics
-			configOverride, overrideDiags = c.backendConfigOverrideBody(extraConfig, configSchema.Body)
-			diags = diags.Append(overrideDiags)
-			if overrideDiags.HasErrors() {
-				return nil, true, diags
-			}
-		}
-
-		opts = &BackendOpts{
-			StateStoreConfig: root.StateStore,
-			Locks:            locks,
-			ProviderFactory:  factory,
-			ConfigOverride:   configOverride,
-			Init:             true,
-			ViewType:         viewType,
-		}
-
-	case root.Backend != nil:
->>>>>>> 4946e486
 		backendType := root.Backend.Type
 		if backendType == "cloud" {
 			diags = diags.Append(&hcl.Diagnostic{
@@ -694,7 +316,6 @@
 		b := bf()
 		backendSchema := b.ConfigSchema()
 		backendConfig := root.Backend
-<<<<<<< HEAD
 
 		var configOverride hcl.Body
 		if len(*extraConfig.Items) > 0 {
@@ -716,22 +337,6 @@
 	default:
 		// No config; defaults to local state storage
 
-=======
-
-		configOverride, overrideDiags := c.backendConfigOverrideBody(extraConfig, backendSchema)
-		diags = diags.Append(overrideDiags)
-		if overrideDiags.HasErrors() {
-			return nil, true, diags
-		}
-
-		opts = &BackendOpts{
-			BackendConfig:  backendConfig,
-			ConfigOverride: configOverride,
-			Init:           true,
-			ViewType:       viewType,
-		}
-	default:
->>>>>>> 4946e486
 		// If the user supplied a -backend-config on the CLI but no backend
 		// block was found in the configuration, it's likely - but not
 		// necessarily - a mistake. Return a warning.
@@ -753,15 +358,7 @@
 the backend configuration is present and valid.
 `,
 			))
-
-		}
-<<<<<<< HEAD
-
-		opts = &BackendOpts{
-			Init:     true,
-			ViewType: viewType,
-		}
-=======
+		}
 
 		opts = &BackendOpts{
 			// No config present to use
@@ -810,7 +407,6 @@
 		}
 
 		opts.ProviderFactoryFrom = factory
->>>>>>> 4946e486
 	}
 
 	// Use opts prepared above to initialize an operations backend with a backend or state store
@@ -819,20 +415,12 @@
 	return back, true, diags
 }
 
-<<<<<<< HEAD
 // getProviders determines what providers are required given configuration and state data. The method downloads any missing providers
 // and replaces the contents of the dependency lock file if any changes happen.
 // The calling code is expected to have loaded the complete module tree and read the state file, and passes that data into this method.
 //
 // This method outputs to the provided view. The returned `output` boolean lets calling code know if anything has been rendered via the view.
 func (c *InitCommand) getProviders(ctx context.Context, config *configs.Config, state *states.State, upgrade bool, pluginDirs []string, flagLockfile string, view views.Init) (output, abort bool, diags tfdiags.Diagnostics) {
-=======
-// Load the complete module tree, and fetch any missing providers.
-// This method outputs its own Ui.
-func (c *InitCommand) getProviders(ctx context.Context, config *configs.Config, state *states.State, upgrade bool, pluginDirs []string, flagLockfile string, view views.Init) (
-	output, abort bool, locks *depsfile.Locks, diags tfdiags.Diagnostics) {
-
->>>>>>> 4946e486
 	ctx, span := tracer.Start(ctx, "install providers")
 	defer span.End()
 
@@ -847,7 +435,7 @@
 	reqs, hclDiags := config.ProviderRequirements()
 	diags = diags.Append(hclDiags)
 	if hclDiags.HasErrors() {
-		return false, true, nil, diags
+		return false, true, diags
 	}
 	if state != nil {
 		stateReqs := state.ProviderRequirements()
@@ -871,7 +459,7 @@
 	diags = diags.Append(moreDiags)
 
 	if diags.HasErrors() {
-		return false, true, nil, diags
+		return false, true, diags
 	}
 
 	var inst *providercache.Installer
@@ -1193,7 +781,7 @@
 		if flagLockfile == "readonly" {
 			diags = diags.Append(fmt.Errorf("The -upgrade flag conflicts with -lockfile=readonly."))
 			view.Diagnostics(diags)
-			return true, true, nil, diags
+			return true, true, diags
 		}
 
 		mode = providercache.InstallUpgrades
@@ -1202,7 +790,7 @@
 	if ctx.Err() == context.Canceled {
 		diags = diags.Append(fmt.Errorf("Provider installation was canceled by an interrupt signal."))
 		view.Diagnostics(diags)
-		return true, true, nil, diags
+		return true, true, diags
 	}
 	if err != nil {
 		// The errors captured in "err" should be redundant with what we
@@ -1212,7 +800,7 @@
 			diags = diags.Append(err)
 		}
 
-		return true, true, nil, diags
+		return true, true, diags
 	}
 
 	// If the provider dependencies have changed since the last run then we'll
@@ -1232,7 +820,7 @@
 					`Provider dependency changes detected`,
 					`Changes to the required provider dependencies were detected, but the lock file is read-only. To use and record these requirements, run "terraform init" without the "-lockfile=readonly" flag.`,
 				))
-				return true, true, nil, diags
+				return true, true, diags
 			}
 
 			// suppress updating the file to record any new information it learned,
@@ -1242,7 +830,7 @@
 				`Provider lock file not updated`,
 				`Changes to the provider selections were detected, but not saved in the .terraform.lock.hcl file. To record these selections, run "terraform init" without the "-lockfile=readonly" flag.`,
 			))
-			return true, false, nil, diags
+			return true, false, diags
 		}
 
 		// Jump in here and add a warning if any of the providers are incomplete.
@@ -1277,7 +865,7 @@
 		diags = diags.Append(moreDiags)
 	}
 
-	return true, false, newLocks, diags
+	return true, false, diags
 }
 
 // getProvidersFromConfig determines what providers are required by the given configuration data.

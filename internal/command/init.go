--- conflicted
+++ resolved
@@ -234,11 +234,7 @@
 	}
 
 	if flagGet {
-<<<<<<< HEAD
-		modsOutput, modsAbort, modsDiags := c.getModules(path, testsDirectory, rootModEarly, flagUpgrade)
-=======
-		modsOutput, modsAbort, modsDiags := c.getModules(ctx, path, rootModEarly, flagUpgrade)
->>>>>>> 4530e36a
+		modsOutput, modsAbort, modsDiags := c.getModules(ctx, path, testsDirectory, rootModEarly, flagUpgrade)
 		diags = diags.Append(modsDiags)
 		if modsAbort || modsDiags.HasErrors() {
 			c.showDiagnostics(diags)
@@ -347,11 +343,7 @@
 	return 0
 }
 
-<<<<<<< HEAD
-func (c *InitCommand) getModules(path, testsDir string, earlyRoot *configs.Module, upgrade bool) (output bool, abort bool, diags tfdiags.Diagnostics) {
-=======
-func (c *InitCommand) getModules(ctx context.Context, path string, earlyRoot *configs.Module, upgrade bool) (output bool, abort bool, diags tfdiags.Diagnostics) {
->>>>>>> 4530e36a
+func (c *InitCommand) getModules(ctx context.Context, path, testsDir string, earlyRoot *configs.Module, upgrade bool) (output bool, abort bool, diags tfdiags.Diagnostics) {
 	testModules := false // We can also have modules buried in test files.
 	for _, file := range earlyRoot.Tests {
 		for _, run := range file.Runs {
@@ -382,11 +374,7 @@
 		ShowLocalPaths: true,
 	}
 
-<<<<<<< HEAD
-	installAbort, installDiags := c.installModules(path, testsDir, upgrade, hooks)
-=======
-	installAbort, installDiags := c.installModules(ctx, path, upgrade, hooks)
->>>>>>> 4530e36a
+	installAbort, installDiags := c.installModules(ctx, path, testsDir, upgrade, hooks)
 	diags = diags.Append(installDiags)
 
 	// At this point, installModules may have generated error diags or been

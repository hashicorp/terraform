// Copyright (c) HashiCorp, Inc.
// SPDX-License-Identifier: BUSL-1.1

package command

import (
	"context"
	"errors"
	"fmt"
	"log"
	"reflect"
	"sort"
	"strings"

	"github.com/hashicorp/hcl/v2"
	svchost "github.com/hashicorp/terraform-svchost"
	"github.com/posener/complete"
	"github.com/zclconf/go-cty/cty"
	"go.opentelemetry.io/otel/attribute"
	"go.opentelemetry.io/otel/codes"
	"go.opentelemetry.io/otel/trace"

	"github.com/hashicorp/terraform/internal/addrs"
	"github.com/hashicorp/terraform/internal/backend"
	backendInit "github.com/hashicorp/terraform/internal/backend/init"
	"github.com/hashicorp/terraform/internal/backend/local"
	pluggable_state "github.com/hashicorp/terraform/internal/backend/pluggable-state"
	"github.com/hashicorp/terraform/internal/cloud"
	"github.com/hashicorp/terraform/internal/command/arguments"
	"github.com/hashicorp/terraform/internal/command/views"
	"github.com/hashicorp/terraform/internal/configs"
	"github.com/hashicorp/terraform/internal/configs/configschema"
	"github.com/hashicorp/terraform/internal/getproviders"
	simple "github.com/hashicorp/terraform/internal/provider-simple-v6"
	"github.com/hashicorp/terraform/internal/providercache"
	"github.com/hashicorp/terraform/internal/states"
	"github.com/hashicorp/terraform/internal/terraform"
	"github.com/hashicorp/terraform/internal/tfdiags"
	tfversion "github.com/hashicorp/terraform/version"
)

// InitCommand is a Command implementation that takes a Terraform
// module and clones it to the working directory.
type InitCommand struct {
	Meta
}

func (c *InitCommand) Run(args []string) int {
	var diags tfdiags.Diagnostics
	args = c.Meta.process(args)
	initArgs, initDiags := arguments.ParseInit(args)

	view := views.NewInit(initArgs.ViewType, c.View)

	if initDiags.HasErrors() {
		diags = diags.Append(initDiags)
		view.Diagnostics(diags)
		return 1
	}

	c.forceInitCopy = initArgs.ForceInitCopy
	c.Meta.stateLock = initArgs.StateLock
	c.Meta.stateLockTimeout = initArgs.StateLockTimeout
	c.reconfigure = initArgs.Reconfigure
	c.migrateState = initArgs.MigrateState
	c.Meta.ignoreRemoteVersion = initArgs.IgnoreRemoteVersion
	c.Meta.input = initArgs.InputEnabled
	c.Meta.targetFlags = initArgs.TargetFlags
	c.Meta.compactWarnings = initArgs.CompactWarnings

	varArgs := initArgs.Vars.All()
	items := make([]arguments.FlagNameValue, len(varArgs))
	for i := range varArgs {
		items[i].Name = varArgs[i].Name
		items[i].Value = varArgs[i].Value
	}
	c.Meta.variableArgs = arguments.FlagNameValueSlice{Items: &items}

	// Copying the state only happens during backend migration, so setting
	// -force-copy implies -migrate-state
	if c.forceInitCopy {
		c.migrateState = true
	}

	if len(initArgs.PluginPath) > 0 {
		c.pluginPath = initArgs.PluginPath
	}

	// Validate the arg count and get the working directory
	path, err := ModulePath(initArgs.Args)
	if err != nil {
		diags = diags.Append(err)
		view.Diagnostics(diags)
		return 1
	}

	if err := c.storePluginPath(c.pluginPath); err != nil {
		diags = diags.Append(fmt.Errorf("Error saving -plugin-dir to workspace directory: %s", err))
		view.Diagnostics(diags)
		return 1
	}

	// Initialization can be aborted by interruption signals
	ctx, done := c.InterruptibleContext(c.CommandContext())
	defer done()

	// This will track whether we outputted anything so that we know whether
	// to output a newline before the success message
	var header bool

	if initArgs.FromModule != "" {
		src := initArgs.FromModule

		empty, err := configs.IsEmptyDir(path, initArgs.TestsDirectory)
		if err != nil {
			diags = diags.Append(fmt.Errorf("Error validating destination directory: %s", err))
			view.Diagnostics(diags)
			return 1
		}
		if !empty {
			diags = diags.Append(errors.New(strings.TrimSpace(errInitCopyNotEmpty)))
			view.Diagnostics(diags)
			return 1
		}

		view.Output(views.CopyingConfigurationMessage, src)
		header = true

		hooks := uiModuleInstallHooks{
			Ui:             c.Ui,
			ShowLocalPaths: false, // since they are in a weird location for init
			View:           view,
		}

		ctx, span := tracer.Start(ctx, "-from-module=...", trace.WithAttributes(
			attribute.String("module_source", src),
		))

		initDirFromModuleAbort, initDirFromModuleDiags := c.initDirFromModule(ctx, path, src, hooks)
		diags = diags.Append(initDirFromModuleDiags)
		if initDirFromModuleAbort || initDirFromModuleDiags.HasErrors() {
			view.Diagnostics(diags)
			span.SetStatus(codes.Error, "module installation failed")
			span.End()
			return 1
		}
		span.End()

		view.Output(views.EmptyMessage)
	}

	// If our directory is empty, then we're done. We can't get or set up
	// the backend with an empty directory.
	empty, err := configs.IsEmptyDir(path, initArgs.TestsDirectory)
	if err != nil {
		diags = diags.Append(fmt.Errorf("Error checking configuration: %s", err))
		view.Diagnostics(diags)
		return 1
	}
	if empty {
		view.Output(views.OutputInitEmptyMessage)
		return 0
	}

	// Load just the root module to begin backend and module initialization
	rootModEarly, earlyConfDiags := c.loadSingleModuleWithTests(path, initArgs.TestsDirectory)

	// There may be parsing errors in config loading but these will be shown later _after_
	// checking for core version requirement errors. Not meeting the version requirement should
	// be the first error displayed if that is an issue, but other operations are required
	// before being able to check core version requirements.
	if rootModEarly == nil {
		diags = diags.Append(errors.New(view.PrepareMessage(views.InitConfigError)), earlyConfDiags)
		view.Diagnostics(diags)

		return 1
	}

	var back backend.Backend

	// There may be config errors or backend init errors but these will be shown later _after_
	// checking for core version requirement errors.
	var backDiags tfdiags.Diagnostics
	var backendOutput bool

<<<<<<< HEAD
	spv6 := simple.Provider()
	// Which state storage implementation to use from the provider
	typeName := "local"
	// How do we convert a provider into a Backend interface?
	stateStorage := pluggable_state.NewPluggable(spv6, typeName)
	back = local.NewWithBackend(stateStorage)

	// switch {
	// case initArgs.Cloud && rootModEarly.CloudConfig != nil:
	// 	back, backendOutput, backDiags = c.initCloud(ctx, rootModEarly, initArgs.BackendConfig, initArgs.ViewType, view)
	// case initArgs.Backend:
	// 	back, backendOutput, backDiags = c.initBackend(ctx, rootModEarly, initArgs.BackendConfig, initArgs.ViewType, view)
	// default:
	// 	// load the previously-stored backend config
	// 	back, backDiags = c.Meta.backendFromState(ctx)
	// }
=======
	switch {
	case initArgs.Cloud && rootModEarly.CloudConfig != nil:
		back, backendOutput, backDiags = c.initCloud(ctx, rootModEarly, initArgs.BackendConfig, initArgs.ViewType, view)
	case initArgs.StateStorage:
		back, backendOutput, backDiags = c.initStateStorage(ctx, rootModEarly, initArgs.BackendConfig, initArgs.ViewType, view)
	case initArgs.Backend:
		back, backendOutput, backDiags = c.initBackend(ctx, rootModEarly, initArgs.BackendConfig, initArgs.ViewType, view)
	default:
		// load the previously-stored backend config
		back, backDiags = c.Meta.backendFromState(ctx)
	}
>>>>>>> 447ae456
	if backendOutput {
		header = true
	}

	var state *states.State

	// If we have a functional backend (either just initialized or initialized
	// on a previous run) we'll use the current state as a potential source
	// of provider dependencies.
	if back != nil {
		c.ignoreRemoteVersionConflict(back)
		workspace, err := c.Workspace()
		if err != nil {
			diags = diags.Append(fmt.Errorf("Error selecting workspace: %s", err))
			view.Diagnostics(diags)
			return 1
		}
		sMgr, err := back.StateMgr(workspace)
		if err != nil {
			diags = diags.Append(fmt.Errorf("Error loading state: %s", err))
			view.Diagnostics(diags)
			return 1
		}

		if err := sMgr.RefreshState(); err != nil {
			diags = diags.Append(fmt.Errorf("Error refreshing state: %s", err))
			view.Diagnostics(diags)
			return 1
		}

		state = sMgr.State()
	}

	if initArgs.Get {
		modsOutput, modsAbort, modsDiags := c.getModules(ctx, path, initArgs.TestsDirectory, rootModEarly, initArgs.Upgrade, view)
		diags = diags.Append(modsDiags)
		if modsAbort || modsDiags.HasErrors() {
			view.Diagnostics(diags)
			return 1
		}
		if modsOutput {
			header = true
		}
	}

	// With all of the modules (hopefully) installed, we can now try to load the
	// whole configuration tree.
	config, confDiags := c.loadConfigWithTests(path, initArgs.TestsDirectory)
	// configDiags will be handled after the version constraint check, since an
	// incorrect version of terraform may be producing errors for configuration
	// constructs added in later versions.

	// Before we go further, we'll check to make sure none of the modules in
	// the configuration declare that they don't support this Terraform
	// version, so we can produce a version-related error message rather than
	// potentially-confusing downstream errors.
	versionDiags := terraform.CheckCoreVersionRequirements(config)
	if versionDiags.HasErrors() {
		view.Diagnostics(versionDiags)
		return 1
	}

	// We've passed the core version check, now we can show errors from the
	// configuration and backend initialisation.

	// Now, we can check the diagnostics from the early configuration and the
	// backend.
	diags = diags.Append(earlyConfDiags)
	diags = diags.Append(backDiags)
	if earlyConfDiags.HasErrors() {
		diags = diags.Append(errors.New(view.PrepareMessage(views.InitConfigError)))
		view.Diagnostics(diags)
		return 1
	}

	// Now, we can show any errors from initializing the backend, but we won't
	// show the InitConfigError preamble as we didn't detect problems with
	// the early configuration.
	if backDiags.HasErrors() {
		view.Diagnostics(diags)
		return 1
	}

	// If everything is ok with the core version check and backend initialization,
	// show other errors from loading the full configuration tree.
	diags = diags.Append(confDiags)
	if confDiags.HasErrors() {
		diags = diags.Append(errors.New(view.PrepareMessage(views.InitConfigError)))
		view.Diagnostics(diags)
		return 1
	}

	if cb, ok := back.(*cloud.Cloud); ok {
		if c.RunningInAutomation {
			if err := cb.AssertImportCompatible(config); err != nil {
				diags = diags.Append(tfdiags.Sourceless(tfdiags.Error, "Compatibility error", err.Error()))
				view.Diagnostics(diags)
				return 1
			}
		}
	}

	// Now that we have loaded all modules, check the module tree for missing providers.
	providersOutput, providersAbort, providerDiags := c.getProviders(ctx, config, state, initArgs.Upgrade, initArgs.PluginPath, initArgs.Lockfile, view)
	diags = diags.Append(providerDiags)
	if providersAbort || providerDiags.HasErrors() {
		view.Diagnostics(diags)
		return 1
	}
	if providersOutput {
		header = true
	}

	// If we outputted information, then we need to output a newline
	// so that our success message is nicely spaced out from prior text.
	if header {
		view.Output(views.EmptyMessage)
	}

	// If we accumulated any warnings along the way that weren't accompanied
	// by errors then we'll output them here so that the success message is
	// still the final thing shown.
	view.Diagnostics(diags)
	_, cloud := back.(*cloud.Cloud)
	output := views.OutputInitSuccessMessage
	if cloud {
		output = views.OutputInitSuccessCloudMessage
	}

	view.Output(output)

	if !c.RunningInAutomation {
		// If we're not running in an automation wrapper, give the user
		// some more detailed next steps that are appropriate for interactive
		// shell usage.
		output = views.OutputInitSuccessCLIMessage
		if cloud {
			output = views.OutputInitSuccessCLICloudMessage
		}
		view.Output(output)
	}
	return 0
}

func (c *InitCommand) getModules(ctx context.Context, path, testsDir string, earlyRoot *configs.Module, upgrade bool, view views.Init) (output bool, abort bool, diags tfdiags.Diagnostics) {
	testModules := false // We can also have modules buried in test files.
	for _, file := range earlyRoot.Tests {
		for _, run := range file.Runs {
			if run.Module != nil {
				testModules = true
			}
		}
	}

	if len(earlyRoot.ModuleCalls) == 0 && !testModules {
		// Nothing to do
		return false, false, nil
	}

	ctx, span := tracer.Start(ctx, "install modules", trace.WithAttributes(
		attribute.Bool("upgrade", upgrade),
	))
	defer span.End()

	if upgrade {
		view.Output(views.UpgradingModulesMessage)
	} else {
		view.Output(views.InitializingModulesMessage)
	}

	hooks := uiModuleInstallHooks{
		Ui:             c.Ui,
		ShowLocalPaths: true,
		View:           view,
	}

	installAbort, installDiags := c.installModules(ctx, path, testsDir, upgrade, false, hooks)
	diags = diags.Append(installDiags)

	// At this point, installModules may have generated error diags or been
	// aborted by SIGINT. In any case we continue and the manifest as best
	// we can.

	// Since module installer has modified the module manifest on disk, we need
	// to refresh the cache of it in the loader.
	if c.configLoader != nil {
		if err := c.configLoader.RefreshModules(); err != nil {
			// Should never happen
			diags = diags.Append(tfdiags.Sourceless(
				tfdiags.Error,
				"Failed to read module manifest",
				fmt.Sprintf("After installing modules, Terraform could not re-read the manifest of installed modules. This is a bug in Terraform. %s.", err),
			))
		}
	}

	return true, installAbort, diags
}

func (c *InitCommand) initCloud(ctx context.Context, root *configs.Module, extraConfig arguments.FlagNameValueSlice, viewType arguments.ViewType, view views.Init) (be backend.Backend, output bool, diags tfdiags.Diagnostics) {
	ctx, span := tracer.Start(ctx, "initialize HCP Terraform")
	_ = ctx // prevent staticcheck from complaining to avoid a maintenence hazard of having the wrong ctx in scope here
	defer span.End()

	view.Output(views.InitializingTerraformCloudMessage)

	if len(extraConfig.AllItems()) != 0 {
		diags = diags.Append(tfdiags.Sourceless(
			tfdiags.Error,
			"Invalid command-line option",
			"The -backend-config=... command line option is only for state backends, and is not applicable to HCP Terraform-based configurations.\n\nTo change the set of workspaces associated with this configuration, edit the Cloud configuration block in the root module.",
		))
		return nil, true, diags
	}

	backendConfig := root.CloudConfig.ToBackendConfig()

	opts := &BackendOpts{
		Config:   &backendConfig,
		Init:     true,
		ViewType: viewType,
	}

	back, backDiags := c.Backend(opts)
	diags = diags.Append(backDiags)
	return back, true, diags
}

func (c *InitCommand) initStateStorage(ctx context.Context, root *configs.Module, extraConfig arguments.FlagNameValueSlice, viewType arguments.ViewType, view views.Init) (be backend.Backend, output bool, diags tfdiags.Diagnostics) {
	ctx, span := tracer.Start(ctx, "initialize state storage")
	_ = ctx // prevent staticcheck from complaining to avoid a maintenence hazard of having the wrong ctx in scope here
	defer span.End()

	// TODO: change
	view.Output(views.InitializingBackendMessage)

	var backendConfig *configs.Backend
	var backendConfigOverride hcl.Body
<<<<<<< HEAD
	if root.StateStorage != nil {
=======
	if root.Backend != nil {
		backendType := root.Backend.Type
		if backendType == "cloud" {
			diags = diags.Append(&hcl.Diagnostic{
				Severity: hcl.DiagError,
				Summary:  "Unsupported backend type",
				Detail:   fmt.Sprintf("There is no explicit backend type named %q. To configure HCP Terraform, declare a 'cloud' block instead.", backendType),
				Subject:  &root.Backend.TypeRange,
			})
			return nil, true, diags
		}

		bf := backendInit.Backend(backendType)
		if bf == nil {
			detail := fmt.Sprintf("There is no backend type named %q.", backendType)
			if msg, removed := backendInit.RemovedBackends[backendType]; removed {
				detail = msg
			}

			diags = diags.Append(&hcl.Diagnostic{
				Severity: hcl.DiagError,
				Summary:  "Unsupported backend type",
				Detail:   detail,
				Subject:  &root.Backend.TypeRange,
			})
			return nil, true, diags
		}
>>>>>>> 447ae456

		b := bf()
		backendSchema := b.ConfigSchema()
		backendConfig = root.Backend

		var overrideDiags tfdiags.Diagnostics
		backendConfigOverride, overrideDiags = c.backendConfigOverrideBody(extraConfig, backendSchema)
		diags = diags.Append(overrideDiags)
		if overrideDiags.HasErrors() {
			return nil, true, diags
		}
	} else {
		// If the user supplied a -backend-config on the CLI but no backend
		// block was found in the configuration, it's likely - but not
		// necessarily - a mistake. Return a warning.
		if !extraConfig.Empty() {
			diags = diags.Append(tfdiags.Sourceless(
				tfdiags.Warning,
				"Missing backend configuration",
				`-backend-config was used without a "backend" block in the configuration.

If you intended to override the default local backend configuration,
no action is required, but you may add an explicit backend block to your
configuration to clear this warning:

terraform {
  backend "local" {}
}

However, if you intended to override a defined backend, please verify that
the backend configuration is present and valid.
`,
			))
		}
	}

	opts := &BackendOpts{
		Config:         backendConfig,
		ConfigOverride: backendConfigOverride,
		Init:           true,
		ViewType:       viewType,
	}

	back, backDiags := c.Backend(opts)
	diags = diags.Append(backDiags)
	return back, true, diags
}

func (c *InitCommand) initBackend(ctx context.Context, root *configs.Module, extraConfig arguments.FlagNameValueSlice, viewType arguments.ViewType, view views.Init) (be backend.Backend, output bool, diags tfdiags.Diagnostics) {
	ctx, span := tracer.Start(ctx, "initialize backend")
	_ = ctx // prevent staticcheck from complaining to avoid a maintenence hazard of having the wrong ctx in scope here
	defer span.End()

	view.Output(views.InitializingBackendMessage)

	var backendConfig *configs.Backend
	var backendConfigOverride hcl.Body
	if root.Backend != nil {
		backendType := root.Backend.Type
		if backendType == "cloud" {
			diags = diags.Append(&hcl.Diagnostic{
				Severity: hcl.DiagError,
				Summary:  "Unsupported backend type",
				Detail:   fmt.Sprintf("There is no explicit backend type named %q. To configure HCP Terraform, declare a 'cloud' block instead.", backendType),
				Subject:  &root.Backend.TypeRange,
			})
			return nil, true, diags
		}

		bf := backendInit.Backend(backendType)
		if bf == nil {
			detail := fmt.Sprintf("There is no backend type named %q.", backendType)
			if msg, removed := backendInit.RemovedBackends[backendType]; removed {
				detail = msg
			}

			diags = diags.Append(&hcl.Diagnostic{
				Severity: hcl.DiagError,
				Summary:  "Unsupported backend type",
				Detail:   detail,
				Subject:  &root.Backend.TypeRange,
			})
			return nil, true, diags
		}

		b := bf()
		backendSchema := b.ConfigSchema()
		backendConfig = root.Backend

		var overrideDiags tfdiags.Diagnostics
		backendConfigOverride, overrideDiags = c.backendConfigOverrideBody(extraConfig, backendSchema)
		diags = diags.Append(overrideDiags)
		if overrideDiags.HasErrors() {
			return nil, true, diags
		}
	} else {
		// If the user supplied a -backend-config on the CLI but no backend
		// block was found in the configuration, it's likely - but not
		// necessarily - a mistake. Return a warning.
		if !extraConfig.Empty() {
			diags = diags.Append(tfdiags.Sourceless(
				tfdiags.Warning,
				"Missing backend configuration",
				`-backend-config was used without a "backend" block in the configuration.

If you intended to override the default local backend configuration,
no action is required, but you may add an explicit backend block to your
configuration to clear this warning:

terraform {
  backend "local" {}
}

However, if you intended to override a defined backend, please verify that
the backend configuration is present and valid.
`,
			))
		}
	}

	opts := &BackendOpts{
		Config:         backendConfig,
		ConfigOverride: backendConfigOverride,
		Init:           true,
		ViewType:       viewType,
	}

	back, backDiags := c.Backend(opts)
	diags = diags.Append(backDiags)
	return back, true, diags
}

// Load the complete module tree, and fetch any missing providers.
// This method outputs its own Ui.
func (c *InitCommand) getProviders(ctx context.Context, config *configs.Config, state *states.State, upgrade bool, pluginDirs []string, flagLockfile string, view views.Init) (output, abort bool, diags tfdiags.Diagnostics) {
	ctx, span := tracer.Start(ctx, "install providers")
	defer span.End()

	// Dev overrides cause the result of "terraform init" to be irrelevant for
	// any overridden providers, so we'll warn about it to avoid later
	// confusion when Terraform ends up using a different provider than the
	// lock file called for.
	diags = diags.Append(c.providerDevOverrideInitWarnings())

	// First we'll collect all the provider dependencies we can see in the
	// configuration and the state.
	reqs, hclDiags := config.ProviderRequirements()
	diags = diags.Append(hclDiags)
	if hclDiags.HasErrors() {
		return false, true, diags
	}
	if state != nil {
		stateReqs := state.ProviderRequirements()
		if len(stateReqs) > 0 {
			log.Printf("state requires %d providers: %#v", len(stateReqs), stateReqs)
		}
		reqs = reqs.Merge(stateReqs)
	}

	for providerAddr := range reqs {
		if providerAddr.IsLegacy() {
			diags = diags.Append(tfdiags.Sourceless(
				tfdiags.Error,
				"Invalid legacy provider address",
				fmt.Sprintf(
					"This configuration or its associated state refers to the unqualified provider %q.\n\nYou must complete the Terraform 0.13 upgrade process before upgrading to later versions.",
					providerAddr.Type,
				),
			))
		}
	}

	previousLocks, moreDiags := c.lockedDependencies()
	diags = diags.Append(moreDiags)

	if diags.HasErrors() {
		return false, true, diags
	}

	var inst *providercache.Installer
	if len(pluginDirs) == 0 {
		// By default we use a source that looks for providers in all of the
		// standard locations, possibly customized by the user in CLI config.
		inst = c.providerInstaller()
	} else {
		// If the user passes at least one -plugin-dir then that circumvents
		// the usual sources and forces Terraform to consult only the given
		// directories. Anything not available in one of those directories
		// is not available for installation.
		source := c.providerCustomLocalDirectorySource(pluginDirs)
		inst = c.providerInstallerCustomSource(source)

		// The default (or configured) search paths are logged earlier, in provider_source.go
		// Log that those are being overridden by the `-plugin-dir` command line options
		log.Println("[DEBUG] init: overriding provider plugin search paths")
		log.Printf("[DEBUG] will search for provider plugins in %s", pluginDirs)
	}

	// We want to print out a nice warning if we don't manage to pull
	// checksums for all our providers. This is tracked via callbacks
	// and incomplete providers are stored here for later analysis.
	var incompleteProviders []string

	// Because we're currently just streaming a series of events sequentially
	// into the terminal, we're showing only a subset of the events to keep
	// things relatively concise. Later it'd be nice to have a progress UI
	// where statuses update in-place, but we can't do that as long as we
	// are shimming our vt100 output to the legacy console API on Windows.
	evts := &providercache.InstallerEvents{
		PendingProviders: func(reqs map[addrs.Provider]getproviders.VersionConstraints) {
			view.Output(views.InitializingProviderPluginMessage)
		},
		ProviderAlreadyInstalled: func(provider addrs.Provider, selectedVersion getproviders.Version) {
			view.LogInitMessage(views.ProviderAlreadyInstalledMessage, provider.ForDisplay(), selectedVersion)
		},
		BuiltInProviderAvailable: func(provider addrs.Provider) {
			view.LogInitMessage(views.BuiltInProviderAvailableMessage, provider.ForDisplay())
		},
		BuiltInProviderFailure: func(provider addrs.Provider, err error) {
			diags = diags.Append(tfdiags.Sourceless(
				tfdiags.Error,
				"Invalid dependency on built-in provider",
				fmt.Sprintf("Cannot use %s: %s.", provider.ForDisplay(), err),
			))
		},
		QueryPackagesBegin: func(provider addrs.Provider, versionConstraints getproviders.VersionConstraints, locked bool) {
			if locked {
				view.LogInitMessage(views.ReusingPreviousVersionInfo, provider.ForDisplay())
			} else {
				if len(versionConstraints) > 0 {
					view.LogInitMessage(views.FindingMatchingVersionMessage, provider.ForDisplay(), getproviders.VersionConstraintsString(versionConstraints))
				} else {
					view.LogInitMessage(views.FindingLatestVersionMessage, provider.ForDisplay())
				}
			}
		},
		LinkFromCacheBegin: func(provider addrs.Provider, version getproviders.Version, cacheRoot string) {
			view.LogInitMessage(views.UsingProviderFromCacheDirInfo, provider.ForDisplay(), version)
		},
		FetchPackageBegin: func(provider addrs.Provider, version getproviders.Version, location getproviders.PackageLocation) {
			view.LogInitMessage(views.InstallingProviderMessage, provider.ForDisplay(), version)
		},
		QueryPackagesFailure: func(provider addrs.Provider, err error) {
			switch errorTy := err.(type) {
			case getproviders.ErrProviderNotFound:
				sources := errorTy.Sources
				displaySources := make([]string, len(sources))
				for i, source := range sources {
					displaySources[i] = fmt.Sprintf("  - %s", source)
				}
				diags = diags.Append(tfdiags.Sourceless(
					tfdiags.Error,
					"Failed to query available provider packages",
					fmt.Sprintf("Could not retrieve the list of available versions for provider %s: %s\n\n%s",
						provider.ForDisplay(), err, strings.Join(displaySources, "\n"),
					),
				))
			case getproviders.ErrRegistryProviderNotKnown:
				// We might be able to suggest an alternative provider to use
				// instead of this one.
				suggestion := fmt.Sprintf("\n\nAll modules should specify their required_providers so that external consumers will get the correct providers when using a module. To see which modules are currently depending on %s, run the following command:\n    terraform providers", provider.ForDisplay())
				alternative := getproviders.MissingProviderSuggestion(ctx, provider, inst.ProviderSource(), reqs)
				if alternative != provider {
					suggestion = fmt.Sprintf(
						"\n\nDid you intend to use %s? If so, you must specify that source address in each module which requires that provider. To see which modules are currently depending on %s, run the following command:\n    terraform providers",
						alternative.ForDisplay(), provider.ForDisplay(),
					)
				}

				diags = diags.Append(tfdiags.Sourceless(
					tfdiags.Error,
					"Failed to query available provider packages",
					fmt.Sprintf("Could not retrieve the list of available versions for provider %s: %s%s",
						provider.ForDisplay(), err, suggestion,
					),
				))
			case getproviders.ErrHostNoProviders:
				switch {
				case errorTy.Hostname == svchost.Hostname("github.com") && !errorTy.HasOtherVersion:
					// If a user copies the URL of a GitHub repository into
					// the source argument and removes the schema to make it
					// provider-address-shaped then that's one way we can end up
					// here. We'll use a specialized error message in anticipation
					// of that mistake. We only do this if github.com isn't a
					// provider registry, to allow for the (admittedly currently
					// rather unlikely) possibility that github.com starts being
					// a real Terraform provider registry in the future.
					diags = diags.Append(tfdiags.Sourceless(
						tfdiags.Error,
						"Invalid provider registry host",
						fmt.Sprintf("The given source address %q specifies a GitHub repository rather than a Terraform provider. Refer to the documentation of the provider to find the correct source address to use.",
							provider.String(),
						),
					))

				case errorTy.HasOtherVersion:
					diags = diags.Append(tfdiags.Sourceless(
						tfdiags.Error,
						"Invalid provider registry host",
						fmt.Sprintf("The host %q given in provider source address %q does not offer a Terraform provider registry that is compatible with this Terraform version, but it may be compatible with a different Terraform version.",
							errorTy.Hostname, provider.String(),
						),
					))

				default:
					diags = diags.Append(tfdiags.Sourceless(
						tfdiags.Error,
						"Invalid provider registry host",
						fmt.Sprintf("The host %q given in provider source address %q does not offer a Terraform provider registry.",
							errorTy.Hostname, provider.String(),
						),
					))
				}

			case getproviders.ErrRequestCanceled:
				// We don't attribute cancellation to any particular operation,
				// but rather just emit a single general message about it at
				// the end, by checking ctx.Err().

			default:
				suggestion := fmt.Sprintf("\n\nTo see which modules are currently depending on %s and what versions are specified, run the following command:\n    terraform providers", provider.ForDisplay())
				diags = diags.Append(tfdiags.Sourceless(
					tfdiags.Error,
					"Failed to query available provider packages",
					fmt.Sprintf("Could not retrieve the list of available versions for provider %s: %s%s",
						provider.ForDisplay(), err, suggestion,
					),
				))
			}

		},
		QueryPackagesWarning: func(provider addrs.Provider, warnings []string) {
			displayWarnings := make([]string, len(warnings))
			for i, warning := range warnings {
				displayWarnings[i] = fmt.Sprintf("- %s", warning)
			}

			diags = diags.Append(tfdiags.Sourceless(
				tfdiags.Warning,
				"Additional provider information from registry",
				fmt.Sprintf("The remote registry returned warnings for %s:\n%s",
					provider.String(),
					strings.Join(displayWarnings, "\n"),
				),
			))
		},
		LinkFromCacheFailure: func(provider addrs.Provider, version getproviders.Version, err error) {
			diags = diags.Append(tfdiags.Sourceless(
				tfdiags.Error,
				"Failed to install provider from shared cache",
				fmt.Sprintf("Error while importing %s v%s from the shared cache directory: %s.", provider.ForDisplay(), version, err),
			))
		},
		FetchPackageFailure: func(provider addrs.Provider, version getproviders.Version, err error) {
			const summaryIncompatible = "Incompatible provider version"
			switch err := err.(type) {
			case getproviders.ErrProtocolNotSupported:
				closestAvailable := err.Suggestion
				switch {
				case closestAvailable == getproviders.UnspecifiedVersion:
					diags = diags.Append(tfdiags.Sourceless(
						tfdiags.Error,
						summaryIncompatible,
						fmt.Sprintf(errProviderVersionIncompatible, provider.String()),
					))
				case version.GreaterThan(closestAvailable):
					diags = diags.Append(tfdiags.Sourceless(
						tfdiags.Error,
						summaryIncompatible,
						fmt.Sprintf(providerProtocolTooNew, provider.ForDisplay(),
							version, tfversion.String(), closestAvailable, closestAvailable,
							getproviders.VersionConstraintsString(reqs[provider]),
						),
					))
				default: // version is less than closestAvailable
					diags = diags.Append(tfdiags.Sourceless(
						tfdiags.Error,
						summaryIncompatible,
						fmt.Sprintf(providerProtocolTooOld, provider.ForDisplay(),
							version, tfversion.String(), closestAvailable, closestAvailable,
							getproviders.VersionConstraintsString(reqs[provider]),
						),
					))
				}
			case getproviders.ErrPlatformNotSupported:
				switch {
				case err.MirrorURL != nil:
					// If we're installing from a mirror then it may just be
					// the mirror lacking the package, rather than it being
					// unavailable from upstream.
					diags = diags.Append(tfdiags.Sourceless(
						tfdiags.Error,
						summaryIncompatible,
						fmt.Sprintf(
							"Your chosen provider mirror at %s does not have a %s v%s package available for your current platform, %s.\n\nProvider releases are separate from Terraform CLI releases, so this provider might not support your current platform. Alternatively, the mirror itself might have only a subset of the plugin packages available in the origin registry, at %s.",
							err.MirrorURL, err.Provider, err.Version, err.Platform,
							err.Provider.Hostname,
						),
					))
				default:
					diags = diags.Append(tfdiags.Sourceless(
						tfdiags.Error,
						summaryIncompatible,
						fmt.Sprintf(
							"Provider %s v%s does not have a package available for your current platform, %s.\n\nProvider releases are separate from Terraform CLI releases, so not all providers are available for all platforms. Other versions of this provider may have different platforms supported.",
							err.Provider, err.Version, err.Platform,
						),
					))
				}

			case getproviders.ErrRequestCanceled:
				// We don't attribute cancellation to any particular operation,
				// but rather just emit a single general message about it at
				// the end, by checking ctx.Err().

			default:
				// We can potentially end up in here under cancellation too,
				// in spite of our getproviders.ErrRequestCanceled case above,
				// because not all of the outgoing requests we do under the
				// "fetch package" banner are source metadata requests.
				// In that case we will emit a redundant error here about
				// the request being cancelled, but we'll still detect it
				// as a cancellation after the installer returns and do the
				// normal cancellation handling.

				diags = diags.Append(tfdiags.Sourceless(
					tfdiags.Error,
					"Failed to install provider",
					fmt.Sprintf("Error while installing %s v%s: %s", provider.ForDisplay(), version, err),
				))
			}
		},
		FetchPackageSuccess: func(provider addrs.Provider, version getproviders.Version, localDir string, authResult *getproviders.PackageAuthenticationResult) {
			var keyID string
			if authResult != nil && authResult.ThirdPartySigned() {
				keyID = authResult.KeyID
			}
			if keyID != "" {
				keyID = view.PrepareMessage(views.KeyID, keyID)
			}

			view.LogInitMessage(views.InstalledProviderVersionInfo, provider.ForDisplay(), version, authResult, keyID)
		},
		ProvidersLockUpdated: func(provider addrs.Provider, version getproviders.Version, localHashes []getproviders.Hash, signedHashes []getproviders.Hash, priorHashes []getproviders.Hash) {
			// We're going to use this opportunity to track if we have any
			// "incomplete" installs of providers. An incomplete install is
			// when we are only going to write the local hashes into our lock
			// file which means a `terraform init` command will fail in future
			// when used on machines of a different architecture.
			//
			// We want to print a warning about this.

			if len(signedHashes) > 0 {
				// If we have any signedHashes hashes then we don't worry - as
				// we know we retrieved all available hashes for this version
				// anyway.
				return
			}

			// If local hashes and prior hashes are exactly the same then
			// it means we didn't record any signed hashes previously, and
			// we know we're not adding any extra in now (because we already
			// checked the signedHashes), so that's a problem.
			//
			// In the actual check here, if we have any priorHashes and those
			// hashes are not the same as the local hashes then we're going to
			// accept that this provider has been configured correctly.
			if len(priorHashes) > 0 && !reflect.DeepEqual(localHashes, priorHashes) {
				return
			}

			// Now, either signedHashes is empty, or priorHashes is exactly the
			// same as our localHashes which means we never retrieved the
			// signedHashes previously.
			//
			// Either way, this is bad. Let's complain/warn.
			incompleteProviders = append(incompleteProviders, provider.ForDisplay())
		},
		ProvidersFetched: func(authResults map[addrs.Provider]*getproviders.PackageAuthenticationResult) {
			thirdPartySigned := false
			for _, authResult := range authResults {
				if authResult.ThirdPartySigned() {
					thirdPartySigned = true
					break
				}
			}
			if thirdPartySigned {
				view.LogInitMessage(views.PartnerAndCommunityProvidersMessage)
			}
		},
	}
	ctx = evts.OnContext(ctx)

	mode := providercache.InstallNewProvidersOnly
	if upgrade {
		if flagLockfile == "readonly" {
			diags = diags.Append(fmt.Errorf("The -upgrade flag conflicts with -lockfile=readonly."))
			view.Diagnostics(diags)
			return true, true, diags
		}

		mode = providercache.InstallUpgrades
	}
	newLocks, err := inst.EnsureProviderVersions(ctx, previousLocks, reqs, mode)
	if ctx.Err() == context.Canceled {
		diags = diags.Append(fmt.Errorf("Provider installation was canceled by an interrupt signal."))
		view.Diagnostics(diags)
		return true, true, diags
	}
	if err != nil {
		// The errors captured in "err" should be redundant with what we
		// received via the InstallerEvents callbacks above, so we'll
		// just return those as long as we have some.
		if !diags.HasErrors() {
			diags = diags.Append(err)
		}

		return true, true, diags
	}

	// If the provider dependencies have changed since the last run then we'll
	// say a little about that in case the reader wasn't expecting a change.
	// (When we later integrate module dependencies into the lock file we'll
	// probably want to refactor this so that we produce one lock-file related
	// message for all changes together, but this is here for now just because
	// it's the smallest change relative to what came before it, which was
	// a hidden JSON file specifically for tracking providers.)
	if !newLocks.Equal(previousLocks) {
		// if readonly mode
		if flagLockfile == "readonly" {
			// check if required provider dependences change
			if !newLocks.EqualProviderAddress(previousLocks) {
				diags = diags.Append(tfdiags.Sourceless(
					tfdiags.Error,
					`Provider dependency changes detected`,
					`Changes to the required provider dependencies were detected, but the lock file is read-only. To use and record these requirements, run "terraform init" without the "-lockfile=readonly" flag.`,
				))
				return true, true, diags
			}

			// suppress updating the file to record any new information it learned,
			// such as a hash using a new scheme.
			diags = diags.Append(tfdiags.Sourceless(
				tfdiags.Warning,
				`Provider lock file not updated`,
				`Changes to the provider selections were detected, but not saved in the .terraform.lock.hcl file. To record these selections, run "terraform init" without the "-lockfile=readonly" flag.`,
			))
			return true, false, diags
		}

		// Jump in here and add a warning if any of the providers are incomplete.
		if len(incompleteProviders) > 0 {
			// We don't really care about the order here, we just want the
			// output to be deterministic.
			sort.Slice(incompleteProviders, func(i, j int) bool {
				return incompleteProviders[i] < incompleteProviders[j]
			})
			diags = diags.Append(tfdiags.Sourceless(
				tfdiags.Warning,
				incompleteLockFileInformationHeader,
				fmt.Sprintf(
					incompleteLockFileInformationBody,
					strings.Join(incompleteProviders, "\n  - "),
					getproviders.CurrentPlatform.String())))
		}

		if previousLocks.Empty() {
			// A change from empty to non-empty is special because it suggests
			// we're running "terraform init" for the first time against a
			// new configuration. In that case we'll take the opportunity to
			// say a little about what the dependency lock file is, for new
			// users or those who are upgrading from a previous Terraform
			// version that didn't have dependency lock files.
			view.Output(views.LockInfo)
		} else {
			view.Output(views.DependenciesLockChangesInfo)
		}

		moreDiags = c.replaceLockedDependencies(newLocks)
		diags = diags.Append(moreDiags)
	}

	return true, false, diags
}

// backendConfigOverrideBody interprets the raw values of -backend-config
// arguments into a hcl Body that should override the backend settings given
// in the configuration.
//
// If the result is nil then no override needs to be provided.
//
// If the returned diagnostics contains errors then the returned body may be
// incomplete or invalid.
func (c *InitCommand) backendConfigOverrideBody(flags arguments.FlagNameValueSlice, schema *configschema.Block) (hcl.Body, tfdiags.Diagnostics) {
	items := flags.AllItems()
	if len(items) == 0 {
		return nil, nil
	}

	var ret hcl.Body
	var diags tfdiags.Diagnostics
	synthVals := make(map[string]cty.Value)

	mergeBody := func(newBody hcl.Body) {
		if ret == nil {
			ret = newBody
		} else {
			ret = configs.MergeBodies(ret, newBody)
		}
	}
	flushVals := func() {
		if len(synthVals) == 0 {
			return
		}
		newBody := configs.SynthBody("-backend-config=...", synthVals)
		mergeBody(newBody)
		synthVals = make(map[string]cty.Value)
	}

	if len(items) == 1 && items[0].Value == "" {
		// Explicitly remove all -backend-config options.
		// We do this by setting an empty but non-nil ConfigOverrides.
		return configs.SynthBody("-backend-config=''", synthVals), diags
	}

	for _, item := range items {
		eq := strings.Index(item.Value, "=")

		if eq == -1 {
			// The value is interpreted as a filename.
			newBody, fileDiags := c.loadHCLFile(item.Value)
			diags = diags.Append(fileDiags)
			if fileDiags.HasErrors() {
				continue
			}
			// Generate an HCL body schema for the backend block.
			var bodySchema hcl.BodySchema
			for name := range schema.Attributes {
				// We intentionally ignore the `Required` attribute here
				// because backend config override files can be partial. The
				// goal is to make sure we're not loading a file with
				// extraneous attributes or blocks.
				bodySchema.Attributes = append(bodySchema.Attributes, hcl.AttributeSchema{
					Name: name,
				})
			}
			for name, block := range schema.BlockTypes {
				var labelNames []string
				if block.Nesting == configschema.NestingMap {
					labelNames = append(labelNames, "key")
				}
				bodySchema.Blocks = append(bodySchema.Blocks, hcl.BlockHeaderSchema{
					Type:       name,
					LabelNames: labelNames,
				})
			}
			// Verify that the file body matches the expected backend schema.
			_, schemaDiags := newBody.Content(&bodySchema)
			diags = diags.Append(schemaDiags)
			if schemaDiags.HasErrors() {
				continue
			}
			flushVals() // deal with any accumulated individual values first
			mergeBody(newBody)
		} else {
			name := item.Value[:eq]
			rawValue := item.Value[eq+1:]
			attrS := schema.Attributes[name]
			if attrS == nil {
				diags = diags.Append(tfdiags.Sourceless(
					tfdiags.Error,
					"Invalid backend configuration argument",
					fmt.Sprintf("The backend configuration argument %q given on the command line is not expected for the selected backend type.", name),
				))
				continue
			}
			value, valueDiags := configValueFromCLI(item.String(), rawValue, attrS.Type)
			diags = diags.Append(valueDiags)
			if valueDiags.HasErrors() {
				continue
			}
			synthVals[name] = value
		}
	}

	flushVals()

	return ret, diags
}

func (c *InitCommand) AutocompleteArgs() complete.Predictor {
	return complete.PredictDirs("")
}

func (c *InitCommand) AutocompleteFlags() complete.Flags {
	return complete.Flags{
		"-backend":        completePredictBoolean,
		"-cloud":          completePredictBoolean,
		"-backend-config": complete.PredictFiles("*.tfvars"), // can also be key=value, but we can't "predict" that
		"-force-copy":     complete.PredictNothing,
		"-from-module":    completePredictModuleSource,
		"-get":            completePredictBoolean,
		"-input":          completePredictBoolean,
		"-lock":           completePredictBoolean,
		"-lock-timeout":   complete.PredictAnything,
		"-no-color":       complete.PredictNothing,
		"-json":           complete.PredictNothing,
		"-plugin-dir":     complete.PredictDirs(""),
		"-reconfigure":    complete.PredictNothing,
		"-migrate-state":  complete.PredictNothing,
		"-upgrade":        completePredictBoolean,
	}
}

func (c *InitCommand) Help() string {
	helpText := `
Usage: terraform [global options] init [options]

  Initialize a new or existing Terraform working directory by creating
  initial files, loading any remote state, downloading modules, etc.

  This is the first command that should be run for any new or existing
  Terraform configuration per machine. This sets up all the local data
  necessary to run Terraform that is typically not committed to version
  control.

  This command is always safe to run multiple times. Though subsequent runs
  may give errors, this command will never delete your configuration or
  state. Even so, if you have important information, please back it up prior
  to running this command, just in case.

Options:

  -backend=false          Disable backend or HCP Terraform initialization
                          for this configuration and use what was previously
                          initialized instead.

                          aliases: -cloud=false

  -backend-config=path    Configuration to be merged with what is in the
                          configuration file's 'backend' block. This can be
                          either a path to an HCL file with key/value
                          assignments (same format as terraform.tfvars) or a
                          'key=value' format, and can be specified multiple
                          times. The backend type must be in the configuration
                          itself.

  -force-copy             Suppress prompts about copying state data when
                          initializating a new state backend. This is
                          equivalent to providing a "yes" to all confirmation
                          prompts.

  -from-module=SOURCE     Copy the contents of the given module into the target
                          directory before initialization.

  -get=false              Disable downloading modules for this configuration.

  -input=false            Disable interactive prompts. Note that some actions may
                          require interactive prompts and will error if input is
                          disabled.

  -lock=false             Don't hold a state lock during backend migration.
                          This is dangerous if others might concurrently run
                          commands against the same workspace.

  -lock-timeout=0s        Duration to retry a state lock.

  -no-color               If specified, output won't contain any color.

  -json                   If specified, machine readable output will be
                          printed in JSON format.

  -plugin-dir             Directory containing plugin binaries. This overrides all
                          default search paths for plugins, and prevents the
                          automatic installation of plugins. This flag can be used
                          multiple times.

  -reconfigure            Reconfigure a backend, ignoring any saved
                          configuration.

  -migrate-state          Reconfigure a backend, and attempt to migrate any
                          existing state.

  -upgrade                Install the latest module and provider versions
                          allowed within configured constraints, overriding the
                          default behavior of selecting exactly the version
                          recorded in the dependency lockfile.

  -lockfile=MODE          Set a dependency lockfile mode.
                          Currently only "readonly" is valid.

  -ignore-remote-version  A rare option used for HCP Terraform and the remote backend
                          only. Set this to ignore checking that the local and remote
                          Terraform versions use compatible state representations, making
                          an operation proceed even when there is a potential mismatch.
                          See the documentation on configuring Terraform with
                          HCP Terraform or Terraform Enterprise for more information.

  -test-directory=path    Set the Terraform test directory, defaults to "tests".

`
	return strings.TrimSpace(helpText)
}

func (c *InitCommand) Synopsis() string {
	return "Prepare your working directory for other commands"
}

const errInitCopyNotEmpty = `
The working directory already contains files. The -from-module option requires
an empty directory into which a copy of the referenced module will be placed.

To initialize the configuration already in this working directory, omit the
-from-module option.
`

// providerProtocolTooOld is a message sent to the CLI UI if the provider's
// supported protocol versions are too old for the user's version of terraform,
// but a newer version of the provider is compatible.
const providerProtocolTooOld = `Provider %q v%s is not compatible with Terraform %s.
Provider version %s is the latest compatible version. Select it with the following version constraint:
	version = %q

Terraform checked all of the plugin versions matching the given constraint:
	%s

Consult the documentation for this provider for more information on compatibility between provider and Terraform versions.
`

// providerProtocolTooNew is a message sent to the CLI UI if the provider's
// supported protocol versions are too new for the user's version of terraform,
// and the user could either upgrade terraform or choose an older version of the
// provider.
const providerProtocolTooNew = `Provider %q v%s is not compatible with Terraform %s.
You need to downgrade to v%s or earlier. Select it with the following constraint:
	version = %q

Terraform checked all of the plugin versions matching the given constraint:
	%s

Consult the documentation for this provider for more information on compatibility between provider and Terraform versions.
Alternatively, upgrade to the latest version of Terraform for compatibility with newer provider releases.
`

// No version of the provider is compatible.
const errProviderVersionIncompatible = `No compatible versions of provider %s were found.`

// incompleteLockFileInformationHeader is the summary displayed to users when
// the lock file has only recorded local hashes.
const incompleteLockFileInformationHeader = `Incomplete lock file information for providers`

// incompleteLockFileInformationBody is the body of text displayed to users when
// the lock file has only recorded local hashes.
const incompleteLockFileInformationBody = `Due to your customized provider installation methods, Terraform was forced to calculate lock file checksums locally for the following providers:
  - %s

The current .terraform.lock.hcl file only includes checksums for %s, so Terraform running on another platform will fail to install these providers.

To calculate additional checksums for another platform, run:
  terraform providers lock -platform=linux_amd64
(where linux_amd64 is the platform to generate)`<|MERGE_RESOLUTION|>--- conflicted
+++ resolved
@@ -23,15 +23,12 @@
 	"github.com/hashicorp/terraform/internal/addrs"
 	"github.com/hashicorp/terraform/internal/backend"
 	backendInit "github.com/hashicorp/terraform/internal/backend/init"
-	"github.com/hashicorp/terraform/internal/backend/local"
-	pluggable_state "github.com/hashicorp/terraform/internal/backend/pluggable-state"
 	"github.com/hashicorp/terraform/internal/cloud"
 	"github.com/hashicorp/terraform/internal/command/arguments"
 	"github.com/hashicorp/terraform/internal/command/views"
 	"github.com/hashicorp/terraform/internal/configs"
 	"github.com/hashicorp/terraform/internal/configs/configschema"
 	"github.com/hashicorp/terraform/internal/getproviders"
-	simple "github.com/hashicorp/terraform/internal/provider-simple-v6"
 	"github.com/hashicorp/terraform/internal/providercache"
 	"github.com/hashicorp/terraform/internal/states"
 	"github.com/hashicorp/terraform/internal/terraform"
@@ -183,28 +180,16 @@
 	var backDiags tfdiags.Diagnostics
 	var backendOutput bool
 
-<<<<<<< HEAD
-	spv6 := simple.Provider()
-	// Which state storage implementation to use from the provider
-	typeName := "local"
-	// How do we convert a provider into a Backend interface?
-	stateStorage := pluggable_state.NewPluggable(spv6, typeName)
-	back = local.NewWithBackend(stateStorage)
-
-	// switch {
-	// case initArgs.Cloud && rootModEarly.CloudConfig != nil:
-	// 	back, backendOutput, backDiags = c.initCloud(ctx, rootModEarly, initArgs.BackendConfig, initArgs.ViewType, view)
-	// case initArgs.Backend:
-	// 	back, backendOutput, backDiags = c.initBackend(ctx, rootModEarly, initArgs.BackendConfig, initArgs.ViewType, view)
-	// default:
-	// 	// load the previously-stored backend config
-	// 	back, backDiags = c.Meta.backendFromState(ctx)
-	// }
-=======
 	switch {
 	case initArgs.Cloud && rootModEarly.CloudConfig != nil:
 		back, backendOutput, backDiags = c.initCloud(ctx, rootModEarly, initArgs.BackendConfig, initArgs.ViewType, view)
 	case initArgs.StateStorage:
+		//  spv6 := simple.Provider()
+		// // Which state storage implementation to use from the provider
+		// typeName := "local"
+		// // How do we convert a provider into a Backend interface?
+		// stateStorage := pluggable_state.NewPluggable(spv6, typeName)
+		// back = local.NewWithBackend(stateStorage)
 		back, backendOutput, backDiags = c.initStateStorage(ctx, rootModEarly, initArgs.BackendConfig, initArgs.ViewType, view)
 	case initArgs.Backend:
 		back, backendOutput, backDiags = c.initBackend(ctx, rootModEarly, initArgs.BackendConfig, initArgs.ViewType, view)
@@ -212,7 +197,6 @@
 		// load the previously-stored backend config
 		back, backDiags = c.Meta.backendFromState(ctx)
 	}
->>>>>>> 447ae456
 	if backendOutput {
 		header = true
 	}
@@ -451,9 +435,6 @@
 
 	var backendConfig *configs.Backend
 	var backendConfigOverride hcl.Body
-<<<<<<< HEAD
-	if root.StateStorage != nil {
-=======
 	if root.Backend != nil {
 		backendType := root.Backend.Type
 		if backendType == "cloud" {
@@ -481,7 +462,6 @@
 			})
 			return nil, true, diags
 		}
->>>>>>> 447ae456
 
 		b := bf()
 		backendSchema := b.ConfigSchema()

package command

import (
	"bytes"
	"context"
	"encoding/json"
	"fmt"
	"io/ioutil"
	"log"
	"os"
	"path/filepath"
	"regexp"
	"strings"
	"testing"

	"github.com/davecgh/go-spew/spew"
	"github.com/google/go-cmp/cmp"
	"github.com/hashicorp/cli"
	version "github.com/hashicorp/go-version"
	"github.com/zclconf/go-cty/cty"

	"github.com/hashicorp/terraform/internal/addrs"
	"github.com/hashicorp/terraform/internal/backend"
	"github.com/hashicorp/terraform/internal/command/arguments"
	"github.com/hashicorp/terraform/internal/command/views"
	"github.com/hashicorp/terraform/internal/configs"
	"github.com/hashicorp/terraform/internal/configs/configschema"
	"github.com/hashicorp/terraform/internal/depsfile"
	"github.com/hashicorp/terraform/internal/getproviders"
	"github.com/hashicorp/terraform/internal/providercache"
	"github.com/hashicorp/terraform/internal/providers"
	testing_provider "github.com/hashicorp/terraform/internal/providers/testing"
	"github.com/hashicorp/terraform/internal/states"
	"github.com/hashicorp/terraform/internal/states/statefile"
	"github.com/hashicorp/terraform/internal/states/statemgr"
)

// cleanString removes newlines, and redundant spaces.
func cleanString(s string) string {
	// Replace newlines with a single space.
	s = strings.ReplaceAll(s, "\n", " ")

	// Remove other special characters like \r, \t
	s = strings.ReplaceAll(s, "\r", "")
	s = strings.ReplaceAll(s, "\t", "")

	// Replace multiple spaces with a single space.
	spaceRegex := regexp.MustCompile(`\s+`)
	s = spaceRegex.ReplaceAllString(s, " ")

	// Trim any leading or trailing spaces.
	s = strings.TrimSpace(s)

	return s
}

func TestInit_empty(t *testing.T) {
	// Create a temporary working directory that is empty
	td := t.TempDir()
	os.MkdirAll(td, 0755)
	t.Chdir(td)

	ui := new(cli.MockUi)
	view, done := testView(t)
	c := &InitCommand{
		Meta: Meta{
			testingOverrides: metaOverridesForProvider(testProvider()),
			Ui:               ui,
			View:             view,
		},
	}

	args := []string{}
	if code := c.Run(args); code != 0 {
		t.Fatalf("bad: \n%s", done(t).All())
	}
	exp := views.MessageRegistry[views.OutputInitEmptyMessage].JSONValue
	actual := cleanString(done(t).All())
	if !strings.Contains(actual, cleanString(exp)) {
		t.Fatalf("expected output to be %q\n, got %q", exp, actual)
	}
}

func TestInit_only_test_files(t *testing.T) {
	// Create a temporary working directory that has only test files and no tf configuration
	td := t.TempDir()
	os.MkdirAll(td, 0755)
	t.Chdir(td)

	if _, err := os.Create("main.tftest.hcl"); err != nil {
		t.Fatalf("err: %s", err)
	}

	ui := new(cli.MockUi)
	view, done := testView(t)
	c := &InitCommand{
		Meta: Meta{
			testingOverrides: metaOverridesForProvider(testProvider()),
			Ui:               ui,
			View:             view,
		},
	}

	args := []string{}
	if code := c.Run(args); code != 0 {
		t.Fatalf("bad: \n%s", done(t).All())
	}
	exp := views.MessageRegistry[views.OutputInitSuccessCLIMessage].JSONValue
	actual := cleanString(done(t).All())
	if !strings.Contains(actual, cleanString(exp)) {
		t.Fatalf("expected output to be %q\n, got %q", exp, actual)
	}
}

func TestInit_two_step_provider_download(t *testing.T) {
	cases := map[string]struct {
		workDirPath          string
		flags                []string
		expectedDownloadMsgs []string
	}{
		"providers required by only the state file": {
			// TODO - should the output indicate that no providers were found in config?
			workDirPath: "init-provider-download/state-file-only",
			expectedDownloadMsgs: []string{
				views.MessageRegistry[views.OutputInitSuccessCLIMessage].JSONValue,
				`Initializing provider plugins found in the configuration...
				Initializing the backend...`, // No providers found in the configuration so next output is backend-related
				`Initializing provider plugins found in the state...
				- Finding latest version of hashicorp/random...
				- Installing hashicorp/random v9.9.9...`, // The latest version is expected, as state has no version constraints
			},
		},
		"different providers required by config and state": {
			workDirPath: "init-provider-download/config-and-state-different-providers",
			expectedDownloadMsgs: []string{
				views.MessageRegistry[views.OutputInitSuccessCLIMessage].JSONValue,

				// Config - this provider is affected by a version constraint
				`Initializing provider plugins found in the configuration...
				- Finding hashicorp/null versions matching "< 9.0.0"...
				- Installing hashicorp/null v1.0.0...
				- Installed hashicorp/null v1.0.0`,

				// State - the latest version of this provider is expected, as state has no version constraints
				`Initializing provider plugins found in the state...
				- Finding latest version of hashicorp/random...
				- Installing hashicorp/random v9.9.9...`,
			},
		},
		"does not re-download providers that are present in both config and state": {
			workDirPath: "init-provider-download/config-and-state-same-providers",
			expectedDownloadMsgs: []string{
				// Config
				`Initializing provider plugins found in the configuration...
				- Finding hashicorp/random versions matching "< 9.0.0"...
				- Installing hashicorp/random v1.0.0...
				- Installed hashicorp/random v1.0.0`,
				// State
				`Initializing provider plugins found in the state...
				- Reusing previous version of hashicorp/random
				- Using previously-installed hashicorp/random v1.0.0`,
			},
		},
		"reuses providers already represented in a dependency lock file": {
			workDirPath: "init-provider-download/config-state-file-and-lockfile",
			expectedDownloadMsgs: []string{
				// Config
				`Initializing provider plugins found in the configuration...
				- Reusing previous version of hashicorp/random from the dependency lock file
				- Installing hashicorp/random v1.0.0...
				- Installed hashicorp/random v1.0.0`,
				// State
				`Initializing provider plugins found in the state...
				- Reusing previous version of hashicorp/random
				- Using previously-installed hashicorp/random v1.0.0`,
			},
		},
		"using the -upgrade flag causes provider download to ignore the lock file": {
			workDirPath: "init-provider-download/config-state-file-and-lockfile",
			flags:       []string{"-upgrade"},
			expectedDownloadMsgs: []string{
				// Config - lock file is not mentioned due to the -upgrade flag
				`Initializing provider plugins found in the configuration...
				- Finding hashicorp/random versions matching "< 9.0.0"...
				- Installing hashicorp/random v1.0.0...
				- Installed hashicorp/random v1.0.0`,
				// State - reuses the provider download from the config
				`Initializing provider plugins found in the state...
				- Reusing previous version of hashicorp/random
				- Using previously-installed hashicorp/random v1.0.0`,
			},
		},
	}

	for tn, tc := range cases {
		t.Run(tn, func(t *testing.T) {

			// Create a temporary working directory no tf configuration but has state
			td := t.TempDir()
			testCopyDir(t, testFixturePath(tc.workDirPath), td)
			os.MkdirAll(td, 0755)
			t.Chdir(td)

			// A provider source containing the random and null providers
			providerSource, close := newMockProviderSource(t, map[string][]string{
				"hashicorp/random": {"1.0.0", "9.9.9"},
				"hashicorp/null":   {"1.0.0", "9.9.9"},
			})
			defer close()

			ui := new(cli.MockUi)
			view, done := testView(t)
			c := &InitCommand{
				Meta: Meta{
					testingOverrides: metaOverridesForProvider(testProvider()),
					Ui:               ui,
					View:             view,
					ProviderSource:   providerSource,

					AllowExperimentalFeatures: true, // Needed to test init changes for PSS project
				},
			}

			args := append(tc.flags, "-enable-pluggable-state-storage-experiment") // Needed to test init changes for PSS project
			if code := c.Run(args); code != 0 {
				t.Fatalf("bad: \n%s", done(t).All())
			}

			actual := cleanString(done(t).All())
			for _, downloadMsg := range tc.expectedDownloadMsgs {
				if !strings.Contains(cleanString(actual), cleanString(downloadMsg)) {
					t.Fatalf("expected output to contain %q\n, got %q", cleanString(downloadMsg), cleanString(actual))
				}
			}
		})
	}
}

func TestInit_multipleArgs(t *testing.T) {
	// Create a temporary working directory that is empty
	td := t.TempDir()
	os.MkdirAll(td, 0755)
	t.Chdir(td)

	ui := new(cli.MockUi)
	view, done := testView(t)
	c := &InitCommand{
		Meta: Meta{
			testingOverrides: metaOverridesForProvider(testProvider()),
			Ui:               ui,
			View:             view,
		},
	}

	args := []string{
		"bad",
		"bad",
	}
	if code := c.Run(args); code != 1 {
		t.Fatalf("bad: \n%s", done(t).All())
	}
}

func TestInit_migrateStateAndJSON(t *testing.T) {
	// Create a temporary working directory that is empty
	td := t.TempDir()
	os.MkdirAll(td, 0755)
	t.Chdir(td)

	ui := new(cli.MockUi)
	view, done := testView(t)
	c := &InitCommand{
		Meta: Meta{
			testingOverrides: metaOverridesForProvider(testProvider()),
			Ui:               ui,
			View:             view,
		},
	}

	args := []string{
		"-migrate-state=true",
		"-json=true",
	}
	code := c.Run(args)
	testOutput := done(t)
	if code != 1 {
		t.Fatalf("error, -migrate-state and -json should be exclusive: \n%s", testOutput.All())
	}

	// Check output
	checkGoldenReference(t, testOutput, "init-migrate-state-with-json")
}

func TestInit_fromModule_cwdDest(t *testing.T) {
	// Create a temporary working directory that is empty
	td := t.TempDir()
	os.MkdirAll(td, os.ModePerm)
	t.Chdir(td)

	ui := new(cli.MockUi)
	view, done := testView(t)
	c := &InitCommand{
		Meta: Meta{
			testingOverrides: metaOverridesForProvider(testProvider()),
			Ui:               ui,
			View:             view,
		},
	}

	args := []string{
		"-from-module=" + testFixturePath("init"),
	}
	if code := c.Run(args); code != 0 {
		t.Fatalf("bad: \n%s", done(t).All())
	}

	if _, err := os.Stat(filepath.Join(td, "hello.tf")); err != nil {
		t.Fatalf("err: %s", err)
	}
}

// https://github.com/hashicorp/terraform/issues/518
func TestInit_fromModule_dstInSrc(t *testing.T) {
	dir := t.TempDir()
	if err := os.MkdirAll(dir, 0755); err != nil {
		t.Fatalf("err: %s", err)
	}

	// Change to the temporary directory
	cwd, err := os.Getwd()
	if err != nil {
		t.Fatalf("err: %s", err)
	}
	if err := os.Chdir(dir); err != nil {
		t.Fatalf("err: %s", err)
	}
	defer os.Chdir(cwd)

	if err := os.Mkdir("foo", os.ModePerm); err != nil {
		t.Fatal(err)
	}

	if _, err := os.Create("issue518.tf"); err != nil {
		t.Fatalf("err: %s", err)
	}

	if err := os.Chdir("foo"); err != nil {
		t.Fatalf("err: %s", err)
	}

	ui := new(cli.MockUi)
	view, done := testView(t)
	c := &InitCommand{
		Meta: Meta{
			testingOverrides: metaOverridesForProvider(testProvider()),
			Ui:               ui,
			View:             view,
		},
	}

	args := []string{
		"-from-module=./..",
	}
	if code := c.Run(args); code != 0 {
		t.Fatalf("bad: \n%s", done(t).All())
	}

	if _, err := os.Stat(filepath.Join(dir, "foo", "issue518.tf")); err != nil {
		t.Fatalf("err: %s", err)
	}
}

func TestInit_get(t *testing.T) {
	// Create a temporary working directory that is empty
	td := t.TempDir()
	testCopyDir(t, testFixturePath("init-get"), td)
	t.Chdir(td)

	ui := new(cli.MockUi)
	view, done := testView(t)
	c := &InitCommand{
		Meta: Meta{
			testingOverrides: metaOverridesForProvider(testProvider()),
			Ui:               ui,
			View:             view,
		},
	}

	args := []string{}
	if code := c.Run(args); code != 0 {
		t.Fatalf("bad: \n%s", done(t).All())
	}

	// Check output
	output := done(t).Stdout()
	if !strings.Contains(output, "foo in foo") {
		t.Fatalf("doesn't look like we installed module 'foo': %s", output)
	}
}

func TestInit_json(t *testing.T) {
	// Create a temporary working directory that is empty
	td := t.TempDir()
	testCopyDir(t, testFixturePath("init-get"), td)
	t.Chdir(td)

	ui := new(cli.MockUi)
	view, done := testView(t)
	c := &InitCommand{
		Meta: Meta{
			testingOverrides: metaOverridesForProvider(testProvider()),
			Ui:               ui,
			View:             view,
		},
	}

	args := []string{"-json"}
	if code := c.Run(args); code != 0 {
		t.Fatalf("bad: \n%s", done(t).All())
	}

	// Check output
	output := done(t)
	checkGoldenReference(t, output, "init-get")
}

func TestInit_getUpgradeModules(t *testing.T) {
	// Create a temporary working directory that is empty
	td := t.TempDir()
	testCopyDir(t, testFixturePath("init-get"), td)
	t.Chdir(td)

	ui := new(cli.MockUi)
	view, done := testView(t)
	c := &InitCommand{
		Meta: Meta{
			testingOverrides: metaOverridesForProvider(testProvider()),
			Ui:               ui,
			View:             view,
		},
	}

	args := []string{
		"-get=true",
		"-upgrade",
	}
	code := c.Run(args)
	testOutput := done(t)
	if code != 0 {
		t.Fatalf("command did not complete successfully:\n%s", testOutput.Stderr())
	}

	// Check output
	if !strings.Contains(testOutput.Stdout(), "Upgrading modules...") {
		t.Fatalf("doesn't look like get upgrade: %s", testOutput.Stdout())
	}
}

func TestInit_backend(t *testing.T) {
	// Create a temporary working directory that is empty
	td := t.TempDir()
	testCopyDir(t, testFixturePath("init-backend"), td)
	t.Chdir(td)

	ui := new(cli.MockUi)
	view, done := testView(t)
	c := &InitCommand{
		Meta: Meta{
			testingOverrides: metaOverridesForProvider(testProvider()),
			Ui:               ui,
			View:             view,
		},
	}

	args := []string{}
	if code := c.Run(args); code != 0 {
		t.Fatalf("bad: \n%s", done(t).All())
	}

	if _, err := os.Stat(filepath.Join(DefaultDataDir, DefaultStateFilename)); err != nil {
		t.Fatalf("err: %s", err)
	}
}

func TestInit_backendUnset(t *testing.T) {
	// Create a temporary working directory that is empty
	td := t.TempDir()
	testCopyDir(t, testFixturePath("init-backend"), td)
	t.Chdir(td)

	{
		log.Printf("[TRACE] TestInit_backendUnset: beginning first init")

		ui := cli.NewMockUi()
		view, done := testView(t)
		c := &InitCommand{
			Meta: Meta{
				testingOverrides: metaOverridesForProvider(testProvider()),
				Ui:               ui,
				View:             view,
			},
		}

		// Init
		args := []string{}
		code := c.Run(args)
		testOutput := done(t)
		if code != 0 {
			t.Fatalf("bad: \n%s", testOutput.All())
		}
		log.Printf("[TRACE] TestInit_backendUnset: first init complete")
		t.Logf("First run output:\n%s", testOutput.Stdout())
		t.Logf("First run errors:\n%s", testOutput.Stderr())

		if _, err := os.Stat(filepath.Join(DefaultDataDir, DefaultStateFilename)); err != nil {
			t.Fatalf("err: %s", err)
		}
	}

	{
		log.Printf("[TRACE] TestInit_backendUnset: beginning second init")

		// Unset
		if err := ioutil.WriteFile("main.tf", []byte(""), 0644); err != nil {
			t.Fatalf("err: %s", err)
		}

		ui := cli.NewMockUi()
		view, done := testView(t)
		c := &InitCommand{
			Meta: Meta{
				testingOverrides: metaOverridesForProvider(testProvider()),
				Ui:               ui,
				View:             view,
			},
		}

		args := []string{"-force-copy"}
		code := c.Run(args)
		testOutput := done(t)
		if code != 0 {
			t.Fatalf("bad: \n%s", testOutput.All())
		}
		log.Printf("[TRACE] TestInit_backendUnset: second init complete")
		t.Logf("Second run output:\n%s", testOutput.Stdout())
		t.Logf("Second run errors:\n%s", testOutput.Stderr())

		s := testDataStateRead(t, filepath.Join(DefaultDataDir, DefaultStateFilename))
		if !s.Backend.Empty() {
			t.Fatal("should not have backend config")
		}
	}
}

func TestInit_backendConfigFile(t *testing.T) {
	// Create a temporary working directory that is empty
	td := t.TempDir()
	testCopyDir(t, testFixturePath("init-backend-config-file"), td)
	t.Chdir(td)

	t.Run("good-config-file", func(t *testing.T) {
		ui := new(cli.MockUi)
		view, done := testView(t)
		c := &InitCommand{
			Meta: Meta{
				testingOverrides: metaOverridesForProvider(testProvider()),
				Ui:               ui,
				View:             view,
			},
		}
		args := []string{"-backend-config", "input.config"}
		if code := c.Run(args); code != 0 {
			t.Fatalf("bad: \n%s", done(t).All())
		}

		// Read our saved backend config and verify we have our settings
		state := testDataStateRead(t, filepath.Join(DefaultDataDir, DefaultStateFilename))
		if got, want := normalizeJSON(t, state.Backend.ConfigRaw), `{"path":"hello","workspace_dir":null}`; got != want {
			t.Errorf("wrong config\ngot:  %s\nwant: %s", got, want)
		}
	})

	// the backend config file must not be a full terraform block
	t.Run("full-backend-config-file", func(t *testing.T) {
		ui := new(cli.MockUi)
		view, done := testView(t)
		c := &InitCommand{
			Meta: Meta{
				testingOverrides: metaOverridesForProvider(testProvider()),
				Ui:               ui,
				View:             view,
			},
		}
		args := []string{"-backend-config", "backend.config"}
		if code := c.Run(args); code != 1 {
			t.Fatalf("expected error, got success\n")
		}
		if !strings.Contains(done(t).All(), "Unsupported block type") {
			t.Fatalf("wrong error: %s", done(t).Stderr())
		}
	})

	// the backend config file must match the schema for the backend
	t.Run("invalid-config-file", func(t *testing.T) {
		ui := new(cli.MockUi)
		view, done := testView(t)
		c := &InitCommand{
			Meta: Meta{
				testingOverrides: metaOverridesForProvider(testProvider()),
				Ui:               ui,
				View:             view,
			},
		}
		args := []string{"-backend-config", "invalid.config"}
		if code := c.Run(args); code != 1 {
			t.Fatalf("expected error, got success\n")
		}
		if !strings.Contains(done(t).All(), "Unsupported argument") {
			t.Fatalf("wrong error: %s", done(t).Stderr())
		}
	})

	// missing file is an error
	t.Run("missing-config-file", func(t *testing.T) {
		ui := new(cli.MockUi)
		view, done := testView(t)
		c := &InitCommand{
			Meta: Meta{
				testingOverrides: metaOverridesForProvider(testProvider()),
				Ui:               ui,
				View:             view,
			},
		}
		args := []string{"-backend-config", "missing.config"}
		if code := c.Run(args); code != 1 {
			t.Fatalf("expected error, got success\n")
		}
		if !strings.Contains(done(t).All(), "Failed to read file") {
			t.Fatalf("wrong error: %s", done(t).Stderr())
		}
	})

	// blank filename clears the backend config
	t.Run("blank-config-file", func(t *testing.T) {
		ui := new(cli.MockUi)
		view, done := testView(t)
		c := &InitCommand{
			Meta: Meta{
				testingOverrides: metaOverridesForProvider(testProvider()),
				Ui:               ui,
				View:             view,
			},
		}
		args := []string{"-backend-config=", "-migrate-state"}
		if code := c.Run(args); code != 0 {
			t.Fatalf("bad: \n%s", done(t).All())
		}

		// Read our saved backend config and verify the backend config is empty
		state := testDataStateRead(t, filepath.Join(DefaultDataDir, DefaultStateFilename))
		if got, want := normalizeJSON(t, state.Backend.ConfigRaw), `{"path":null,"workspace_dir":null}`; got != want {
			t.Errorf("wrong config\ngot:  %s\nwant: %s", got, want)
		}
	})

	// simulate the local backend having a required field which is not
	// specified in the override file
	t.Run("required-argument", func(t *testing.T) {
		c := &InitCommand{}
		schema := &configschema.Block{
			Attributes: map[string]*configschema.Attribute{
				"path": {
					Type:     cty.String,
					Optional: true,
				},
				"workspace_dir": {
					Type:     cty.String,
					Required: true,
				},
			},
		}
		flagConfigExtra := arguments.NewFlagNameValueSlice("-backend-config")
		flagConfigExtra.Set("input.config")
		_, diags := c.backendConfigOverrideBody(flagConfigExtra, schema)
		if len(diags) != 0 {
			t.Errorf("expected no diags, got: %s", diags.Err())
		}
	})
}

func TestInit_backendConfigFilePowershellConfusion(t *testing.T) {
	// Create a temporary working directory that is empty
	td := t.TempDir()
	testCopyDir(t, testFixturePath("init-backend-config-file"), td)
	t.Chdir(td)

	ui := new(cli.MockUi)
	view, done := testView(t)
	c := &InitCommand{
		Meta: Meta{
			testingOverrides: metaOverridesForProvider(testProvider()),
			Ui:               ui,
			View:             view,
		},
	}

	// SUBTLE: when using -flag=value with Powershell, unquoted values are
	// broken into separate arguments. This results in the init command
	// interpreting the flags as an empty backend-config setting (which is
	// semantically valid!) followed by a custom configuration path.
	//
	// Adding the "=" here forces this codepath to be checked, and it should
	// result in an early exit with a diagnostic that the provided
	// configuration file is not a diretory.
	args := []string{"-backend-config=", "./input.config"}
	code := c.Run(args)
	output := done(t)
	if code != 1 {
		t.Fatalf("got exit status %d; want 1\nstderr:\n%s\n\nstdout:\n%s", code, output.Stderr(), output.Stdout())
	}

	if got, want := output.Stderr(), `Too many command line arguments`; !strings.Contains(got, want) {
		t.Fatalf("wrong output\ngot:\n%s\n\nwant: message containing %q", got, want)
	}
}

func TestInit_backendReconfigure(t *testing.T) {
	// Create a temporary working directory that is empty
	td := t.TempDir()
	testCopyDir(t, testFixturePath("init-backend"), td)
	t.Chdir(td)

	providerSource, close := newMockProviderSource(t, map[string][]string{
		"hashicorp/test": {"1.2.3"},
	})
	defer close()

	ui := new(cli.MockUi)
	view, done := testView(t)
	c := &InitCommand{
		Meta: Meta{
			testingOverrides: metaOverridesForProvider(testProvider()),
			ProviderSource:   providerSource,
			Ui:               ui,
			View:             view,
		},
	}

	// create some state, so the backend has something to migrate.
	f, err := os.Create("foo") // this is the path" in the backend config
	if err != nil {
		t.Fatalf("err: %s", err)
	}
	err = writeStateForTesting(testState(), f)
	f.Close()
	if err != nil {
		t.Fatalf("err: %s", err)
	}

	args := []string{}
	if code := c.Run(args); code != 0 {
		t.Fatalf("bad: \n%s", done(t).Stderr())
	}

	// now run init again, changing the path.
	// The -reconfigure flag prevents init from migrating
	// Without -reconfigure, the test fails since the backend asks for input on migrating state
	args = []string{"-reconfigure", "-backend-config", "path=changed"}
	if code := c.Run(args); code != 0 {
		t.Fatalf("bad: \n%s", done(t).Stderr())
	}
}

func TestInit_backendConfigFileChange(t *testing.T) {
	// Create a temporary working directory that is empty
	td := t.TempDir()
	testCopyDir(t, testFixturePath("init-backend-config-file-change"), td)
	t.Chdir(td)

	ui := new(cli.MockUi)
	view, done := testView(t)
	c := &InitCommand{
		Meta: Meta{
			testingOverrides: metaOverridesForProvider(testProvider()),
			Ui:               ui,
			View:             view,
		},
	}

	args := []string{"-backend-config", "input.config", "-migrate-state"}
	if code := c.Run(args); code != 0 {
		t.Fatalf("bad: \n%s", done(t).Stderr())
	}

	// Read our saved backend config and verify we have our settings
	state := testDataStateRead(t, filepath.Join(DefaultDataDir, DefaultStateFilename))
	if got, want := normalizeJSON(t, state.Backend.ConfigRaw), `{"path":"hello","workspace_dir":null}`; got != want {
		t.Errorf("wrong config\ngot:  %s\nwant: %s", got, want)
	}
}

func TestInit_backendMigrateWhileLocked(t *testing.T) {
	// Create a temporary working directory that is empty
	td := t.TempDir()
	testCopyDir(t, testFixturePath("init-backend-migrate-while-locked"), td)
	t.Chdir(td)

	providerSource, close := newMockProviderSource(t, map[string][]string{
		"hashicorp/test": {"1.2.3"},
	})
	defer close()

	ui := new(cli.MockUi)
	view, done := testView(t)
	c := &InitCommand{
		Meta: Meta{
			testingOverrides: metaOverridesForProvider(testProvider()),
			ProviderSource:   providerSource,
			Ui:               ui,
			View:             view,
		},
	}

	// Create some state, so the backend has something to migrate from
	f, err := os.Create("local-state.tfstate")
	if err != nil {
		t.Fatalf("err: %s", err)
	}
	err = writeStateForTesting(testState(), f)
	f.Close()
	if err != nil {
		t.Fatalf("err: %s", err)
	}

	// Lock the source state
	unlock, err := testLockState(t, testDataDir, "local-state.tfstate")
	if err != nil {
		t.Fatal(err)
	}
	defer unlock()

	// Attempt to migrate
	args := []string{"-backend-config", "input.config", "-migrate-state", "-force-copy"}
	if code := c.Run(args); code == 0 {
		t.Fatalf("expected nonzero exit code: %s", done(t).Stdout())
	}

	// Disabling locking should work
	args = []string{"-backend-config", "input.config", "-migrate-state", "-force-copy", "-lock=false"}
	if code := c.Run(args); code != 0 {
		t.Fatalf("expected zero exit code, got %d: %s", code, done(t).Stderr())
	}
}

func TestInit_backendConfigFileChangeWithExistingState(t *testing.T) {
	// Create a temporary working directory that is empty
	td := t.TempDir()
	testCopyDir(t, testFixturePath("init-backend-config-file-change-migrate-existing"), td)
	t.Chdir(td)

	ui := new(cli.MockUi)
	view, _ := testView(t)

	c := &InitCommand{
		Meta: Meta{
			testingOverrides: metaOverridesForProvider(testProvider()),
			Ui:               ui,
			View:             view,
		},
	}

	oldState := testDataStateRead(t, filepath.Join(DefaultDataDir, DefaultStateFilename))

	// we deliberately do not provide the answer for backend-migrate-copy-to-empty to trigger error
	args := []string{"-migrate-state", "-backend-config", "input.config", "-input=true"}
	if code := c.Run(args); code == 0 {
		t.Fatal("expected error")
	}

	// Read our backend config and verify new settings are not saved
	state := testDataStateRead(t, filepath.Join(DefaultDataDir, DefaultStateFilename))
	if got, want := normalizeJSON(t, state.Backend.ConfigRaw), `{"path":"local-state.tfstate"}`; got != want {
		t.Errorf("wrong config\ngot:  %s\nwant: %s", got, want)
	}

	// without changing config, hash should not change
	if oldState.Backend.Hash != state.Backend.Hash {
		t.Errorf("backend hash should not have changed\ngot:  %d\nwant: %d", state.Backend.Hash, oldState.Backend.Hash)
	}
}

func TestInit_backendConfigKV(t *testing.T) {
	// Create a temporary working directory that is empty
	td := t.TempDir()
	testCopyDir(t, testFixturePath("init-backend-config-kv"), td)
	t.Chdir(td)

	ui := new(cli.MockUi)
	view, done := testView(t)
	c := &InitCommand{
		Meta: Meta{
			testingOverrides: metaOverridesForProvider(testProvider()),
			Ui:               ui,
			View:             view,
		},
	}

	args := []string{"-backend-config", "path=hello"}
	if code := c.Run(args); code != 0 {
		t.Fatalf("bad: \n%s", done(t).Stderr())
	}

	// Read our saved backend config and verify we have our settings
	state := testDataStateRead(t, filepath.Join(DefaultDataDir, DefaultStateFilename))
	if got, want := normalizeJSON(t, state.Backend.ConfigRaw), `{"path":"hello","workspace_dir":null}`; got != want {
		t.Errorf("wrong config\ngot:  %s\nwant: %s", got, want)
	}
}

func TestInit_backendConfigKVReInit(t *testing.T) {
	// Create a temporary working directory that is empty
	td := t.TempDir()
	testCopyDir(t, testFixturePath("init-backend-config-kv"), td)
	t.Chdir(td)

	ui := new(cli.MockUi)
	view, done := testView(t)
	c := &InitCommand{
		Meta: Meta{
			testingOverrides: metaOverridesForProvider(testProvider()),
			Ui:               ui,
			View:             view,
		},
	}

	args := []string{"-backend-config", "path=test"}
	if code := c.Run(args); code != 0 {
		t.Fatalf("bad: \n%s", done(t).Stderr())
	}

	ui = new(cli.MockUi)
	c = &InitCommand{
		Meta: Meta{
			testingOverrides: metaOverridesForProvider(testProvider()),
			Ui:               ui,
			View:             view,
		},
	}

	// a second init should require no changes, nor should it change the backend.
	args = []string{"-input=false"}
	if code := c.Run(args); code != 0 {
		t.Fatalf("bad: \n%s", done(t).Stderr())
	}

	// make sure the backend is configured how we expect
	configState := testDataStateRead(t, filepath.Join(DefaultDataDir, DefaultStateFilename))
	cfg := map[string]interface{}{}
	if err := json.Unmarshal(configState.Backend.ConfigRaw, &cfg); err != nil {
		t.Fatal(err)
	}
	if cfg["path"] != "test" {
		t.Fatalf(`expected backend path="test", got path="%v"`, cfg["path"])
	}

	// override the -backend-config options by settings
	args = []string{"-input=false", "-backend-config", "", "-migrate-state"}
	if code := c.Run(args); code != 0 {
		t.Fatalf("bad: \n%s", done(t).Stderr())
	}

	// make sure the backend is configured how we expect
	configState = testDataStateRead(t, filepath.Join(DefaultDataDir, DefaultStateFilename))
	cfg = map[string]interface{}{}
	if err := json.Unmarshal(configState.Backend.ConfigRaw, &cfg); err != nil {
		t.Fatal(err)
	}
	if cfg["path"] != nil {
		t.Fatalf(`expected backend path="<nil>", got path="%v"`, cfg["path"])
	}
}

func TestInit_backendConfigKVReInitWithConfigDiff(t *testing.T) {
	// Create a temporary working directory that is empty
	td := t.TempDir()
	testCopyDir(t, testFixturePath("init-backend"), td)
	t.Chdir(td)

	ui := new(cli.MockUi)
	view, done := testView(t)
	c := &InitCommand{
		Meta: Meta{
			testingOverrides: metaOverridesForProvider(testProvider()),
			Ui:               ui,
			View:             view,
		},
	}

	args := []string{"-input=false"}
	if code := c.Run(args); code != 0 {
		t.Fatalf("bad: \n%s", done(t).Stderr())
	}

	ui = new(cli.MockUi)
	c = &InitCommand{
		Meta: Meta{
			testingOverrides: metaOverridesForProvider(testProvider()),
			Ui:               ui,
			View:             view,
		},
	}

	// a second init with identical config should require no changes, nor
	// should it change the backend.
	args = []string{"-input=false", "-backend-config", "path=foo"}
	if code := c.Run(args); code != 0 {
		t.Fatalf("bad: \n%s", done(t).Stderr())
	}

	// make sure the backend is configured how we expect
	configState := testDataStateRead(t, filepath.Join(DefaultDataDir, DefaultStateFilename))
	cfg := map[string]interface{}{}
	if err := json.Unmarshal(configState.Backend.ConfigRaw, &cfg); err != nil {
		t.Fatal(err)
	}
	if cfg["path"] != "foo" {
		t.Fatalf(`expected backend path="foo", got path="%v"`, cfg["foo"])
	}
}

func TestInit_backendCli_no_config_block(t *testing.T) {
	// Create a temporary working directory that is empty
	td := t.TempDir()
	testCopyDir(t, testFixturePath("init"), td)
	t.Chdir(td)

	ui := new(cli.MockUi)
	view, done := testView(t)
	c := &InitCommand{
		Meta: Meta{
			testingOverrides: metaOverridesForProvider(testProvider()),
			Ui:               ui,
			View:             view,
		},
	}

	args := []string{"-backend-config", "path=test"}
	if code := c.Run(args); code != 0 {
		t.Fatalf("got exit status %d; want 0\nstderr:\n%s\n\nstdout:\n%s", code, done(t).Stderr(), done(t).Stdout())
	}

	errMsg := done(t).All()
	if !strings.Contains(errMsg, "Warning: Missing backend configuration") {
		t.Fatal("expected missing backend block warning, got", errMsg)
	}
}

func TestInit_backendReinitWithExtra(t *testing.T) {
	td := t.TempDir()
	testCopyDir(t, testFixturePath("init-backend-empty"), td)
	t.Chdir(td)

	m := testMetaBackend(t, nil)
	opts := &BackendOpts{
		ConfigOverride: configs.SynthBody("synth", map[string]cty.Value{
			"path": cty.StringVal("hello"),
		}),
		Init: true,
	}

	_, cHash, err := m.backendConfig(opts)
	if err != nil {
		t.Fatal(err)
	}

	ui := new(cli.MockUi)
	view, done := testView(t)
	c := &InitCommand{
		Meta: Meta{
			testingOverrides: metaOverridesForProvider(testProvider()),
			Ui:               ui,
			View:             view,
		},
	}

	args := []string{"-backend-config", "path=hello"}
	if code := c.Run(args); code != 0 {
		t.Fatalf("bad: \n%s", done(t).Stderr())
	}

	// Read our saved backend config and verify we have our settings
	state := testDataStateRead(t, filepath.Join(DefaultDataDir, DefaultStateFilename))
	if got, want := normalizeJSON(t, state.Backend.ConfigRaw), `{"path":"hello","workspace_dir":null}`; got != want {
		t.Errorf("wrong config\ngot:  %s\nwant: %s", got, want)
	}

	if state.Backend.Hash != uint64(cHash) {
		t.Fatal("mismatched state and config backend hashes")
	}

	// init again and make sure nothing changes
	if code := c.Run(args); code != 0 {
		t.Fatalf("bad: \n%s", done(t).Stderr())
	}
	state = testDataStateRead(t, filepath.Join(DefaultDataDir, DefaultStateFilename))
	if got, want := normalizeJSON(t, state.Backend.ConfigRaw), `{"path":"hello","workspace_dir":null}`; got != want {
		t.Errorf("wrong config\ngot:  %s\nwant: %s", got, want)
	}
	if state.Backend.Hash != uint64(cHash) {
		t.Fatal("mismatched state and config backend hashes")
	}
}

// move option from config to -backend-config args
func TestInit_backendReinitConfigToExtra(t *testing.T) {
	td := t.TempDir()
	testCopyDir(t, testFixturePath("init-backend"), td)
	t.Chdir(td)

	ui := new(cli.MockUi)
	view, done := testView(t)
	c := &InitCommand{
		Meta: Meta{
			testingOverrides: metaOverridesForProvider(testProvider()),
			Ui:               ui,
			View:             view,
		},
	}

	if code := c.Run([]string{"-input=false"}); code != 0 {
		t.Fatalf("bad: \n%s", done(t).Stderr())
	}

	// Read our saved backend config and verify we have our settings
	state := testDataStateRead(t, filepath.Join(DefaultDataDir, DefaultStateFilename))
	if got, want := normalizeJSON(t, state.Backend.ConfigRaw), `{"path":"foo","workspace_dir":null}`; got != want {
		t.Errorf("wrong config\ngot:  %s\nwant: %s", got, want)
	}

	backendHash := state.Backend.Hash

	// init again but remove the path option from the config
	cfg := "terraform {\n  backend \"local\" {}\n}\n"
	if err := ioutil.WriteFile("main.tf", []byte(cfg), 0644); err != nil {
		t.Fatal(err)
	}

	// We need a fresh InitCommand here because the old one now has our configuration
	// file cached inside it, so it won't re-read the modification we just made.
	c = &InitCommand{
		Meta: Meta{
			testingOverrides: metaOverridesForProvider(testProvider()),
			Ui:               ui,
			View:             view,
		},
	}

	args := []string{"-input=false", "-backend-config=path=foo"}
	if code := c.Run(args); code != 0 {
		t.Fatalf("bad: \n%s", done(t).Stderr())
	}
	state = testDataStateRead(t, filepath.Join(DefaultDataDir, DefaultStateFilename))
	if got, want := normalizeJSON(t, state.Backend.ConfigRaw), `{"path":"foo","workspace_dir":null}`; got != want {
		t.Errorf("wrong config after moving to arg\ngot:  %s\nwant: %s", got, want)
	}

	if state.Backend.Hash == backendHash {
		t.Fatal("state.Backend.Hash was not updated")
	}
}

func TestInit_backendCloudInvalidOptions(t *testing.T) {
	// There are various "terraform init" options that are only for
	// traditional backends and not applicable to HCP Terraform mode.
	// For those, we want to return an explicit error rather than
	// just silently ignoring them, so that users will be aware that
	// Cloud mode has more of an expected "happy path" than the
	// less-vertically-integrated backends do, and to avoid these
	// unapplicable options becoming compatibility constraints for
	// future evolution of Cloud mode.

	// We use the same starting fixture for all of these tests, but some
	// of them will customize it a bit as part of their work.
	setupTempDir := func(t *testing.T) {
		t.Helper()
		td := t.TempDir()
		testCopyDir(t, testFixturePath("init-cloud-simple"), td)
		t.Chdir(td)
	}

	// Some of the tests need a non-empty placeholder state file to work
	// with.
	fakeState := states.BuildState(func(cb *states.SyncState) {
		// Having a root module output value should be enough for this
		// state file to be considered "non-empty" and thus a candidate
		// for migration.
		cb.SetOutputValue(
			addrs.OutputValue{Name: "a"}.Absolute(addrs.RootModuleInstance),
			cty.True,
			false,
		)
	})
	fakeStateFile := &statefile.File{
		Lineage:          "boop",
		Serial:           4,
		TerraformVersion: version.Must(version.NewVersion("1.0.0")),
		State:            fakeState,
	}
	var fakeStateBuf bytes.Buffer
	err := statefile.WriteForTest(fakeStateFile, &fakeStateBuf)
	if err != nil {
		t.Error(err)
	}
	fakeStateBytes := fakeStateBuf.Bytes()

	t.Run("-backend-config", func(t *testing.T) {
		setupTempDir(t)

		// We have -backend-config as a pragmatic way to dynamically set
		// certain settings of backends that tend to vary depending on
		// where Terraform is running, such as AWS authentication profiles
		// that are naturally local only to the machine where Terraform is
		// running. Those needs don't apply to HCP Terraform, because
		// the remote workspace encapsulates all of the details of how
		// operations and state work in that case, and so the Cloud
		// configuration is only about which workspaces we'll be working
		// with.
		ui := cli.NewMockUi()
		view, done := testView(t)
		c := &InitCommand{
			Meta: Meta{
				Ui:   ui,
				View: view,
			},
		}
		args := []string{"-backend-config=anything"}
		if code := c.Run(args); code == 0 {
			t.Fatalf("unexpected success\n%s", done(t).Stdout())
		}

		gotStderr := done(t).Stderr()
		wantStderr := `
Error: Invalid command-line option

The -backend-config=... command line option is only for state backends, and
is not applicable to HCP Terraform-based configurations.

To change the set of workspaces associated with this configuration, edit the
Cloud configuration block in the root module.
`
		if diff := cmp.Diff(wantStderr, gotStderr); diff != "" {
			t.Errorf("wrong error output\n%s", diff)
		}
	})
	t.Run("-reconfigure", func(t *testing.T) {
		setupTempDir(t)

		// The -reconfigure option was originally imagined as a way to force
		// skipping state migration when migrating between backends, but it
		// has a historical flaw that it doesn't work properly when the
		// initial situation is the implicit local backend with a state file
		// present. The HCP Terraform migration path has some additional
		// steps to take care of more details automatically, and so
		// -reconfigure doesn't really make sense in that context, particularly
		// with its design bug with the handling of the implicit local backend.
		ui := cli.NewMockUi()
		view, done := testView(t)
		c := &InitCommand{
			Meta: Meta{
				Ui:   ui,
				View: view,
			},
		}
		args := []string{"-reconfigure"}
		if code := c.Run(args); code == 0 {
			t.Fatalf("unexpected success\n%s", done(t).Stdout())
		}

		gotStderr := done(t).Stderr()
		wantStderr := `
Error: Invalid command-line option

The -reconfigure option is for in-place reconfiguration of state backends
only, and is not needed when changing HCP Terraform settings.

When using HCP Terraform, initialization automatically activates any new
Cloud configuration settings.
`
		if diff := cmp.Diff(wantStderr, gotStderr); diff != "" {
			t.Errorf("wrong error output\n%s", diff)
		}
	})
	t.Run("-reconfigure when migrating in", func(t *testing.T) {
		setupTempDir(t)

		// We have a slightly different error message for the case where we
		// seem to be trying to migrate to HCP Terraform with existing
		// state or explicit backend already present.

		if err := os.WriteFile("terraform.tfstate", fakeStateBytes, 0644); err != nil {
			t.Fatal(err)
		}

		ui := cli.NewMockUi()
		view, done := testView(t)
		c := &InitCommand{
			Meta: Meta{
				Ui:   ui,
				View: view,
			},
		}
		args := []string{"-reconfigure"}
		if code := c.Run(args); code == 0 {
			t.Fatalf("unexpected success\n%s", done(t).Stdout())
		}

		gotStderr := done(t).Stderr()
		wantStderr := `
Error: Invalid command-line option

The -reconfigure option is unsupported when migrating to HCP Terraform,
because activating HCP Terraform involves some additional steps.
`
		if diff := cmp.Diff(wantStderr, gotStderr); diff != "" {
			t.Errorf("wrong error output\n%s", diff)
		}
	})
	t.Run("-migrate-state", func(t *testing.T) {
		setupTempDir(t)

		// In Cloud mode, migrating in or out always proposes migrating state
		// and changing configuration while staying in cloud mode never migrates
		// state, so this special option isn't relevant.
		ui := cli.NewMockUi()
		view, done := testView(t)
		c := &InitCommand{
			Meta: Meta{
				Ui:   ui,
				View: view,
			},
		}
		args := []string{"-migrate-state"}
		if code := c.Run(args); code == 0 {
			t.Fatalf("unexpected success\n%s", done(t).Stdout())
		}

		gotStderr := done(t).Stderr()
		wantStderr := `
Error: Invalid command-line option

The -migrate-state option is for migration between state backends only, and
is not applicable when using HCP Terraform.

State storage is handled automatically by HCP Terraform and so the state
storage location is not configurable.
`
		if diff := cmp.Diff(wantStderr, gotStderr); diff != "" {
			t.Errorf("wrong error output\n%s", diff)
		}
	})
	t.Run("-migrate-state when migrating in", func(t *testing.T) {
		setupTempDir(t)

		// We have a slightly different error message for the case where we
		// seem to be trying to migrate to HCP Terraform with existing
		// state or explicit backend already present.

		if err := os.WriteFile("terraform.tfstate", fakeStateBytes, 0644); err != nil {
			t.Fatal(err)
		}

		ui := cli.NewMockUi()
		view, done := testView(t)
		c := &InitCommand{
			Meta: Meta{
				Ui:   ui,
				View: view,
			},
		}
		args := []string{"-migrate-state"}
		if code := c.Run(args); code == 0 {
			t.Fatalf("unexpected success\n%s", done(t).Stdout())
		}

		gotStderr := done(t).Stderr()
		wantStderr := `
Error: Invalid command-line option

The -migrate-state option is for migration between state backends only, and
is not applicable when using HCP Terraform.

HCP Terraform migrations have additional steps, configured by interactive
prompts.
`
		if diff := cmp.Diff(wantStderr, gotStderr); diff != "" {
			t.Errorf("wrong error output\n%s", diff)
		}
	})
	t.Run("-force-copy", func(t *testing.T) {
		setupTempDir(t)

		// In Cloud mode, migrating in or out always proposes migrating state
		// and changing configuration while staying in cloud mode never migrates
		// state, so this special option isn't relevant.
		ui := cli.NewMockUi()
		view, done := testView(t)
		c := &InitCommand{
			Meta: Meta{
				Ui:   ui,
				View: view,
			},
		}
		args := []string{"-force-copy"}
		if code := c.Run(args); code == 0 {
			t.Fatalf("unexpected success\n%s", done(t).Stdout())
		}

		gotStderr := done(t).Stderr()
		wantStderr := `
Error: Invalid command-line option

The -force-copy option is for migration between state backends only, and is
not applicable when using HCP Terraform.

State storage is handled automatically by HCP Terraform and so the state
storage location is not configurable.
`
		if diff := cmp.Diff(wantStderr, gotStderr); diff != "" {
			t.Errorf("wrong error output\n%s", diff)
		}
	})
	t.Run("-force-copy when migrating in", func(t *testing.T) {
		setupTempDir(t)

		// We have a slightly different error message for the case where we
		// seem to be trying to migrate to HCP Terraform with existing
		// state or explicit backend already present.

		if err := os.WriteFile("terraform.tfstate", fakeStateBytes, 0644); err != nil {
			t.Fatal(err)
		}

		ui := cli.NewMockUi()
		view, done := testView(t)
		c := &InitCommand{
			Meta: Meta{
				Ui:   ui,
				View: view,
			},
		}
		args := []string{"-force-copy"}
		code := c.Run(args)
		testOutput := done(t)
		if code == 0 {
			t.Fatalf("unexpected success\n%s", testOutput.Stdout())
		}

		gotStderr := testOutput.Stderr()
		wantStderr := `
Error: Invalid command-line option

The -force-copy option is for migration between state backends only, and is
not applicable when using HCP Terraform.

HCP Terraform migrations have additional steps, configured by interactive
prompts.
`
		if diff := cmp.Diff(wantStderr, gotStderr); diff != "" {
			t.Errorf("wrong error output\n%s", diff)
		}
	})

}

// make sure inputFalse stops execution on migrate
func TestInit_inputFalse(t *testing.T) {
	td := t.TempDir()
	testCopyDir(t, testFixturePath("init-backend"), td)
	t.Chdir(td)

	ui := new(cli.MockUi)
	view, done := testView(t)
	c := &InitCommand{
		Meta: Meta{
			testingOverrides: metaOverridesForProvider(testProvider()),
			Ui:               ui,
			View:             view,
		},
	}

	args := []string{"-input=false", "-backend-config=path=foo"}
	if code := c.Run(args); code != 0 {
		t.Fatalf("bad: \n%s", done(t).Stderr())
	}

	// write different states for foo and bar
	fooState := states.BuildState(func(s *states.SyncState) {
		s.SetOutputValue(
			addrs.OutputValue{Name: "foo"}.Absolute(addrs.RootModuleInstance),
			cty.StringVal("foo"),
			false, // not sensitive
		)
	})
	if err := statemgr.NewFilesystem("foo").WriteState(fooState); err != nil {
		t.Fatal(err)
	}
	barState := states.BuildState(func(s *states.SyncState) {
		s.SetOutputValue(
			addrs.OutputValue{Name: "bar"}.Absolute(addrs.RootModuleInstance),
			cty.StringVal("bar"),
			false, // not sensitive
		)
	})
	if err := statemgr.NewFilesystem("bar").WriteState(barState); err != nil {
		t.Fatal(err)
	}

	ui = new(cli.MockUi)
	c = &InitCommand{
		Meta: Meta{
			testingOverrides: metaOverridesForProvider(testProvider()),
			Ui:               ui,
			View:             view,
		},
	}

	args = []string{"-input=false", "-backend-config=path=bar", "-migrate-state"}
	if code := c.Run(args); code == 0 {
		t.Fatal("init should have failed", done(t).Stdout())
	}

	errMsg := done(t).All()
	if !strings.Contains(errMsg, "interactive input is disabled") {
		t.Fatal("expected input disabled error, got", errMsg)
	}

	ui = new(cli.MockUi)
	c = &InitCommand{
		Meta: Meta{
			testingOverrides: metaOverridesForProvider(testProvider()),
			Ui:               ui,
			View:             view,
		},
	}

	// A missing input=false should abort rather than loop infinitely
	args = []string{"-backend-config=path=baz"}
	if code := c.Run(args); code == 0 {
		t.Fatal("init should have failed", done(t).Stdout())
	}
}

func TestInit_getProvider(t *testing.T) {
	// Create a temporary working directory that is empty
	td := t.TempDir()
	testCopyDir(t, testFixturePath("init-get-providers"), td)
	t.Chdir(td)

	overrides := metaOverridesForProvider(testProvider())
	ui := new(cli.MockUi)
	view, done := testView(t)
	providerSource, close := newMockProviderSource(t, map[string][]string{
		// looking for an exact version
		"exact": {"1.2.3"},
		// config requires >= 2.3.3
		"greater-than": {"2.3.4", "2.3.3", "2.3.0"},
		// config specifies
		"between": {"3.4.5", "2.3.4", "1.2.3"},
	})
	defer close()
	m := Meta{
		testingOverrides: overrides,
		Ui:               ui,
		View:             view,
		ProviderSource:   providerSource,
	}

	c := &InitCommand{
		Meta: m,
	}

	args := []string{
		"-backend=false", // should be possible to install plugins without backend init
	}
	if code := c.Run(args); code != 0 {
		t.Fatalf("bad: \n%s", done(t).Stderr())
	}

	// check that we got the providers for our config
	exactPath := fmt.Sprintf(".terraform/providers/registry.terraform.io/hashicorp/exact/1.2.3/%s", getproviders.CurrentPlatform)
	if _, err := os.Stat(exactPath); os.IsNotExist(err) {
		t.Fatal("provider 'exact' not downloaded")
	}
	greaterThanPath := fmt.Sprintf(".terraform/providers/registry.terraform.io/hashicorp/greater-than/2.3.4/%s", getproviders.CurrentPlatform)
	if _, err := os.Stat(greaterThanPath); os.IsNotExist(err) {
		t.Fatal("provider 'greater-than' not downloaded")
	}
	betweenPath := fmt.Sprintf(".terraform/providers/registry.terraform.io/hashicorp/between/2.3.4/%s", getproviders.CurrentPlatform)
	if _, err := os.Stat(betweenPath); os.IsNotExist(err) {
		t.Fatal("provider 'between' not downloaded")
	}

	t.Run("future-state", func(t *testing.T) {
		// getting providers should fail if a state from a newer version of
		// terraform exists, since InitCommand.getProviders needs to inspect that
		// state.

		f, err := os.Create(DefaultStateFilename)
		if err != nil {
			t.Fatalf("err: %s", err)
		}
		defer f.Close()

		// Construct a mock state file from the far future
		type FutureState struct {
			Version          uint                     `json:"version"`
			Lineage          string                   `json:"lineage"`
			TerraformVersion string                   `json:"terraform_version"`
			Outputs          map[string]interface{}   `json:"outputs"`
			Resources        []map[string]interface{} `json:"resources"`
		}
		fs := &FutureState{
			Version:          999,
			Lineage:          "123-456-789",
			TerraformVersion: "999.0.0",
			Outputs:          make(map[string]interface{}),
			Resources:        make([]map[string]interface{}, 0),
		}
		src, err := json.MarshalIndent(fs, "", "  ")
		if err != nil {
			t.Fatalf("failed to marshal future state: %s", err)
		}
		src = append(src, '\n')
		_, err = f.Write(src)
		if err != nil {
			t.Fatal(err)
		}

		ui := new(cli.MockUi)
		view, done := testView(t)
		m.Ui = ui
		m.View = view
		c := &InitCommand{
			Meta: m,
		}

		code := c.Run(nil)
		testOutput := done(t)
		if code == 0 {
			t.Fatal("expected error, got:", testOutput.Stdout())
		}

		errMsg := testOutput.Stderr()
		if !strings.Contains(errMsg, "Unsupported state file format") {
			t.Fatal("unexpected error:", errMsg)
		}
	})
}

func TestInit_getProviderSource(t *testing.T) {
	// Create a temporary working directory that is empty
	td := t.TempDir()
	testCopyDir(t, testFixturePath("init-get-provider-source"), td)
	t.Chdir(td)

	overrides := metaOverridesForProvider(testProvider())
	ui := new(cli.MockUi)
	view, done := testView(t)
	providerSource, close := newMockProviderSource(t, map[string][]string{
		// looking for an exact version
		"acme/alpha": {"1.2.3"},
		// config doesn't specify versions for other providers
		"registry.example.com/acme/beta": {"1.0.0"},
		"gamma":                          {"2.0.0"},
	})
	defer close()
	m := Meta{
		testingOverrides: overrides,
		Ui:               ui,
		View:             view,
		ProviderSource:   providerSource,
	}

	c := &InitCommand{
		Meta: m,
	}

	args := []string{
		"-backend=false", // should be possible to install plugins without backend init
	}
	if code := c.Run(args); code != 0 {
		t.Fatalf("bad: \n%s", done(t).Stderr())
	}

	// check that we got the providers for our config
	exactPath := fmt.Sprintf(".terraform/providers/registry.terraform.io/acme/alpha/1.2.3/%s", getproviders.CurrentPlatform)
	if _, err := os.Stat(exactPath); os.IsNotExist(err) {
		t.Error("provider 'alpha' not downloaded")
	}
	greaterThanPath := fmt.Sprintf(".terraform/providers/registry.example.com/acme/beta/1.0.0/%s", getproviders.CurrentPlatform)
	if _, err := os.Stat(greaterThanPath); os.IsNotExist(err) {
		t.Error("provider 'beta' not downloaded")
	}
	betweenPath := fmt.Sprintf(".terraform/providers/registry.terraform.io/hashicorp/gamma/2.0.0/%s", getproviders.CurrentPlatform)
	if _, err := os.Stat(betweenPath); os.IsNotExist(err) {
		t.Error("provider 'gamma' not downloaded")
	}
}

func TestInit_getProviderLegacyFromState(t *testing.T) {
	// Create a temporary working directory that is empty
	td := t.TempDir()
	testCopyDir(t, testFixturePath("init-get-provider-legacy-from-state"), td)
	t.Chdir(td)

	overrides := metaOverridesForProvider(testProvider())
	ui := new(cli.MockUi)
	view, done := testView(t)
	providerSource, close := newMockProviderSource(t, map[string][]string{
		"acme/alpha": {"1.2.3"},
	})
	defer close()
	m := Meta{
		testingOverrides: overrides,
		Ui:               ui,
		View:             view,
		ProviderSource:   providerSource,
	}

	c := &InitCommand{
		Meta: m,
	}
	code := c.Run(nil)
	testOutput := done(t)
	if code != 1 {
		t.Fatalf("got exit status %d; want 1\nstderr:\n%s\n\nstdout:\n%s", code, testOutput.Stderr(), testOutput.Stdout())
	}

	// Expect this diagnostic output
	wants := []string{
		"Invalid legacy provider address",
		"You must complete the Terraform 0.13 upgrade process",
	}
	got := testOutput.All()
	for _, want := range wants {
		if !strings.Contains(got, want) {
			t.Fatalf("expected output to contain %q, got:\n\n%s", want, got)
		}
	}
}

func TestInit_getProviderInvalidPackage(t *testing.T) {
	// Create a temporary working directory that is empty
	td := t.TempDir()
	testCopyDir(t, testFixturePath("init-get-provider-invalid-package"), td)
	t.Chdir(td)

	overrides := metaOverridesForProvider(testProvider())
	ui := new(cli.MockUi)
	view, done := testView(t)

	// create a provider source which allows installing an invalid package
	addr := addrs.MustParseProviderSourceString("invalid/package")
	version := getproviders.MustParseVersion("1.0.0")
	meta, close, err := getproviders.FakeInstallablePackageMeta(
		addr,
		version,
		getproviders.VersionList{getproviders.MustParseVersion("5.0")},
		getproviders.CurrentPlatform,
		"terraform-package", // should be "terraform-provider-package"
	)
	defer close()
	if err != nil {
		t.Fatalf("failed to prepare fake package for %s %s: %s", addr.ForDisplay(), version, err)
	}
	providerSource := getproviders.NewMockSource([]getproviders.PackageMeta{meta}, nil)

	m := Meta{
		testingOverrides: overrides,
		Ui:               ui,
		View:             view,
		ProviderSource:   providerSource,
	}

	c := &InitCommand{
		Meta: m,
	}

	args := []string{
		"-backend=false", // should be possible to install plugins without backend init
	}
	code := c.Run(args)
	testOutput := done(t)
	if code != 1 {
		t.Fatalf("got exit status %d; want 1\nstderr:\n%s\n\nstdout:\n%s", code, testOutput.Stderr(), testOutput.Stdout())
	}

	// invalid provider should be installed
	packagePath := fmt.Sprintf(".terraform/providers/registry.terraform.io/invalid/package/1.0.0/%s/terraform-package", getproviders.CurrentPlatform)
	if _, err := os.Stat(packagePath); os.IsNotExist(err) {
		t.Fatal("provider 'invalid/package' not downloaded")
	}

	wantErrors := []string{
		"Failed to install provider",
		"could not find executable file starting with terraform-provider-package",
	}
	got := testOutput.All()
	for _, wantError := range wantErrors {
		if !strings.Contains(got, wantError) {
			t.Fatalf("missing error:\nwant: %q\ngot:\n%s", wantError, got)
		}
	}
}

func TestInit_getProviderDetectedLegacy(t *testing.T) {
	// Create a temporary working directory that is empty
	td := t.TempDir()
	testCopyDir(t, testFixturePath("init-get-provider-detected-legacy"), td)
	t.Chdir(td)

	// We need to construct a multisource with a mock source and a registry
	// source: the mock source will return ErrRegistryProviderNotKnown for an
	// unknown provider, and the registry source will allow us to look up the
	// appropriate namespace if possible.
	providerSource, psClose := newMockProviderSource(t, map[string][]string{
		"hashicorp/foo":           {"1.2.3"},
		"terraform-providers/baz": {"2.3.4"}, // this will not be installed
	})
	defer psClose()
	registrySource, rsClose := testRegistrySource(t)
	defer rsClose()
	multiSource := getproviders.MultiSource{
		{Source: providerSource},
		{Source: registrySource},
	}

	ui := new(cli.MockUi)
	view, done := testView(t)
	m := Meta{
		Ui:             ui,
		View:           view,
		ProviderSource: multiSource,
	}

	c := &InitCommand{
		Meta: m,
	}

	args := []string{
		"-backend=false", // should be possible to install plugins without backend init
	}
	code := c.Run(args)
	testOutput := done(t)
	if code == 0 {
		t.Fatalf("expected error, got output: \n%s", testOutput.Stdout())
	}

	// foo should be installed
	fooPath := fmt.Sprintf(".terraform/providers/registry.terraform.io/hashicorp/foo/1.2.3/%s", getproviders.CurrentPlatform)
	if _, err := os.Stat(fooPath); os.IsNotExist(err) {
		t.Error("provider 'foo' not installed")
	}
	// baz should not be installed
	bazPath := fmt.Sprintf(".terraform/providers/registry.terraform.io/terraform-providers/baz/2.3.4/%s", getproviders.CurrentPlatform)
	if _, err := os.Stat(bazPath); !os.IsNotExist(err) {
		t.Error("provider 'baz' installed, but should not be")
	}

	// error output is the main focus of this test
	errOutput := testOutput.All()
	errors := []string{
		"Failed to query available provider packages",
		"Could not retrieve the list of available versions",
		"registry.terraform.io/hashicorp/baz",
		"registry.terraform.io/hashicorp/frob",
	}
	for _, want := range errors {
		if !strings.Contains(errOutput, want) {
			t.Fatalf("expected error %q: %s", want, errOutput)
		}
	}
}

func TestInit_providerSource(t *testing.T) {
	// Create a temporary working directory that is empty
	td := t.TempDir()
	testCopyDir(t, testFixturePath("init-required-providers"), td)
	t.Chdir(td)

	providerSource, close := newMockProviderSource(t, map[string][]string{
		"test":      {"1.2.3", "1.2.4"},
		"test-beta": {"1.2.4"},
		"source":    {"1.2.2", "1.2.3", "1.2.1"},
	})
	defer close()

	ui := cli.NewMockUi()
	view, done := testView(t)
	m := Meta{
		testingOverrides: metaOverridesForProvider(testProvider()),
		Ui:               ui,
		View:             view,
		ProviderSource:   providerSource,
	}

	c := &InitCommand{
		Meta: m,
	}

	args := []string{}
	code := c.Run(args)
	testOutput := done(t)
	if code != 0 {
		t.Fatalf("bad: \n%s", testOutput.All())
	}
	if strings.Contains(testOutput.Stdout(), "Terraform has initialized, but configuration upgrades may be needed") {
		t.Fatalf("unexpected \"configuration upgrade\" warning in output")
	}

	cacheDir := m.providerLocalCacheDir()
	gotPackages := cacheDir.AllAvailablePackages()
	wantPackages := map[addrs.Provider][]providercache.CachedProvider{
		addrs.NewDefaultProvider("test"): {
			{
				Provider:   addrs.NewDefaultProvider("test"),
				Version:    getproviders.MustParseVersion("1.2.3"),
				PackageDir: expectedPackageInstallPath("test", "1.2.3", false),
			},
		},
		addrs.NewDefaultProvider("test-beta"): {
			{
				Provider:   addrs.NewDefaultProvider("test-beta"),
				Version:    getproviders.MustParseVersion("1.2.4"),
				PackageDir: expectedPackageInstallPath("test-beta", "1.2.4", false),
			},
		},
		addrs.NewDefaultProvider("source"): {
			{
				Provider:   addrs.NewDefaultProvider("source"),
				Version:    getproviders.MustParseVersion("1.2.3"),
				PackageDir: expectedPackageInstallPath("source", "1.2.3", false),
			},
		},
	}
	if diff := cmp.Diff(wantPackages, gotPackages); diff != "" {
		t.Errorf("wrong cache directory contents after upgrade\n%s", diff)
	}

	locks, err := m.lockedDependencies()
	if err != nil {
		t.Fatalf("failed to get locked dependencies: %s", err)
	}
	gotProviderLocks := locks.AllProviders()
	wantProviderLocks := map[addrs.Provider]*depsfile.ProviderLock{
		addrs.NewDefaultProvider("test-beta"): depsfile.NewProviderLock(
			addrs.NewDefaultProvider("test-beta"),
			getproviders.MustParseVersion("1.2.4"),
			getproviders.MustParseVersionConstraints("= 1.2.4"),
			[]getproviders.Hash{
				getproviders.HashScheme1.New("see6W06w09Ea+AobFJ+mbvPTie6ASqZAAdlFZbs8BSM="),
			},
		),
		addrs.NewDefaultProvider("test"): depsfile.NewProviderLock(
			addrs.NewDefaultProvider("test"),
			getproviders.MustParseVersion("1.2.3"),
			getproviders.MustParseVersionConstraints("= 1.2.3"),
			[]getproviders.Hash{
				getproviders.HashScheme1.New("wlbEC2mChQZ2hhgUhl6SeVLPP7fMqOFUZAQhQ9GIIno="),
			},
		),
		addrs.NewDefaultProvider("source"): depsfile.NewProviderLock(
			addrs.NewDefaultProvider("source"),
			getproviders.MustParseVersion("1.2.3"),
			getproviders.MustParseVersionConstraints("= 1.2.3"),
			[]getproviders.Hash{
				getproviders.HashScheme1.New("myS3qb3px3tRBq1ZWRYJeUH+kySWpBc0Yy8rw6W7/p4="),
			},
		),
	}

	if diff := cmp.Diff(gotProviderLocks, wantProviderLocks, depsfile.ProviderLockComparer); diff != "" {
		t.Errorf("wrong version selections after upgrade\n%s", diff)
	}

	if got, want := testOutput.Stdout(), "Installed hashicorp/test v1.2.3 (verified checksum)"; !strings.Contains(got, want) {
		t.Fatalf("unexpected output: %s\nexpected to include %q", got, want)
	}
	if got, want := testOutput.All(), "\n  - hashicorp/source\n  - hashicorp/test\n  - hashicorp/test-beta"; !strings.Contains(got, want) {
		t.Fatalf("wrong error message\nshould contain: %s\ngot:\n%s", want, got)
	}
}

func TestInit_cancelModules(t *testing.T) {
	// This test runs `terraform init` as if SIGINT (or similar on other
	// platforms) were sent to it, testing that it is interruptible.

	td := t.TempDir()
	testCopyDir(t, testFixturePath("init-registry-module"), td)
	t.Chdir(td)

	// Our shutdown channel is pre-closed so init will exit as soon as it
	// starts a cancelable portion of the process.
	shutdownCh := make(chan struct{})
	close(shutdownCh)

	ui := cli.NewMockUi()
	view, done := testView(t)
	m := Meta{
		testingOverrides: metaOverridesForProvider(testProvider()),
		Ui:               ui,
		View:             view,
		ShutdownCh:       shutdownCh,
	}

	c := &InitCommand{
		Meta: m,
	}

	args := []string{}
	code := c.Run(args)
	testOutput := done(t)
	if code == 0 {
		t.Fatalf("succeeded; wanted error\n%s", testOutput.Stdout())
	}

	if got, want := testOutput.Stderr(), `Module installation was canceled by an interrupt signal`; !strings.Contains(got, want) {
		t.Fatalf("wrong error message\nshould contain: %s\ngot:\n%s", want, got)
	}
}

func TestInit_cancelProviders(t *testing.T) {
	// This test runs `terraform init` as if SIGINT (or similar on other
	// platforms) were sent to it, testing that it is interruptible.

	td := t.TempDir()
	testCopyDir(t, testFixturePath("init-required-providers"), td)
	t.Chdir(td)

	// Use a provider source implementation which is designed to hang indefinitely,
	// to avoid a race between the closed shutdown channel and the provider source
	// operations.
	providerSource := &getproviders.HangingSource{}

	// Our shutdown channel is pre-closed so init will exit as soon as it
	// starts a cancelable portion of the process.
	shutdownCh := make(chan struct{})
	close(shutdownCh)

	ui := cli.NewMockUi()
	view, done := testView(t)
	m := Meta{
		testingOverrides: metaOverridesForProvider(testProvider()),
		Ui:               ui,
		View:             view,
		ProviderSource:   providerSource,
		ShutdownCh:       shutdownCh,
	}

	c := &InitCommand{
		Meta: m,
	}

	args := []string{}
	code := c.Run(args)
	testOutput := done(t)
	if code == 0 {
		t.Fatalf("succeeded; wanted error\n%s", testOutput.All())
	}
	// Currently the first operation that is cancelable is provider
	// installation, so our error message comes from there. If we
	// make the earlier steps cancelable in future then it'd be
	// expected for this particular message to change.
	if got, want := testOutput.Stderr(), `Provider installation was canceled by an interrupt signal`; !strings.Contains(got, want) {
		t.Fatalf("wrong error message\nshould contain: %s\ngot:\n%s", want, got)
	}
}

func TestInit_getUpgradePlugins(t *testing.T) {
	// Create a temporary working directory that is empty
	td := t.TempDir()
	testCopyDir(t, testFixturePath("init-get-providers"), td)
	t.Chdir(td)

	providerSource, close := newMockProviderSource(t, map[string][]string{
		// looking for an exact version
		"exact": {"1.2.3"},
		// config requires >= 2.3.3
		"greater-than": {"2.3.4", "2.3.3", "2.3.0"},
		// config specifies > 1.0.0 , < 3.0.0
		"between": {"3.4.5", "2.3.4", "1.2.3"},
	})
	defer close()

	ui := new(cli.MockUi)
	view, done := testView(t)
	m := Meta{
		testingOverrides: metaOverridesForProvider(testProvider()),
		Ui:               ui,
		View:             view,
		ProviderSource:   providerSource,
	}

	installFakeProviderPackages(t, &m, map[string][]string{
		"exact":        {"0.0.1"},
		"greater-than": {"2.3.3"},
	})

	c := &InitCommand{
		Meta: m,
	}

	args := []string{
		"-upgrade=true",
	}
	if code := c.Run(args); code != 0 {
		t.Fatalf("command did not complete successfully:\n%s", done(t).All())
	}

	cacheDir := m.providerLocalCacheDir()
	gotPackages := cacheDir.AllAvailablePackages()
	wantPackages := map[addrs.Provider][]providercache.CachedProvider{
		// "between" wasn't previously installed at all, so we installed
		// the newest available version that matched the version constraints.
		addrs.NewDefaultProvider("between"): {
			{
				Provider:   addrs.NewDefaultProvider("between"),
				Version:    getproviders.MustParseVersion("2.3.4"),
				PackageDir: expectedPackageInstallPath("between", "2.3.4", false),
			},
		},
		// The existing version of "exact" did not match the version constraints,
		// so we installed what the configuration selected as well.
		addrs.NewDefaultProvider("exact"): {
			{
				Provider:   addrs.NewDefaultProvider("exact"),
				Version:    getproviders.MustParseVersion("1.2.3"),
				PackageDir: expectedPackageInstallPath("exact", "1.2.3", false),
			},
			// Previous version is still there, but not selected
			{
				Provider:   addrs.NewDefaultProvider("exact"),
				Version:    getproviders.MustParseVersion("0.0.1"),
				PackageDir: expectedPackageInstallPath("exact", "0.0.1", false),
			},
		},
		// The existing version of "greater-than" _did_ match the constraints,
		// but a newer version was available and the user specified
		// -upgrade and so we upgraded it anyway.
		addrs.NewDefaultProvider("greater-than"): {
			{
				Provider:   addrs.NewDefaultProvider("greater-than"),
				Version:    getproviders.MustParseVersion("2.3.4"),
				PackageDir: expectedPackageInstallPath("greater-than", "2.3.4", false),
			},
			// Previous version is still there, but not selected
			{
				Provider:   addrs.NewDefaultProvider("greater-than"),
				Version:    getproviders.MustParseVersion("2.3.3"),
				PackageDir: expectedPackageInstallPath("greater-than", "2.3.3", false),
			},
		},
	}
	if diff := cmp.Diff(wantPackages, gotPackages); diff != "" {
		t.Errorf("wrong cache directory contents after upgrade\n%s", diff)
	}

	locks, err := m.lockedDependencies()
	if err != nil {
		t.Fatalf("failed to get locked dependencies: %s", err)
	}
	gotProviderLocks := locks.AllProviders()
	wantProviderLocks := map[addrs.Provider]*depsfile.ProviderLock{
		addrs.NewDefaultProvider("between"): depsfile.NewProviderLock(
			addrs.NewDefaultProvider("between"),
			getproviders.MustParseVersion("2.3.4"),
			getproviders.MustParseVersionConstraints("> 1.0.0, < 3.0.0"),
			[]getproviders.Hash{
				getproviders.HashScheme1.New("JVqAvZz88A+hS2wHVtTWQkHaxoA/LrUAz0H3jPBWPIA="),
			},
		),
		addrs.NewDefaultProvider("exact"): depsfile.NewProviderLock(
			addrs.NewDefaultProvider("exact"),
			getproviders.MustParseVersion("1.2.3"),
			getproviders.MustParseVersionConstraints("= 1.2.3"),
			[]getproviders.Hash{
				getproviders.HashScheme1.New("H1TxWF8LyhBb6B4iUdKhLc/S9sC/jdcrCykpkbGcfbg="),
			},
		),
		addrs.NewDefaultProvider("greater-than"): depsfile.NewProviderLock(
			addrs.NewDefaultProvider("greater-than"),
			getproviders.MustParseVersion("2.3.4"),
			getproviders.MustParseVersionConstraints(">= 2.3.3"),
			[]getproviders.Hash{
				getproviders.HashScheme1.New("SJPpXx/yoFE/W+7eCipjJ+G21xbdnTBD7lWodZ8hWkU="),
			},
		),
	}
	if diff := cmp.Diff(gotProviderLocks, wantProviderLocks, depsfile.ProviderLockComparer); diff != "" {
		t.Errorf("wrong version selections after upgrade\n%s", diff)
	}
}

func TestInit_getProviderMissing(t *testing.T) {
	// Create a temporary working directory that is empty
	td := t.TempDir()
	testCopyDir(t, testFixturePath("init-get-providers"), td)
	t.Chdir(td)

	providerSource, close := newMockProviderSource(t, map[string][]string{
		// looking for exact version 1.2.3
		"exact": {"1.2.4"},
		// config requires >= 2.3.3
		"greater-than": {"2.3.4", "2.3.3", "2.3.0"},
		// config specifies
		"between": {"3.4.5", "2.3.4", "1.2.3"},
	})
	defer close()

	ui := new(cli.MockUi)
	view, done := testView(t)
	m := Meta{
		testingOverrides: metaOverridesForProvider(testProvider()),
		Ui:               ui,
		View:             view,
		ProviderSource:   providerSource,
	}

	c := &InitCommand{
		Meta: m,
	}

	args := []string{}
	code := c.Run(args)
	testOutput := done(t)
	if code == 0 {
		t.Fatalf("expected error, got output: \n%s", testOutput.Stdout())
	}

	if !strings.Contains(testOutput.All(), "no available releases match") {
		t.Fatalf("unexpected error output: %s", testOutput.Stderr())
	}
}

func TestInit_checkRequiredVersion(t *testing.T) {
	// Create a temporary working directory that is empty
	td := t.TempDir()
	testCopyDir(t, testFixturePath("init-check-required-version"), td)
	t.Chdir(td)

	ui := cli.NewMockUi()
	view, done := testView(t)
	c := &InitCommand{
		Meta: Meta{
			testingOverrides: metaOverridesForProvider(testProvider()),
			Ui:               ui,
			View:             view,
		},
	}

	args := []string{}
	if code := c.Run(args); code != 1 {
		t.Fatalf("got exit status %d; want 1\nstderr:\n%s\n\nstdout:\n%s", code, done(t).Stderr(), done(t).Stdout())
	}
	errStr := done(t).All()
	if !strings.Contains(errStr, `required_version = "~> 0.9.0"`) {
		t.Fatalf("output should point to unmet version constraint, but is:\n\n%s", errStr)
	}
	if strings.Contains(errStr, `required_version = ">= 0.13.0"`) {
		t.Fatalf("output should not point to met version constraint, but is:\n\n%s", errStr)
	}
}

// Verify that init will error out with an invalid version constraint, even if
// there are other invalid configuration constructs.
func TestInit_checkRequiredVersionFirst(t *testing.T) {
	t.Run("root_module", func(t *testing.T) {
		td := t.TempDir()
		testCopyDir(t, testFixturePath("init-check-required-version-first"), td)
		t.Chdir(td)

		ui := cli.NewMockUi()
		view, done := testView(t)
		c := &InitCommand{
			Meta: Meta{
				testingOverrides: metaOverridesForProvider(testProvider()),
				Ui:               ui,
				View:             view,
			},
		}

		args := []string{}
		if code := c.Run(args); code != 1 {
			t.Fatalf("got exit status %d; want 1\nstderr:\n%s\n\nstdout:\n%s", code, done(t).Stderr(), done(t).Stdout())
		}
		errStr := done(t).All()
		if !strings.Contains(errStr, `Unsupported Terraform Core version`) {
			t.Fatalf("output should point to unmet version constraint, but is:\n\n%s", errStr)
		}
	})
	t.Run("sub_module", func(t *testing.T) {
		td := t.TempDir()
		testCopyDir(t, testFixturePath("init-check-required-version-first-module"), td)
		t.Chdir(td)

		ui := cli.NewMockUi()
		view, done := testView(t)
		c := &InitCommand{
			Meta: Meta{
				testingOverrides: metaOverridesForProvider(testProvider()),
				Ui:               ui,
				View:             view,
			},
		}

		args := []string{}
		if code := c.Run(args); code != 1 {
			t.Fatalf("got exit status %d; want 1\nstderr:\n%s\n\nstdout:\n%s", code, done(t).Stderr(), done(t).Stdout())
		}
		errStr := done(t).All()
		if !strings.Contains(errStr, `Unsupported Terraform Core version`) {
			t.Fatalf("output should point to unmet version constraint, but is:\n\n%s", errStr)
		}
	})
}

func TestInit_providerLockFile(t *testing.T) {
	// Create a temporary working directory that is empty
	td := t.TempDir()
	testCopyDir(t, testFixturePath("init-provider-lock-file"), td)
	// The temporary directory does not have write permission (dr-xr-xr-x) after the copy
	defer os.Chmod(td, os.ModePerm)
	t.Chdir(td)

	providerSource, close := newMockProviderSource(t, map[string][]string{
		"test": {"1.2.3"},
	})
	defer close()

	ui := new(cli.MockUi)
	view, done := testView(t)
	m := Meta{
		testingOverrides: metaOverridesForProvider(testProvider()),
		Ui:               ui,
		View:             view,
		ProviderSource:   providerSource,
	}

	c := &InitCommand{
		Meta: m,
	}

	args := []string{}
	if code := c.Run(args); code != 0 {
		t.Fatalf("bad: \n%s", done(t).Stderr())
	}

	lockFile := ".terraform.lock.hcl"
	buf, err := ioutil.ReadFile(lockFile)
	if err != nil {
		t.Fatalf("failed to read dependency lock file %s: %s", lockFile, err)
	}
	buf = bytes.TrimSpace(buf)
	// The hash in here is for the fake package that newMockProviderSource produces
	// (so it'll change if newMockProviderSource starts producing different contents)
	wantLockFile := strings.TrimSpace(`
# This file is maintained automatically by "terraform init".
# Manual edits may be lost in future updates.

provider "registry.terraform.io/hashicorp/test" {
  version     = "1.2.3"
  constraints = "1.2.3"
  hashes = [
    "h1:wlbEC2mChQZ2hhgUhl6SeVLPP7fMqOFUZAQhQ9GIIno=",
  ]
}
`)
	if diff := cmp.Diff(wantLockFile, string(buf)); diff != "" {
		t.Errorf("wrong dependency lock file contents\n%s", diff)
	}

	// Make the local directory read-only, and verify that rerunning init
	// succeeds, to ensure that we don't try to rewrite an unchanged lock file
	os.Chmod(".", 0555)
	if code := c.Run(args); code != 0 {
		t.Fatalf("bad: \n%s", done(t).All())
	}
}

func TestInit_providerLockFileReadonly(t *testing.T) {
	// The hash in here is for the fake package that newMockProviderSource produces
	// (so it'll change if newMockProviderSource starts producing different contents)
	inputLockFile := strings.TrimSpace(`
# This file is maintained automatically by "terraform init".
# Manual edits may be lost in future updates.

provider "registry.terraform.io/hashicorp/test" {
  version     = "1.2.3"
  constraints = "1.2.3"
  hashes = [
    "zh:e919b507a91e23a00da5c2c4d0b64bcc7900b68d43b3951ac0f6e5d80387fbdc",
  ]
}
`)

	badLockFile := strings.TrimSpace(`
# This file is maintained automatically by "terraform init".
# Manual edits may be lost in future updates.

provider "registry.terraform.io/hashicorp/test" {
  version     = "1.2.3"
  constraints = "1.2.3"
  hashes = [
    "zh:0000000000000000000000000000000000000000000000000000000000000000",
  ]
}
`)

	updatedLockFile := strings.TrimSpace(`
# This file is maintained automatically by "terraform init".
# Manual edits may be lost in future updates.

provider "registry.terraform.io/hashicorp/test" {
  version     = "1.2.3"
  constraints = "1.2.3"
  hashes = [
    "h1:wlbEC2mChQZ2hhgUhl6SeVLPP7fMqOFUZAQhQ9GIIno=",
    "zh:e919b507a91e23a00da5c2c4d0b64bcc7900b68d43b3951ac0f6e5d80387fbdc",
  ]
}
`)

	emptyUpdatedLockFile := strings.TrimSpace(`
# This file is maintained automatically by "terraform init".
# Manual edits may be lost in future updates.
`)

	cases := []struct {
		desc      string
		fixture   string
		providers map[string][]string
		input     string
		args      []string
		ok        bool
		want      string
	}{
		{
			desc:      "default",
			fixture:   "init-provider-lock-file",
			providers: map[string][]string{"test": {"1.2.3"}},
			input:     inputLockFile,
			args:      []string{},
			ok:        true,
			want:      updatedLockFile,
		},
		{
			desc:      "unused provider",
			fixture:   "init-provider-now-unused",
			providers: map[string][]string{"test": {"1.2.3"}},
			input:     inputLockFile,
			args:      []string{},
			ok:        true,
			want:      emptyUpdatedLockFile,
		},
		{
			desc:      "readonly",
			fixture:   "init-provider-lock-file",
			providers: map[string][]string{"test": {"1.2.3"}},
			input:     inputLockFile,
			args:      []string{"-lockfile=readonly"},
			ok:        true,
			want:      inputLockFile,
		},
		{
			desc:      "unused provider readonly",
			fixture:   "init-provider-now-unused",
			providers: map[string][]string{"test": {"1.2.3"}},
			input:     inputLockFile,
			args:      []string{"-lockfile=readonly"},
			ok:        false,
			want:      inputLockFile,
		},
		{
			desc:      "conflict",
			fixture:   "init-provider-lock-file",
			providers: map[string][]string{"test": {"1.2.3"}},
			input:     inputLockFile,
			args:      []string{"-lockfile=readonly", "-upgrade"},
			ok:        false,
			want:      inputLockFile,
		},
		{
			desc:      "checksum mismatch",
			fixture:   "init-provider-lock-file",
			providers: map[string][]string{"test": {"1.2.3"}},
			input:     badLockFile,
			args:      []string{"-lockfile=readonly"},
			ok:        false,
			want:      badLockFile,
		},
		{
			desc:    "reject to change required provider dependences",
			fixture: "init-provider-lock-file-readonly-add",
			providers: map[string][]string{
				"test": {"1.2.3"},
				"foo":  {"1.0.0"},
			},
			input: inputLockFile,
			args:  []string{"-lockfile=readonly"},
			ok:    false,
			want:  inputLockFile,
		},
	}

	for _, tc := range cases {
		t.Run(tc.desc, func(t *testing.T) {
			// Create a temporary working directory that is empty
			td := t.TempDir()
			testCopyDir(t, testFixturePath(tc.fixture), td)
			t.Chdir(td)

			providerSource, close := newMockProviderSource(t, tc.providers)
			defer close()

			ui := new(cli.MockUi)
			view, done := testView(t)
			m := Meta{
				testingOverrides: metaOverridesForProvider(testProvider()),
				Ui:               ui,
				View:             view,
				ProviderSource:   providerSource,
			}

			c := &InitCommand{
				Meta: m,
			}

			// write input lockfile
			lockFile := ".terraform.lock.hcl"
			if err := ioutil.WriteFile(lockFile, []byte(tc.input), 0644); err != nil {
				t.Fatalf("failed to write input lockfile: %s", err)
			}

			code := c.Run(tc.args)
			if tc.ok && code != 0 {
				t.Fatalf("bad: \n%s", done(t).Stderr())
			}
			if !tc.ok && code == 0 {
				t.Fatalf("expected error, got output: \n%s", done(t).Stdout())
			}

			buf, err := ioutil.ReadFile(lockFile)
			if err != nil {
				t.Fatalf("failed to read dependency lock file %s: %s", lockFile, err)
			}
			buf = bytes.TrimSpace(buf)
			if diff := cmp.Diff(tc.want, string(buf)); diff != "" {
				t.Errorf("wrong dependency lock file contents\n%s", diff)
			}
		})
	}
}

func TestInit_pluginDirReset(t *testing.T) {
	td := testTempDir(t)
	defer os.RemoveAll(td)
	t.Chdir(td)

	// An empty provider source
	providerSource, close := newMockProviderSource(t, nil)
	defer close()

	ui := new(cli.MockUi)
	view, done := testView(t)
	c := &InitCommand{
		Meta: Meta{
			testingOverrides: metaOverridesForProvider(testProvider()),
			Ui:               ui,
			View:             view,
			ProviderSource:   providerSource,
		},
	}

	// make our vendor paths
	pluginPath := []string{"a", "b", "c"}
	for _, p := range pluginPath {
		if err := os.MkdirAll(p, 0755); err != nil {
			t.Fatal(err)
		}
	}

	// run once and save the -plugin-dir
	args := []string{"-plugin-dir", "a"}
	if code := c.Run(args); code != 0 {
		t.Fatalf("bad: \n%s", done(t).Stderr())
	}

	pluginDirs, err := c.loadPluginPath()
	if err != nil {
		t.Fatal(err)
	}

	if len(pluginDirs) != 1 || pluginDirs[0] != "a" {
		t.Fatalf(`expected plugin dir ["a"], got %q`, pluginDirs)
	}

	ui = new(cli.MockUi)
	c = &InitCommand{
		Meta: Meta{
			testingOverrides: metaOverridesForProvider(testProvider()),
			Ui:               ui,
			View:             view,
			ProviderSource:   providerSource, // still empty
		},
	}

	// make sure we remove the plugin-dir record
	args = []string{"-plugin-dir="}
	if code := c.Run(args); code != 0 {
		t.Fatalf("bad: \n%s", done(t).Stderr())
	}

	pluginDirs, err = c.loadPluginPath()
	if err != nil {
		t.Fatal(err)
	}

	if len(pluginDirs) != 0 {
		t.Fatalf("expected no plugin dirs got %q", pluginDirs)
	}
}

// Test user-supplied -plugin-dir
func TestInit_pluginDirProviders(t *testing.T) {
	td := t.TempDir()
	testCopyDir(t, testFixturePath("init-get-providers"), td)
	t.Chdir(td)

	// An empty provider source
	providerSource, close := newMockProviderSource(t, nil)
	defer close()

	ui := new(cli.MockUi)
	view, done := testView(t)
	m := Meta{
		testingOverrides: metaOverridesForProvider(testProvider()),
		Ui:               ui,
		View:             view,
		ProviderSource:   providerSource,
	}

	c := &InitCommand{
		Meta: m,
	}

	// make our vendor paths
	pluginPath := []string{"a", "b", "c"}
	for _, p := range pluginPath {
		if err := os.MkdirAll(p, 0755); err != nil {
			t.Fatal(err)
		}
	}

	// We'll put some providers in our plugin dirs. To do this, we'll pretend
	// for a moment that they are provider cache directories just because that
	// allows us to lean on our existing test helper functions to do this.
	for i, def := range [][]string{
		{"exact", "1.2.3"},
		{"greater-than", "2.3.4"},
		{"between", "2.3.4"},
	} {
		name, version := def[0], def[1]
		dir := providercache.NewDir(pluginPath[i])
		installFakeProviderPackagesElsewhere(t, dir, map[string][]string{
			name: {version},
		})
	}

	args := []string{
		"-plugin-dir", "a",
		"-plugin-dir", "b",
		"-plugin-dir", "c",
	}
	if code := c.Run(args); code != 0 {
		t.Fatalf("bad: \n%s", done(t).Stderr())
	}

	locks, err := m.lockedDependencies()
	if err != nil {
		t.Fatalf("failed to get locked dependencies: %s", err)
	}
	gotProviderLocks := locks.AllProviders()
	wantProviderLocks := map[addrs.Provider]*depsfile.ProviderLock{
		addrs.NewDefaultProvider("between"): depsfile.NewProviderLock(
			addrs.NewDefaultProvider("between"),
			getproviders.MustParseVersion("2.3.4"),
			getproviders.MustParseVersionConstraints("> 1.0.0, < 3.0.0"),
			[]getproviders.Hash{
				getproviders.HashScheme1.New("JVqAvZz88A+hS2wHVtTWQkHaxoA/LrUAz0H3jPBWPIA="),
			},
		),
		addrs.NewDefaultProvider("exact"): depsfile.NewProviderLock(
			addrs.NewDefaultProvider("exact"),
			getproviders.MustParseVersion("1.2.3"),
			getproviders.MustParseVersionConstraints("= 1.2.3"),
			[]getproviders.Hash{
				getproviders.HashScheme1.New("H1TxWF8LyhBb6B4iUdKhLc/S9sC/jdcrCykpkbGcfbg="),
			},
		),
		addrs.NewDefaultProvider("greater-than"): depsfile.NewProviderLock(
			addrs.NewDefaultProvider("greater-than"),
			getproviders.MustParseVersion("2.3.4"),
			getproviders.MustParseVersionConstraints(">= 2.3.3"),
			[]getproviders.Hash{
				getproviders.HashScheme1.New("SJPpXx/yoFE/W+7eCipjJ+G21xbdnTBD7lWodZ8hWkU="),
			},
		),
	}
	if diff := cmp.Diff(gotProviderLocks, wantProviderLocks, depsfile.ProviderLockComparer); diff != "" {
		t.Errorf("wrong version selections after upgrade\n%s", diff)
	}

	// -plugin-dir overrides the normal provider source, so it should not have
	// seen any calls at all.
	if calls := providerSource.CallLog(); len(calls) > 0 {
		t.Errorf("unexpected provider source calls (want none)\n%s", spew.Sdump(calls))
	}
}

// Test user-supplied -plugin-dir doesn't allow auto-install
func TestInit_pluginDirProvidersDoesNotGet(t *testing.T) {
	td := t.TempDir()
	testCopyDir(t, testFixturePath("init-get-providers"), td)
	t.Chdir(td)

	// Our provider source has a suitable package for "between" available,
	// but we should ignore it because -plugin-dir is set and thus this
	// source is temporarily overridden during install.
	providerSource, close := newMockProviderSource(t, map[string][]string{
		"between": {"2.3.4"},
	})
	defer close()

	ui := cli.NewMockUi()
	view, done := testView(t)
	m := Meta{
		testingOverrides: metaOverridesForProvider(testProvider()),
		Ui:               ui,
		View:             view,
		ProviderSource:   providerSource,
	}

	c := &InitCommand{
		Meta: m,
	}

	// make our vendor paths
	pluginPath := []string{"a", "b"}
	for _, p := range pluginPath {
		if err := os.MkdirAll(p, 0755); err != nil {
			t.Fatal(err)
		}
	}

	// We'll put some providers in our plugin dirs. To do this, we'll pretend
	// for a moment that they are provider cache directories just because that
	// allows us to lean on our existing test helper functions to do this.
	for i, def := range [][]string{
		{"exact", "1.2.3"},
		{"greater-than", "2.3.4"},
	} {
		name, version := def[0], def[1]
		dir := providercache.NewDir(pluginPath[i])
		installFakeProviderPackagesElsewhere(t, dir, map[string][]string{
			name: {version},
		})
	}

	args := []string{
		"-plugin-dir", "a",
		"-plugin-dir", "b",
	}
	code := c.Run(args)
	testOutput := done(t)
	if code == 0 {
		// should have been an error
		t.Fatalf("succeeded; want error\nstdout:\n%s\nstderr\n%s", testOutput.Stdout(), testOutput.Stderr())
	}

	// The error output should mention the "between" provider but should not
	// mention either the "exact" or "greater-than" provider, because the
	// latter two are available via the -plugin-dir directories.
	errStr := testOutput.Stderr()
	if subStr := "hashicorp/between"; !strings.Contains(errStr, subStr) {
		t.Errorf("error output should mention the 'between' provider\nwant substr: %s\ngot:\n%s", subStr, errStr)
	}
	if subStr := "hashicorp/exact"; strings.Contains(errStr, subStr) {
		t.Errorf("error output should not mention the 'exact' provider\ndo not want substr: %s\ngot:\n%s", subStr, errStr)
	}
	if subStr := "hashicorp/greater-than"; strings.Contains(errStr, subStr) {
		t.Errorf("error output should not mention the 'greater-than' provider\ndo not want substr: %s\ngot:\n%s", subStr, errStr)
	}

	if calls := providerSource.CallLog(); len(calls) > 0 {
		t.Errorf("unexpected provider source calls (want none)\n%s", spew.Sdump(calls))
	}
}

// Verify that plugin-dir doesn't prevent discovery of internal providers
func TestInit_pluginDirWithBuiltIn(t *testing.T) {
	td := t.TempDir()
	testCopyDir(t, testFixturePath("init-internal"), td)
	t.Chdir(td)

	// An empty provider source
	providerSource, close := newMockProviderSource(t, nil)
	defer close()

	ui := cli.NewMockUi()
	view, done := testView(t)
	m := Meta{
		testingOverrides: metaOverridesForProvider(testProvider()),
		Ui:               ui,
		View:             view,
		ProviderSource:   providerSource,
	}

	c := &InitCommand{
		Meta: m,
	}

	args := []string{"-plugin-dir", "./"}
	code := c.Run(args)
	testOutput := done(t)
	if code != 0 {
		t.Fatalf("error: %s", testOutput.Stderr())
	}

	outputStr := testOutput.Stdout()
	if subStr := "terraform.io/builtin/terraform is built in to Terraform"; !strings.Contains(outputStr, subStr) {
		t.Errorf("output should mention the terraform provider\nwant substr: %s\ngot:\n%s", subStr, outputStr)
	}
}

func TestInit_invalidBuiltInProviders(t *testing.T) {
	// This test fixture includes two invalid provider dependencies:
	// - an implied dependency on terraform.io/builtin/terraform with an
	//   explicit version number, which is not allowed because it's builtin.
	// - an explicit dependency on terraform.io/builtin/nonexist, which does
	//   not exist at all.
	td := t.TempDir()
	testCopyDir(t, testFixturePath("init-internal-invalid"), td)
	t.Chdir(td)

	// An empty provider source
	providerSource, close := newMockProviderSource(t, nil)
	defer close()

	ui := cli.NewMockUi()
	view, done := testView(t)
	m := Meta{
		testingOverrides: metaOverridesForProvider(testProvider()),
		Ui:               ui,
		View:             view,
		ProviderSource:   providerSource,
	}

	c := &InitCommand{
		Meta: m,
	}

	code := c.Run(nil)
	testOutput := done(t)
	if code == 0 {
		t.Fatalf("succeeded, but was expecting error\nstdout:\n%s\nstderr:\n%s", testOutput.Stdout(), testOutput.Stderr())
	}

	errStr := testOutput.Stderr()
	if subStr := "Cannot use terraform.io/builtin/terraform: built-in"; !strings.Contains(errStr, subStr) {
		t.Errorf("error output should mention the terraform provider\nwant substr: %s\ngot:\n%s", subStr, errStr)
	}
	if subStr := "Cannot use terraform.io/builtin/nonexist: this Terraform release"; !strings.Contains(errStr, subStr) {
		t.Errorf("error output should mention the 'nonexist' provider\nwant substr: %s\ngot:\n%s", subStr, errStr)
	}
}

func TestInit_invalidSyntaxNoBackend(t *testing.T) {
	td := t.TempDir()
	testCopyDir(t, testFixturePath("init-syntax-invalid-no-backend"), td)
	t.Chdir(td)

	ui := cli.NewMockUi()
	view, done := testView(t)
	m := Meta{
		Ui:   ui,
		View: view,
	}

	c := &InitCommand{
		Meta: m,
	}

	code := c.Run(nil)
	testOutput := done(t)
	if code == 0 {
		t.Fatalf("succeeded, but was expecting error\nstdout:\n%s\nstderr:\n%s", testOutput.Stdout(), testOutput.Stderr())
	}

	errStr := testOutput.Stderr()
	if subStr := "Terraform encountered problems during initialisation, including problems\nwith the configuration, described below."; !strings.Contains(errStr, subStr) {
		t.Errorf("Error output should include preamble\nwant substr: %s\ngot:\n%s", subStr, errStr)
	}
	if subStr := "Error: Unsupported block type"; !strings.Contains(errStr, subStr) {
		t.Errorf("Error output should mention the syntax problem\nwant substr: %s\ngot:\n%s", subStr, errStr)
	}
}

func TestInit_invalidSyntaxWithBackend(t *testing.T) {
	td := t.TempDir()
	testCopyDir(t, testFixturePath("init-syntax-invalid-with-backend"), td)
	t.Chdir(td)

	ui := cli.NewMockUi()
	view, done := testView(t)
	m := Meta{
		Ui:   ui,
		View: view,
	}

	c := &InitCommand{
		Meta: m,
	}

	code := c.Run(nil)
	testOutput := done(t)
	if code == 0 {
		t.Fatalf("succeeded, but was expecting error\nstdout:\n%s\nstderr:\n%s", testOutput.Stdout(), testOutput.Stderr())
	}

	errStr := testOutput.Stderr()
	if subStr := "Terraform encountered problems during initialisation, including problems\nwith the configuration, described below."; !strings.Contains(errStr, subStr) {
		t.Errorf("Error output should include preamble\nwant substr: %s\ngot:\n%s", subStr, errStr)
	}
	if subStr := "Error: Unsupported block type"; !strings.Contains(errStr, subStr) {
		t.Errorf("Error output should mention the syntax problem\nwant substr: %s\ngot:\n%s", subStr, errStr)
	}
}

func TestInit_invalidSyntaxInvalidBackend(t *testing.T) {
	td := t.TempDir()
	testCopyDir(t, testFixturePath("init-syntax-invalid-backend-invalid"), td)
	t.Chdir(td)

	ui := cli.NewMockUi()
	view, done := testView(t)
	m := Meta{
		Ui:   ui,
		View: view,
	}

	c := &InitCommand{
		Meta: m,
	}

	code := c.Run(nil)
	testOutput := done(t)
	if code == 0 {
		t.Fatalf("succeeded, but was expecting error\nstdout:\n%s\nstderr:\n%s", testOutput.Stdout(), testOutput.Stderr())
	}

	errStr := testOutput.Stderr()
	if subStr := "Terraform encountered problems during initialisation, including problems\nwith the configuration, described below."; !strings.Contains(errStr, subStr) {
		t.Errorf("Error output should include preamble\nwant substr: %s\ngot:\n%s", subStr, errStr)
	}
	if subStr := "Error: Unsupported block type"; !strings.Contains(errStr, subStr) {
		t.Errorf("Error output should mention syntax errors\nwant substr: %s\ngot:\n%s", subStr, errStr)
	}
	if subStr := "Error: Unsupported backend type"; !strings.Contains(errStr, subStr) {
		t.Errorf("Error output should mention the invalid backend\nwant substr: %s\ngot:\n%s", subStr, errStr)
	}
}

func TestInit_invalidSyntaxBackendAttribute(t *testing.T) {
	td := t.TempDir()
	testCopyDir(t, testFixturePath("init-syntax-invalid-backend-attribute-invalid"), td)
	t.Chdir(td)

	ui := cli.NewMockUi()
	view, done := testView(t)
	m := Meta{
		Ui:   ui,
		View: view,
	}

	c := &InitCommand{
		Meta: m,
	}

	code := c.Run(nil)
	testOutput := done(t)
	if code == 0 {
		t.Fatalf("succeeded, but was expecting error\nstdout:\n%s\nstderr:\n%s", testOutput.Stdout(), testOutput.Stderr())
	}

	errStr := testOutput.All()
	if subStr := "Terraform encountered problems during initialisation, including problems\nwith the configuration, described below."; !strings.Contains(errStr, subStr) {
		t.Errorf("Error output should include preamble\nwant substr: %s\ngot:\n%s", subStr, errStr)
	}
	if subStr := "Error: Invalid character"; !strings.Contains(errStr, subStr) {
		t.Errorf("Error output should mention the invalid character\nwant substr: %s\ngot:\n%s", subStr, errStr)
	}
	if subStr := "Error: Invalid expression"; !strings.Contains(errStr, subStr) {
		t.Errorf("Error output should mention the invalid expression\nwant substr: %s\ngot:\n%s", subStr, errStr)
	}
}

func TestInit_testsWithExternalProviders(t *testing.T) {
	td := t.TempDir()
	testCopyDir(t, testFixturePath("init-with-tests-external-providers"), td)
	t.Chdir(td)

	providerSource, close := newMockProviderSource(t, map[string][]string{
		"hashicorp/testing": {"1.0.0"},
		"testing/configure": {"1.0.0"},
	})
	defer close()

	hashicorpTestingProviderAddress := addrs.NewDefaultProvider("testing")
	hashicorpTestingProvider := new(testing_provider.MockProvider)
	testingConfigureProviderAddress := addrs.NewProvider(addrs.DefaultProviderRegistryHost, "testing", "configure")
	testingConfigureProvider := new(testing_provider.MockProvider)

	ui := new(cli.MockUi)
	view, done := testView(t)
	c := &InitCommand{
		Meta: Meta{
			testingOverrides: &testingOverrides{
				Providers: map[addrs.Provider]providers.Factory{
					hashicorpTestingProviderAddress: providers.FactoryFixed(hashicorpTestingProvider),
					testingConfigureProviderAddress: providers.FactoryFixed(testingConfigureProvider),
				},
			},
			Ui:             ui,
			View:           view,
			ProviderSource: providerSource,
		},
	}

	var args []string
	if code := c.Run(args); code != 0 {
		t.Fatalf("bad: \n%s", done(t).All())
	}
}

func TestInit_tests(t *testing.T) {
	// Create a temporary working directory that is empty
	td := t.TempDir()
	testCopyDir(t, testFixturePath("init-with-tests"), td)
	t.Chdir(td)

	provider := applyFixtureProvider() // We just want the types from this provider.

	providerSource, close := newMockProviderSource(t, map[string][]string{
		"hashicorp/test": {"1.0.0"},
	})
	defer close()

	ui := new(cli.MockUi)
	view, done := testView(t)
	c := &InitCommand{
		Meta: Meta{
			testingOverrides: metaOverridesForProvider(provider),
			Ui:               ui,
			View:             view,
			ProviderSource:   providerSource,
		},
	}

	args := []string{}
	if code := c.Run(args); code != 0 {
		t.Fatalf("bad: \n%s", done(t).Stderr())
	}
}

func TestInit_testsWithProvider(t *testing.T) {
	// Create a temporary working directory that is empty
	td := t.TempDir()
	testCopyDir(t, testFixturePath("init-with-tests-with-provider"), td)
	t.Chdir(td)

	provider := applyFixtureProvider() // We just want the types from this provider.

	providerSource, close := newMockProviderSource(t, map[string][]string{
		"hashicorp/test": {"1.0.0"},
	})
	defer close()

	ui := new(cli.MockUi)
	view, done := testView(t)
	c := &InitCommand{
		Meta: Meta{
			testingOverrides: metaOverridesForProvider(provider),
			Ui:               ui,
			View:             view,
			ProviderSource:   providerSource,
		},
	}

	args := []string{}
	code := c.Run(args)
	testOutput := done(t)
	if code == 0 {
		t.Fatalf("expected failure but got: \n%s", testOutput.All())
	}

	got := testOutput.Stderr()
	want := `
Error: Failed to query available provider packages

Could not retrieve the list of available versions for provider
hashicorp/test: no available releases match the given constraints 1.0.1,
1.0.2

To see which modules are currently depending on hashicorp/test and what
versions are specified, run the following command:
    terraform providers
`
	if diff := cmp.Diff(got, want); len(diff) > 0 {
		t.Fatalf("wrong error message: \ngot:\n%s\nwant:\n%s\ndiff:\n%s", got, want, diff)
	}
}

func TestInit_testsWithOverriddenInvalidRequiredProviders(t *testing.T) {
	td := t.TempDir()
	testCopyDir(t, testFixturePath("init-with-overrides-and-duplicates"), td)
	t.Chdir(td)

	provider := applyFixtureProvider() // We just want the types from this provider.

	providerSource, close := newMockProviderSource(t, map[string][]string{
		"hashicorp/test": {"1.0.0"},
	})
	defer close()

	ui := new(cli.MockUi)
	view, done := testView(t)
	c := &InitCommand{
		Meta: Meta{
			testingOverrides: metaOverridesForProvider(provider),
			Ui:               ui,
			View:             view,
			ProviderSource:   providerSource,
		},
	}

	args := []string{}
	code := c.Run(args) // just make sure it doesn't crash.
	if code != 1 {
		t.Fatalf("expected failure but got: \n%s", done(t).All())
	}
}

func TestInit_testsWithInvalidRequiredProviders(t *testing.T) {
	td := t.TempDir()
	testCopyDir(t, testFixturePath("init-with-duplicates"), td)
	t.Chdir(td)

	provider := applyFixtureProvider() // We just want the types from this provider.

	providerSource, close := newMockProviderSource(t, map[string][]string{
		"hashicorp/test": {"1.0.0"},
	})
	defer close()

	ui := new(cli.MockUi)
	view, done := testView(t)
	c := &InitCommand{
		Meta: Meta{
			testingOverrides: metaOverridesForProvider(provider),
			Ui:               ui,
			View:             view,
			ProviderSource:   providerSource,
		},
	}

	args := []string{}
	code := c.Run(args) // just make sure it doesn't crash.
	if code != 1 {
		t.Fatalf("expected failure but got: \n%s", done(t).All())
	}
}

func TestInit_testsWithModule(t *testing.T) {
	// Create a temporary working directory that is empty
	td := t.TempDir()
	testCopyDir(t, testFixturePath("init-with-tests-with-module"), td)
	t.Chdir(td)

	provider := applyFixtureProvider() // We just want the types from this provider.

	providerSource, close := newMockProviderSource(t, map[string][]string{
		"hashicorp/test": {"1.0.0"},
	})
	defer close()

	ui := new(cli.MockUi)
	view, done := testView(t)
	c := &InitCommand{
		Meta: Meta{
			testingOverrides: metaOverridesForProvider(provider),
			Ui:               ui,
			View:             view,
			ProviderSource:   providerSource,
		},
	}

	args := []string{}
	code := c.Run(args)
	testOutput := done(t)
	if code != 0 {
		t.Fatalf("bad: \n%s", testOutput.All())
	}

	// Check output
	output := testOutput.Stdout()
	if !strings.Contains(output, "test.main.setup in setup") {
		t.Fatalf("doesn't look like we installed the test module': %s", output)
	}
}

<<<<<<< HEAD
func TestInit_stateStoreBlockIsExperimental(t *testing.T) {
	// Create a temporary working directory that is empty
	td := t.TempDir()
	testCopyDir(t, testFixturePath("init-with-state-store"), td)
	t.Chdir(td)

	ui := new(cli.MockUi)
	view, done := testView(t)
	c := &InitCommand{
		Meta: Meta{
			Ui:                        ui,
			View:                      view,
			AllowExperimentalFeatures: false,
		},
	}

	args := []string{}
	code := c.Run(args)
	testOutput := done(t)
	if code != 1 {
		t.Fatalf("unexpected output: \n%s", testOutput.All())
	}

	// Check output
	output := testOutput.Stderr()
	if !strings.Contains(output, `Blocks of type "state_store" are not expected here`) {
		t.Fatalf("doesn't look like experiment is blocking access': %s", output)
	}
}

// Testing init's behaviors when run in an empty working directory
func TestInit_stateStore_newWorkingDir(t *testing.T) {
	t.Run("an init command creates the default workspace by default", func(t *testing.T) {
		// Create a temporary, uninitialized working directory with configuration including a state store
		td := t.TempDir()
		testCopyDir(t, testFixturePath("init-with-state-store"), td)
		t.Chdir(td)

		mockProvider := mockPluggableStateStorageProvider()
		mockProviderAddress := addrs.NewDefaultProvider("test")
		providerSource, close := newMockProviderSource(t, map[string][]string{
			"hashicorp/test": {"1.0.0"},
		})
		defer close()

		ui := new(cli.MockUi)
		view, done := testView(t)
		c := &InitCommand{
			Meta: Meta{
				Ui:                        ui,
				View:                      view,
				AllowExperimentalFeatures: true,
				testingOverrides: &testingOverrides{
					Providers: map[addrs.Provider]providers.Factory{
						mockProviderAddress: providers.FactoryFixed(mockProvider),
					},
				},
				ProviderSource: providerSource,
			},
		}

		args := []string{"-enable-pluggable-state-storage-experiment=true"}
		code := c.Run(args)
		testOutput := done(t)
		if code != 0 {
			t.Fatalf("expected code 0 exit code, got %d, output: \n%s", code, testOutput.All())
		}

		// Check output
		output := testOutput.All()
		expectedOutput := `Initializing the state store...`
		if !strings.Contains(output, expectedOutput) {
			t.Fatalf("expected output to include %q, but got':\n %s", expectedOutput, output)
		}

		// Assert the default workspace was created
		if _, exists := mockProvider.MockStates[backend.DefaultStateName]; !exists {
			t.Fatal("expected the default workspace to be created during init, but it is missing")
		}
	})

	t.Run("an init command with the flag -create-default-workspace=false will not make the default workspace", func(t *testing.T) {
		// Create a temporary, uninitialized working directory with configuration including a state store
		td := t.TempDir()
		testCopyDir(t, testFixturePath("init-with-state-store"), td)
		t.Chdir(td)

		mockProvider := mockPluggableStateStorageProvider()
		mockProviderAddress := addrs.NewDefaultProvider("test")
		providerSource, close := newMockProviderSource(t, map[string][]string{
			"hashicorp/test": {"1.0.0"},
		})
		defer close()

		ui := new(cli.MockUi)
		view, done := testView(t)
		c := &InitCommand{
			Meta: Meta{
				Ui:                        ui,
				View:                      view,
				AllowExperimentalFeatures: true,
				testingOverrides: &testingOverrides{
					Providers: map[addrs.Provider]providers.Factory{
						mockProviderAddress: providers.FactoryFixed(mockProvider),
					},
				},
				ProviderSource: providerSource,
			},
		}

		args := []string{"-enable-pluggable-state-storage-experiment=true", "-create-default-workspace=false"}
		code := c.Run(args)
		testOutput := done(t)
		if code != 0 {
			t.Fatalf("expected code 0 exit code, got %d, output: \n%s", code, testOutput.All())
		}

		// Check output
		output := testOutput.All()
		expectedOutput := `Terraform has been configured to skip creation of the default workspace`
		if !strings.Contains(output, expectedOutput) {
			t.Fatalf("expected output to include %q, but got':\n %s", expectedOutput, output)
		}

		// Assert the default workspace was created
		if _, exists := mockProvider.MockStates[backend.DefaultStateName]; exists {
			t.Fatal("expected Terraform to skip creating the default workspace, but it has been created")
		}
	})

	// TODO: Add test cases below once PSS feature isn't experimental.
	// Currently these tests are handled at a lower level in `internal/command/meta_backend_test.go`:
	// > "during a non-init command, the command ends in with an error telling the user to run an init command"
}

=======
>>>>>>> 03793cc8
// newMockProviderSource is a helper to succinctly construct a mock provider
// source that contains a set of packages matching the given provider versions
// that are available for installation (from temporary local files).
//
// The caller must call the returned close callback once the source is no
// longer needed, at which point it will clean up all of the temporary files
// and the packages in the source will no longer be available for installation.
//
// Provider addresses must be valid source strings, and passing only the
// provider name will be interpreted as a "default" provider under
// registry.terraform.io/hashicorp. If you need more control over the
// provider addresses, pass a full provider source string.
//
// This function also registers providers as belonging to the current platform,
// to ensure that they will be available to a provider installer operating in
// its default configuration.
//
// In case of any errors while constructing the source, this function will
// abort the current test using the given testing.T. Therefore a caller can
// assume that if this function returns then the result is valid and ready
// to use.
func newMockProviderSource(t *testing.T, availableProviderVersions map[string][]string) (source *getproviders.MockSource, close func()) {
	t.Helper()
	var packages []getproviders.PackageMeta
	var closes []func()
	close = func() {
		for _, f := range closes {
			f()
		}
	}
	for source, versions := range availableProviderVersions {
		addr := addrs.MustParseProviderSourceString(source)
		for _, versionStr := range versions {
			version, err := getproviders.ParseVersion(versionStr)
			if err != nil {
				close()
				t.Fatalf("failed to parse %q as a version number for %q: %s", versionStr, addr.ForDisplay(), err)
			}
			meta, close, err := getproviders.FakeInstallablePackageMeta(addr, version, getproviders.VersionList{getproviders.MustParseVersion("5.0")}, getproviders.CurrentPlatform, "")
			if err != nil {
				close()
				t.Fatalf("failed to prepare fake package for %s %s: %s", addr.ForDisplay(), versionStr, err)
			}
			closes = append(closes, close)
			packages = append(packages, meta)
		}
	}

	return getproviders.NewMockSource(packages, nil), close
}

// installFakeProviderPackages installs a fake package for the given provider
// names (interpreted as a "default" provider address) and versions into the
// local plugin cache for the given "meta".
//
// Any test using this must also use t.TempDir and t.Chdir from the testing library
// or some similar mechanism to make sure that it isn't writing directly into a test
// fixture or source directory within the codebase.
//
// If a requested package cannot be installed for some reason, this function
// will abort the test using the given testing.T. Therefore if this function
// returns the caller can assume that the requested providers have been
// installed.
func installFakeProviderPackages(t *testing.T, meta *Meta, providerVersions map[string][]string) {
	t.Helper()

	cacheDir := meta.providerLocalCacheDir()
	installFakeProviderPackagesElsewhere(t, cacheDir, providerVersions)
}

// installFakeProviderPackagesElsewhere is a variant of installFakeProviderPackages
// that will install packages into the given provider cache directory, rather
// than forcing the use of the local cache of the current "Meta".
func installFakeProviderPackagesElsewhere(t *testing.T, cacheDir *providercache.Dir, providerVersions map[string][]string) {
	t.Helper()

	// It can be hard to spot the mistake of forgetting to use t.TempDir and
	// t.Chdir from the testing library before modifying the working directory,
	// so we'll use a simple heuristic here to try to detect that mistake
	// and make a noisy error about it instead.
	wd, err := os.Getwd()
	if err == nil {
		wd = filepath.Clean(wd)
		// If the directory we're in is named "command" or if we're under a
		// directory named "testdata" then we'll assume a mistake and generate
		// an error. This will cause the test to fail but won't block it from
		// running.
		if filepath.Base(wd) == "command" || filepath.Base(wd) == "testdata" || strings.Contains(filepath.ToSlash(wd), "/testdata/") {
			t.Errorf("installFakeProviderPackage may be used only by tests that switch to a temporary working directory, e.g. using t.TempDir and t.Chdir from the testing library")
		}
	}

	for name, versions := range providerVersions {
		addr := addrs.NewDefaultProvider(name)
		for _, versionStr := range versions {
			version, err := getproviders.ParseVersion(versionStr)
			if err != nil {
				t.Fatalf("failed to parse %q as a version number for %q: %s", versionStr, name, err)
			}
			meta, close, err := getproviders.FakeInstallablePackageMeta(addr, version, getproviders.VersionList{getproviders.MustParseVersion("5.0")}, getproviders.CurrentPlatform, "")
			// We're going to install all these fake packages before we return,
			// so we don't need to preserve them afterwards.
			defer close()
			if err != nil {
				t.Fatalf("failed to prepare fake package for %s %s: %s", name, versionStr, err)
			}
			_, err = cacheDir.InstallPackage(context.Background(), meta, nil)
			if err != nil {
				t.Fatalf("failed to install fake package for %s %s: %s", name, versionStr, err)
			}
		}
	}
}

// expectedPackageInstallPath is a companion to installFakeProviderPackages
// that returns the path where the provider with the given name and version
// would be installed and, relatedly, where the installer will expect to
// find an already-installed version.
//
// Just as with installFakeProviderPackages, this function is a shortcut helper
// for "default-namespaced" providers as we commonly use in tests. If you need
// more control over the provider addresses, use functions of the underlying
// getproviders and providercache packages instead.
//
// The result always uses forward slashes, even on Windows, for consistency
// with how the getproviders and providercache packages build paths.
func expectedPackageInstallPath(name, version string, exe bool) string {
	platform := getproviders.CurrentPlatform
	baseDir := ".terraform/providers"
	if exe {
		p := fmt.Sprintf("registry.terraform.io/hashicorp/%s/%s/%s/terraform-provider-%s_%s", name, version, platform, name, version)
		if platform.OS == "windows" {
			p += ".exe"
		}
		return filepath.ToSlash(filepath.Join(baseDir, p))
	}
	return filepath.ToSlash(filepath.Join(
		baseDir, fmt.Sprintf("registry.terraform.io/hashicorp/%s/%s/%s", name, version, platform),
	))
}

func mockPluggableStateStorageProvider() *testing_provider.MockProvider {
	// Create a mock provider to use for PSS
	// Get mock provider factory to be used during init
	//
	// This imagines a provider called `test` that contains
	// a pluggable state store implementation called `store`.
	pssName := "test_store"
	mock := testing_provider.MockProvider{
		GetProviderSchemaResponse: &providers.GetProviderSchemaResponse{
			Provider: providers.Schema{
				Body: &configschema.Block{
					Attributes: map[string]*configschema.Attribute{
						"region": {Type: cty.String, Optional: true},
					},
				},
			},
			DataSources:       map[string]providers.Schema{},
			ResourceTypes:     map[string]providers.Schema{},
			ListResourceTypes: map[string]providers.Schema{},
			StateStores: map[string]providers.Schema{
				pssName: {
					Body: &configschema.Block{
						Attributes: map[string]*configschema.Attribute{
							"bar": {
								Type:     cty.String,
								Required: true,
							},
						},
					},
				},
			},
		},
	}
	mock.WriteStateBytesFn = func(req providers.WriteStateBytesRequest) providers.WriteStateBytesResponse {
		// Workspaces exist once the artefact representing it is written
		if _, exist := mock.MockStates[req.StateId]; !exist {
			// Ensure non-nil map
			if mock.MockStates == nil {
				mock.MockStates = make(map[string]interface{})
			}

			mock.MockStates[req.StateId] = req.Bytes
		}
		return providers.WriteStateBytesResponse{
			Diagnostics: nil, // success
		}
	}
	mock.ReadStateBytesFn = func(req providers.ReadStateBytesRequest) providers.ReadStateBytesResponse {
		state := []byte{}
		if v, exist := mock.MockStates[req.StateId]; exist {
			if s, ok := v.([]byte); ok {
				state = s
			}
		}
		return providers.ReadStateBytesResponse{
			Bytes:       state,
			Diagnostics: nil, // success
		}
	}
	return &mock
}<|MERGE_RESOLUTION|>--- conflicted
+++ resolved
@@ -3228,37 +3228,6 @@
 	}
 }
 
-<<<<<<< HEAD
-func TestInit_stateStoreBlockIsExperimental(t *testing.T) {
-	// Create a temporary working directory that is empty
-	td := t.TempDir()
-	testCopyDir(t, testFixturePath("init-with-state-store"), td)
-	t.Chdir(td)
-
-	ui := new(cli.MockUi)
-	view, done := testView(t)
-	c := &InitCommand{
-		Meta: Meta{
-			Ui:                        ui,
-			View:                      view,
-			AllowExperimentalFeatures: false,
-		},
-	}
-
-	args := []string{}
-	code := c.Run(args)
-	testOutput := done(t)
-	if code != 1 {
-		t.Fatalf("unexpected output: \n%s", testOutput.All())
-	}
-
-	// Check output
-	output := testOutput.Stderr()
-	if !strings.Contains(output, `Blocks of type "state_store" are not expected here`) {
-		t.Fatalf("doesn't look like experiment is blocking access': %s", output)
-	}
-}
-
 // Testing init's behaviors when run in an empty working directory
 func TestInit_stateStore_newWorkingDir(t *testing.T) {
 	t.Run("an init command creates the default workspace by default", func(t *testing.T) {
@@ -3364,8 +3333,6 @@
 	// > "during a non-init command, the command ends in with an error telling the user to run an init command"
 }
 
-=======
->>>>>>> 03793cc8
 // newMockProviderSource is a helper to succinctly construct a mock provider
 // source that contains a set of packages matching the given provider versions
 // that are available for installation (from temporary local files).

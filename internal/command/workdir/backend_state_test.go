--- conflicted
+++ resolved
@@ -175,11 +175,7 @@
 					Hash:      123,
 				},
 			},
-<<<<<<< HEAD
-			Want: []byte("{\n  \"version\": 3,\n  \"terraform_version\": \"1.13.0\",\n  \"state_store\": {\n    \"type\": \"foobar_baz\",\n    \"provider\": {\n      \"version\": \"1.2.3\",\n      \"source\": \"registry.terraform.io/my-org/foobar\",\n      \"config\": {\n        \"foo\": \"bar\"\n      },\n      \"hash\": 12345\n    },\n    \"config\": {\n      \"foo\": \"bar\"\n    },\n    \"hash\": 123\n  }\n}"),
-=======
-			Want: []byte("{\n  \"version\": 3,\n  \"terraform_version\": \"" + tfVersion + "\",\n  \"state_store\": {\n    \"type\": \"foobar_baz\",\n    \"provider\": {\n      \"version\": \"1.2.3\",\n      \"source\": \"registry.terraform.io/my-org/foobar\",\n      \"config\": {\n        \"foo\": \"bar\"\n      }\n    },\n    \"config\": {\n      \"foo\": \"bar\"\n    },\n    \"hash\": 123\n  }\n}"),
->>>>>>> 39f79203
+			Want: []byte("{\n  \"version\": 3,\n  \"terraform_version\": \"" + tfVersion + "\",\n  \"state_store\": {\n    \"type\": \"foobar_baz\",\n    \"provider\": {\n      \"version\": \"1.2.3\",\n      \"source\": \"registry.terraform.io/my-org/foobar\",\n      \"config\": {\n        \"foo\": \"bar\"\n      },\n      \"hash\": 12345\n    },\n    \"config\": {\n      \"foo\": \"bar\"\n    },\n    \"hash\": 123\n  }\n}"),
 		},
 		"it returns an error when neither backend nor state_store config state are present": {
 			Input: &BackendStateFile{},

--- conflicted
+++ resolved
@@ -475,63 +475,6 @@
 	}
 }
 
-<<<<<<< HEAD
-// When using "-out" with a state store, the plan should encode the state store config
-func TestPlan_outStateStore(t *testing.T) {
-	// Create a temporary working directory with state_store config
-	td := t.TempDir()
-	testCopyDir(t, testFixturePath("plan-out-state-store"), td)
-	t.Chdir(td)
-
-	// Make state that resembles the resource defined in the test fixture
-	originalState := states.BuildState(func(s *states.SyncState) {
-		s.SetResourceInstanceCurrent(
-			addrs.Resource{
-				Mode: addrs.ManagedResourceMode,
-				Type: "test_instance",
-				Name: "foo",
-			}.Instance(addrs.NoKey).Absolute(addrs.RootModuleInstance),
-			&states.ResourceInstanceObjectSrc{
-				AttrsJSON: []byte(`{"id":"bar","ami":"bar"}`),
-				Status:    states.ObjectReady,
-			},
-			addrs.AbsProviderConfig{
-				Provider: addrs.NewDefaultProvider("test"),
-				Module:   addrs.RootModule,
-			},
-		)
-	})
-	var stateBuf bytes.Buffer
-	if err := statefile.Write(statefile.New(originalState, "", 1), &stateBuf); err != nil {
-		t.Fatalf("error during test setup: %s", err)
-	}
-	stateBytes := stateBuf.Bytes()
-
-	// Make a mock provider that:
-	// 1) will return the state defined above.
-	// 2) has a schema for the resource being managed in this test.
-	mock := mockPluggableStateStorageProvider()
-	mock.MockStates = map[string]interface{}{
-		"default": stateBytes,
-	}
-	mock.GetProviderSchemaResponse.ResourceTypes = map[string]providers.Schema{
-		"test_instance": {
-			Body: &configschema.Block{
-				Attributes: map[string]*configschema.Attribute{
-					"id": {
-						Type:     cty.String,
-						Computed: true,
-					},
-					"ami": {
-						Type:     cty.String,
-						Optional: true,
-					},
-				},
-			},
-		},
-	}
-	mock.PlanResourceChangeFn = func(req providers.PlanResourceChangeRequest) providers.PlanResourceChangeResponse {
-=======
 // When using "-out" with a backend, the plan should encode the backend config
 // and also the selected workspace, if workspaces are supported by the backend.
 //
@@ -573,7 +516,6 @@
 		},
 	}
 	p.PlanResourceChangeFn = func(req providers.PlanResourceChangeRequest) providers.PlanResourceChangeResponse {
->>>>>>> 3eea12a1
 		return providers.PlanResourceChangeResponse{
 			PlannedState: req.ProposedNewState,
 		}
@@ -581,7 +523,92 @@
 	view, done := testView(t)
 	c := &PlanCommand{
 		Meta: Meta{
-<<<<<<< HEAD
+			testingOverrides: metaOverridesForProvider(p),
+			View:             view,
+		},
+	}
+
+	args := []string{
+		"-out", outPath,
+	}
+	code := c.Run(args)
+	output := done(t)
+	if code != 0 {
+		t.Logf("stdout: %s", output.Stdout())
+		t.Fatalf("plan command failed with exit code %d\n\n%s", code, output.Stderr())
+	}
+
+	plan := testReadPlan(t, outPath)
+	if got, want := plan.Backend.Type, expectedBackendType; got != want {
+		t.Errorf("wrong backend type %q; want %q", got, want)
+	}
+	if got, want := plan.Backend.Workspace, expectedWorkspace; got != want {
+		t.Errorf("wrong backend workspace %q; want %q", got, want)
+	}
+}
+
+// When using "-out" with a state store, the plan should encode the state store config
+func TestPlan_outStateStore(t *testing.T) {
+	// Create a temporary working directory with state_store config
+	td := t.TempDir()
+	testCopyDir(t, testFixturePath("plan-out-state-store"), td)
+	t.Chdir(td)
+
+	// Make state that resembles the resource defined in the test fixture
+	originalState := states.BuildState(func(s *states.SyncState) {
+		s.SetResourceInstanceCurrent(
+			addrs.Resource{
+				Mode: addrs.ManagedResourceMode,
+				Type: "test_instance",
+				Name: "foo",
+			}.Instance(addrs.NoKey).Absolute(addrs.RootModuleInstance),
+			&states.ResourceInstanceObjectSrc{
+				AttrsJSON: []byte(`{"id":"bar","ami":"bar"}`),
+				Status:    states.ObjectReady,
+			},
+			addrs.AbsProviderConfig{
+				Provider: addrs.NewDefaultProvider("test"),
+				Module:   addrs.RootModule,
+			},
+		)
+	})
+	var stateBuf bytes.Buffer
+	if err := statefile.Write(statefile.New(originalState, "", 1), &stateBuf); err != nil {
+		t.Fatalf("error during test setup: %s", err)
+	}
+	stateBytes := stateBuf.Bytes()
+
+	// Make a mock provider that:
+	// 1) will return the state defined above.
+	// 2) has a schema for the resource being managed in this test.
+	mock := mockPluggableStateStorageProvider()
+	mock.MockStates = map[string]interface{}{
+		"default": stateBytes,
+	}
+	mock.GetProviderSchemaResponse.ResourceTypes = map[string]providers.Schema{
+		"test_instance": {
+			Body: &configschema.Block{
+				Attributes: map[string]*configschema.Attribute{
+					"id": {
+						Type:     cty.String,
+						Computed: true,
+					},
+					"ami": {
+						Type:     cty.String,
+						Optional: true,
+					},
+				},
+			},
+		},
+	}
+	mock.PlanResourceChangeFn = func(req providers.PlanResourceChangeRequest) providers.PlanResourceChangeResponse {
+		return providers.PlanResourceChangeResponse{
+			PlannedState: req.ProposedNewState,
+		}
+	}
+	view, done := testView(t)
+	c := &PlanCommand{
+		Meta: Meta{
 			AllowExperimentalFeatures: true,
 			testingOverrides:          metaOverridesForProvider(mock),
 			View:                      view,
@@ -592,15 +619,6 @@
 	args := []string{
 		"-out", outPath,
 		"-no-color",
-=======
-			testingOverrides: metaOverridesForProvider(p),
-			View:             view,
-		},
-	}
-
-	args := []string{
-		"-out", outPath,
->>>>>>> 3eea12a1
 	}
 	code := c.Run(args)
 	output := done(t)
@@ -610,16 +628,15 @@
 	}
 
 	plan := testReadPlan(t, outPath)
-<<<<<<< HEAD
 	if !plan.Changes.Empty() {
 		t.Fatalf("Expected empty plan to be written to plan file, got: %s", spew.Sdump(plan))
 	}
 
 	if plan.Backend != nil {
-		t.Errorf("expected the planfile to not describe a backend, but got %#v", plan.Backend)
+		t.Errorf("expected the plan file to not describe a backend, but got %#v", plan.Backend)
 	}
 	if plan.StateStore == nil {
-		t.Errorf("expected the planfile to describe a state store, but it's empty: %#v", plan.StateStore)
+		t.Errorf("expected the plan file to describe a state store, but it's empty: %#v", plan.StateStore)
 	}
 	if got, want := plan.StateStore.Workspace, "default"; got != want {
 		t.Errorf("wrong workspace %q; want %q", got, want)
@@ -677,14 +694,6 @@
 		if !sWant.RawEquals(sGot) {
 			t.Errorf("wrong state store config\ngot:  %#v\nwant: %#v", sGot, sWant)
 		}
-=======
-
-	if got, want := plan.Backend.Type, expectedBackendType; got != want {
-		t.Errorf("wrong backend type %q; want %q", got, want)
-	}
-	if got, want := plan.Backend.Workspace, expectedWorkspace; got != want {
-		t.Errorf("wrong backend workspace %q; want %q", got, want)
->>>>>>> 3eea12a1
 	}
 }
 

--- conflicted
+++ resolved
@@ -626,15 +626,10 @@
 }
 
 // Saved backend state matching config
-<<<<<<< HEAD
-func TestMetaBackend_configuredBackendUnchanged(t *testing.T) {
-	defer testChdir(t, testFixturePath("backend-unchanged"))()
-=======
 func TestMetaBackend_configuredUnchanged(t *testing.T) {
 	td := t.TempDir()
 	testCopyDir(t, testFixturePath("backend-unchanged"), td)
 	t.Chdir(td)
->>>>>>> 9256074c
 
 	// Setup the meta
 	m := testMetaBackend(t, nil)

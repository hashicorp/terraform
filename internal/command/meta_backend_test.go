--- conflicted
+++ resolved
@@ -2489,11 +2489,7 @@
 					"test_store",
 					chunkSize,
 					storeType,
-<<<<<<< HEAD
-					chunkSize,
-=======
 					size,
->>>>>>> 17445f6c
 				)
 			}
 		}
@@ -2601,17 +2597,10 @@
 				diags.Err(),
 			)
 		}
-<<<<<<< HEAD
-		expectedStateStore := `Did you mean "test_bore"?`
-		if !strings.Contains(diags.Err().Error(), expectedStateStore) {
-			t.Fatalf("expected the returned error to include %q, got: %s",
-				expectedStateStore,
-=======
 		expectedMsg := `Did you mean "test_bore"?`
 		if !strings.Contains(diags.Err().Error(), expectedMsg) {
 			t.Fatalf("expected the returned error to include %q, got: %s",
 				expectedMsg,
->>>>>>> 17445f6c
 				diags.Err(),
 			)
 		}

// Copyright (c) HashiCorp, Inc.
// SPDX-License-Identifier: BUSL-1.1

package command

import (
	"context"
	"io/ioutil"
	"os"
	"path/filepath"
	"reflect"
	"sort"
	"strings"
	"testing"

	"github.com/apparentlymart/go-versions/versions"
	"github.com/hashicorp/cli"
	"github.com/hashicorp/terraform/internal/addrs"
	"github.com/hashicorp/terraform/internal/backend"
	"github.com/hashicorp/terraform/internal/cloud"
	"github.com/hashicorp/terraform/internal/command/clistate"
	"github.com/hashicorp/terraform/internal/command/workdir"
	"github.com/hashicorp/terraform/internal/configs"
	"github.com/hashicorp/terraform/internal/configs/configschema"
	"github.com/hashicorp/terraform/internal/copy"
	"github.com/hashicorp/terraform/internal/depsfile"
	"github.com/hashicorp/terraform/internal/getproviders/providerreqs"
	"github.com/hashicorp/terraform/internal/plans"
	"github.com/hashicorp/terraform/internal/providers"
	testing_provider "github.com/hashicorp/terraform/internal/providers/testing"
	"github.com/hashicorp/terraform/internal/states"
	"github.com/hashicorp/terraform/internal/states/statefile"
	"github.com/hashicorp/terraform/internal/states/statemgr"

	"github.com/zclconf/go-cty/cty"

	backendInit "github.com/hashicorp/terraform/internal/backend/init"
	"github.com/hashicorp/terraform/internal/backend/local"
	backendLocal "github.com/hashicorp/terraform/internal/backend/local"
	"github.com/hashicorp/terraform/internal/backend/pluggable"
	backendInmem "github.com/hashicorp/terraform/internal/backend/remote-state/inmem"
)

// Test empty directory with no config/state creates a local state.
func TestMetaBackend_emptyDir(t *testing.T) {
	// Create a temporary working directory that is empty
	td := t.TempDir()
	os.MkdirAll(td, 0755)
	t.Chdir(td)

	// Get the backend
	m := testMetaBackend(t, nil)
	b, diags := m.Backend(&BackendOpts{Init: true})
	if diags.HasErrors() {
		t.Fatal(diags.Err())
	}

	// Write some state
	s, err := b.StateMgr(backend.DefaultStateName)
	if err != nil {
		t.Fatalf("unexpected error: %s", err)
	}
	s.WriteState(testState())
	if err := s.PersistState(nil); err != nil {
		t.Fatalf("unexpected error: %s", err)
	}

	// Verify it exists where we expect it to
	if isEmptyState(DefaultStateFilename) {
		t.Fatalf("no state was written")
	}

	// Verify no backup since it was empty to start
	if !isEmptyState(DefaultStateFilename + DefaultBackupExtension) {
		t.Fatal("backup state should be empty")
	}

	// Verify no backend state was made
	if !isEmptyState(filepath.Join(m.DataDir(), DefaultStateFilename)) {
		t.Fatal("backend state should be empty")
	}
}

// check for no state. Either the file doesn't exist, or is empty
func isEmptyState(path string) bool {
	fi, err := os.Stat(path)
	if os.IsNotExist(err) {
		return true
	}

	if fi.Size() == 0 {
		return true
	}

	return false
}

// Test a directory with a legacy state and no config continues to
// use the legacy state.
func TestMetaBackend_emptyWithDefaultState(t *testing.T) {
	// Create a temporary working directory that is empty
	td := t.TempDir()
	os.MkdirAll(td, 0755)
	t.Chdir(td)

	// Write the legacy state
	statePath := DefaultStateFilename
	{
		f, err := os.Create(statePath)
		if err != nil {
			t.Fatalf("err: %s", err)
		}
		err = writeStateForTesting(testState(), f)
		f.Close()
		if err != nil {
			t.Fatalf("err: %s", err)
		}
	}

	// Get the backend
	m := testMetaBackend(t, nil)
	b, diags := m.Backend(&BackendOpts{Init: true})
	if diags.HasErrors() {
		t.Fatal(diags.Err())
	}

	// Check the state
	s, err := b.StateMgr(backend.DefaultStateName)
	if err != nil {
		t.Fatalf("unexpected error: %s", err)
	}
	if err := s.RefreshState(); err != nil {
		t.Fatalf("err: %s", err)
	}
	if actual := s.State().String(); actual != testState().String() {
		t.Fatalf("bad: %s", actual)
	}

	// Verify it exists where we expect it to
	if _, err := os.Stat(DefaultStateFilename); err != nil {
		t.Fatalf("err: %s", err)
	}

	stateName := filepath.Join(m.DataDir(), DefaultStateFilename)
	if !isEmptyState(stateName) {
		t.Fatal("expected no state at", stateName)
	}

	// Write some state
	next := testState()
	next.SetOutputValue(
		addrs.OutputValue{Name: "foo"}.Absolute(addrs.RootModuleInstance),
		cty.StringVal("bar"), false,
	)
	s.WriteState(next)
	if err := s.PersistState(nil); err != nil {
		t.Fatalf("unexpected error: %s", err)
	}

	// Verify a backup was made since we're modifying a pre-existing state
	if isEmptyState(DefaultStateFilename + DefaultBackupExtension) {
		t.Fatal("backup state should not be empty")
	}
}

// Test an empty directory with an explicit state path (outside the dir)
func TestMetaBackend_emptyWithExplicitState(t *testing.T) {
	// Create a temporary working directory that is empty
	td := t.TempDir()
	os.MkdirAll(td, 0755)
	t.Chdir(td)

	// Create another directory to store our state
	stateDir := t.TempDir()
	os.MkdirAll(stateDir, 0755)

	// Write the legacy state
	statePath := filepath.Join(stateDir, "foo")
	{
		f, err := os.Create(statePath)
		if err != nil {
			t.Fatalf("err: %s", err)
		}
		err = writeStateForTesting(testState(), f)
		f.Close()
		if err != nil {
			t.Fatalf("err: %s", err)
		}
	}

	// Setup the meta
	m := testMetaBackend(t, nil)
	m.statePath = statePath

	// Get the backend
	b, diags := m.Backend(&BackendOpts{Init: true})
	if diags.HasErrors() {
		t.Fatal(diags.Err())
	}

	// Check the state
	s, err := b.StateMgr(backend.DefaultStateName)
	if err != nil {
		t.Fatalf("unexpected error: %s", err)
	}
	if err := s.RefreshState(); err != nil {
		t.Fatalf("err: %s", err)
	}
	if actual := s.State().String(); actual != testState().String() {
		t.Fatalf("bad: %s", actual)
	}

	// Verify neither defaults exist
	if _, err := os.Stat(DefaultStateFilename); err == nil {
		t.Fatal("file should not exist")
	}

	stateName := filepath.Join(m.DataDir(), DefaultStateFilename)
	if !isEmptyState(stateName) {
		t.Fatal("expected no state at", stateName)
	}

	// Write some state
	next := testState()
	markStateForMatching(next, "bar") // just any change so it shows as different than before
	s.WriteState(next)
	if err := s.PersistState(nil); err != nil {
		t.Fatalf("unexpected error: %s", err)
	}

	// Verify a backup was made since we're modifying a pre-existing state
	if isEmptyState(statePath + DefaultBackupExtension) {
		t.Fatal("backup state should not be empty")
	}
}

// Verify that interpolations result in an error
func TestMetaBackend_configureBackendInterpolation(t *testing.T) {
	// Create a temporary working directory that is empty
	td := t.TempDir()
	testCopyDir(t, testFixturePath("backend-new-interp"), td)
	t.Chdir(td)

	// Setup the meta
	m := testMetaBackend(t, nil)

	// Get the backend
	_, err := m.Backend(&BackendOpts{Init: true})
	if err == nil {
		t.Fatal("should error")
	}
	wantErr := "Variables not allowed"
	if !strings.Contains(err.Err().Error(), wantErr) {
		t.Fatalf("error should include %q, got: %s", wantErr, err.Err())
	}
}

// Newly configured backend
func TestMetaBackend_configureNewBackend(t *testing.T) {
	td := t.TempDir()
	testCopyDir(t, testFixturePath("backend-new"), td)
	t.Chdir(td)

	// Setup the meta
	m := testMetaBackend(t, nil)

	// Get the backend
	b, diags := m.Backend(&BackendOpts{Init: true})
	if diags.HasErrors() {
		t.Fatal(diags.Err())
	}

	// Check the state
	s, err := b.StateMgr(backend.DefaultStateName)
	if err != nil {
		t.Fatalf("unexpected error: %s", err)
	}
	if err := s.RefreshState(); err != nil {
		t.Fatalf("unexpected error: %s", err)
	}
	state := s.State()
	if state != nil {
		t.Fatal("state should be nil")
	}

	// Write some state
	state = states.NewState()
	mark := markStateForMatching(state, "changing")

	s.WriteState(state)
	if err := s.PersistState(nil); err != nil {
		t.Fatalf("unexpected error: %s", err)
	}

	// Verify the state is where we expect
	{
		f, err := os.Open("local-state.tfstate")
		if err != nil {
			t.Fatalf("err: %s", err)
		}
		actual, err := statefile.Read(f)
		f.Close()
		if err != nil {
			t.Fatalf("err: %s", err)
		}

		assertStateHasMarker(t, actual.State, mark)
	}

	// Verify the default paths don't exist
	if _, err := os.Stat(DefaultStateFilename); err == nil {
		t.Fatal("file should not exist")
	}

	// Verify a backup doesn't exist
	if _, err := os.Stat(DefaultStateFilename + DefaultBackupExtension); err == nil {
		t.Fatal("file should not exist")
	}
}

// Newly configured backend with prior local state and no remote state
func TestMetaBackend_configureNewBackendWithState(t *testing.T) {
	// Create a temporary working directory that is empty
	td := t.TempDir()
	testCopyDir(t, testFixturePath("backend-new-migrate"), td)
	t.Chdir(td)

	// Ask input
	defer testInteractiveInput(t, []string{"yes"})()

	// Setup the meta
	m := testMetaBackend(t, nil)

	// This combination should not require the extra -migrate-state flag, since
	// there is no existing backend config
	m.migrateState = false

	// Get the backend
	b, diags := m.Backend(&BackendOpts{Init: true})
	if diags.HasErrors() {
		t.Fatal(diags.Err())
	}

	// Check the state
	s, err := b.StateMgr(backend.DefaultStateName)
	if err != nil {
		t.Fatalf("unexpected error: %s", err)
	}
	state, err := statemgr.RefreshAndRead(s)
	if err != nil {
		t.Fatalf("unexpected error: %s", err)
	}
	if state == nil {
		t.Fatal("state is nil")
	}

	if got, want := testStateMgrCurrentLineage(s), "backend-new-migrate"; got != want {
		t.Fatalf("lineage changed during migration\nnow: %s\nwas: %s", got, want)
	}

	// Write some state
	state = states.NewState()
	mark := markStateForMatching(state, "changing")

	if err := statemgr.WriteAndPersist(s, state, nil); err != nil {
		t.Fatalf("unexpected error: %s", err)
	}

	// Verify the state is where we expect
	{
		f, err := os.Open("local-state.tfstate")
		if err != nil {
			t.Fatalf("err: %s", err)
		}
		actual, err := statefile.Read(f)
		f.Close()
		if err != nil {
			t.Fatalf("err: %s", err)
		}

		assertStateHasMarker(t, actual.State, mark)
	}

	// Verify the default paths don't exist
	if !isEmptyState(DefaultStateFilename) {
		data, _ := ioutil.ReadFile(DefaultStateFilename)

		t.Fatal("state should not exist, but contains:\n", string(data))
	}

	// Verify a backup does exist
	if isEmptyState(DefaultStateFilename + DefaultBackupExtension) {
		t.Fatal("backup state is empty or missing")
	}
}

// Newly configured backend with matching local and remote state doesn't prompt
// for copy.
func TestMetaBackend_configureNewBackendWithoutCopy(t *testing.T) {
	// Create a temporary working directory that is empty
	td := t.TempDir()
	testCopyDir(t, testFixturePath("backend-new-migrate"), td)
	t.Chdir(td)

	if err := copy.CopyFile(DefaultStateFilename, "local-state.tfstate"); err != nil {
		t.Fatal(err)
	}

	// Setup the meta
	m := testMetaBackend(t, nil)
	m.input = false

	// init the backend
	_, diags := m.Backend(&BackendOpts{Init: true})
	if diags.HasErrors() {
		t.Fatal(diags.Err())
	}

	// Verify the state is where we expect
	f, err := os.Open("local-state.tfstate")
	if err != nil {
		t.Fatalf("err: %s", err)
	}
	actual, err := statefile.Read(f)
	f.Close()
	if err != nil {
		t.Fatalf("err: %s", err)
	}

	if actual.Lineage != "backend-new-migrate" {
		t.Fatalf("incorrect state lineage: %q", actual.Lineage)
	}

	// Verify the default paths don't exist
	if !isEmptyState(DefaultStateFilename) {
		data, _ := ioutil.ReadFile(DefaultStateFilename)

		t.Fatal("state should not exist, but contains:\n", string(data))
	}

	// Verify a backup does exist
	if isEmptyState(DefaultStateFilename + DefaultBackupExtension) {
		t.Fatal("backup state is empty or missing")
	}
}

// Newly configured backend with prior local state and no remote state,
// but opting to not migrate.
func TestMetaBackend_configureNewBackendWithStateNoMigrate(t *testing.T) {
	// Create a temporary working directory that is empty
	td := t.TempDir()
	testCopyDir(t, testFixturePath("backend-new-migrate"), td)
	t.Chdir(td)

	// Ask input
	defer testInteractiveInput(t, []string{"no"})()

	// Setup the meta
	m := testMetaBackend(t, nil)

	// Get the backend
	b, diags := m.Backend(&BackendOpts{Init: true})
	if diags.HasErrors() {
		t.Fatal(diags.Err())
	}

	// Check the state
	s, err := b.StateMgr(backend.DefaultStateName)
	if err != nil {
		t.Fatalf("unexpected error: %s", err)
	}
	if err := s.RefreshState(); err != nil {
		t.Fatalf("unexpected error: %s", err)
	}
	if state := s.State(); state != nil {
		t.Fatal("state is not nil")
	}

	// Verify the default paths don't exist
	if !isEmptyState(DefaultStateFilename) {
		data, _ := ioutil.ReadFile(DefaultStateFilename)

		t.Fatal("state should not exist, but contains:\n", string(data))
	}

	// Verify a backup does exist
	if isEmptyState(DefaultStateFilename + DefaultBackupExtension) {
		t.Fatal("backup state is empty or missing")
	}
}

// Newly configured backend with prior local state and remote state
func TestMetaBackend_configureNewBackendWithStateExisting(t *testing.T) {
	// Create a temporary working directory that is empty
	td := t.TempDir()
	testCopyDir(t, testFixturePath("backend-new-migrate-existing"), td)
	t.Chdir(td)

	// Setup the meta
	m := testMetaBackend(t, nil)
	// suppress input
	m.forceInitCopy = true

	// Get the backend
	b, diags := m.Backend(&BackendOpts{Init: true})
	if diags.HasErrors() {
		t.Fatal(diags.Err())
	}

	// Check the state
	s, err := b.StateMgr(backend.DefaultStateName)
	if err != nil {
		t.Fatalf("unexpected error: %s", err)
	}
	if err := s.RefreshState(); err != nil {
		t.Fatalf("unexpected error: %s", err)
	}
	state := s.State()
	if state == nil {
		t.Fatal("state is nil")
	}
	if got, want := testStateMgrCurrentLineage(s), "local"; got != want {
		t.Fatalf("wrong lineage %q; want %q", got, want)
	}

	// Write some state
	state = states.NewState()
	mark := markStateForMatching(state, "changing")

	s.WriteState(state)
	if err := s.PersistState(nil); err != nil {
		t.Fatalf("unexpected error: %s", err)
	}

	// Verify the state is where we expect
	{
		f, err := os.Open("local-state.tfstate")
		if err != nil {
			t.Fatalf("err: %s", err)
		}
		actual, err := statefile.Read(f)
		f.Close()
		if err != nil {
			t.Fatalf("err: %s", err)
		}

		assertStateHasMarker(t, actual.State, mark)
	}

	// Verify the default paths don't exist
	if !isEmptyState(DefaultStateFilename) {
		data, _ := ioutil.ReadFile(DefaultStateFilename)

		t.Fatal("state should not exist, but contains:\n", string(data))
	}

	// Verify a backup does exist
	if isEmptyState(DefaultStateFilename + DefaultBackupExtension) {
		t.Fatal("backup state is empty or missing")
	}
}

// Newly configured backend with prior local state and remote state
func TestMetaBackend_configureNewBackendWithStateExistingNoMigrate(t *testing.T) {
	// Create a temporary working directory that is empty
	td := t.TempDir()
	testCopyDir(t, testFixturePath("backend-new-migrate-existing"), td)
	t.Chdir(td)

	// Ask input
	defer testInteractiveInput(t, []string{"no"})()

	// Setup the meta
	m := testMetaBackend(t, nil)

	// Get the backend
	b, diags := m.Backend(&BackendOpts{Init: true})
	if diags.HasErrors() {
		t.Fatal(diags.Err())
	}

	// Check the state
	s, err := b.StateMgr(backend.DefaultStateName)
	if err != nil {
		t.Fatalf("unexpected error: %s", err)
	}
	if err := s.RefreshState(); err != nil {
		t.Fatalf("unexpected error: %s", err)
	}
	state := s.State()
	if state == nil {
		t.Fatal("state is nil")
	}
	if testStateMgrCurrentLineage(s) != "remote" {
		t.Fatalf("bad: %#v", state)
	}

	// Write some state
	state = states.NewState()
	mark := markStateForMatching(state, "changing")
	s.WriteState(state)
	if err := s.PersistState(nil); err != nil {
		t.Fatalf("unexpected error: %s", err)
	}

	// Verify the state is where we expect
	{
		f, err := os.Open("local-state.tfstate")
		if err != nil {
			t.Fatalf("err: %s", err)
		}
		actual, err := statefile.Read(f)
		f.Close()
		if err != nil {
			t.Fatalf("err: %s", err)
		}

		assertStateHasMarker(t, actual.State, mark)
	}

	// Verify the default paths don't exist
	if !isEmptyState(DefaultStateFilename) {
		data, _ := ioutil.ReadFile(DefaultStateFilename)

		t.Fatal("state should not exist, but contains:\n", string(data))
	}

	// Verify a backup does exist
	if isEmptyState(DefaultStateFilename + DefaultBackupExtension) {
		t.Fatal("backup state is empty or missing")
	}
}

// Saved backend state matching config
func TestMetaBackend_configuredBackendUnchanged(t *testing.T) {
	td := t.TempDir()
	testCopyDir(t, testFixturePath("backend-unchanged"), td)
	t.Chdir(td)

	// Setup the meta
	m := testMetaBackend(t, nil)

	// Get the backend
	b, diags := m.Backend(&BackendOpts{Init: true})
	if diags.HasErrors() {
		t.Fatal(diags.Err())
	}

	// Check the state
	s, err := b.StateMgr(backend.DefaultStateName)
	if err != nil {
		t.Fatalf("unexpected error: %s", err)
	}
	if err := s.RefreshState(); err != nil {
		t.Fatalf("unexpected error: %s", err)
	}
	state := s.State()
	if state == nil {
		t.Fatal("nil state")
	}
	if testStateMgrCurrentLineage(s) != "configuredUnchanged" {
		t.Fatalf("bad: %#v", state)
	}

	// Verify the default paths don't exist
	if _, err := os.Stat(DefaultStateFilename); err == nil {
		t.Fatal("file should not exist")
	}

	// Verify a backup doesn't exist
	if _, err := os.Stat(DefaultStateFilename + DefaultBackupExtension); err == nil {
		t.Fatal("file should not exist")
	}
}

// Changing a configured backend
func TestMetaBackend_changeConfiguredBackend(t *testing.T) {
	// Create a temporary working directory that is empty
	td := t.TempDir()
	testCopyDir(t, testFixturePath("backend-change"), td)
	t.Chdir(td)

	// Ask input
	defer testInteractiveInput(t, []string{"no"})()

	// Setup the meta
	m := testMetaBackend(t, nil)

	// Get the backend
	b, diags := m.Backend(&BackendOpts{Init: true})
	if diags.HasErrors() {
		t.Fatal(diags.Err())
	}

	// Check the state
	s, err := b.StateMgr(backend.DefaultStateName)
	if err != nil {
		t.Fatalf("unexpected error: %s", err)
	}
	if err := s.RefreshState(); err != nil {
		t.Fatalf("unexpected error: %s", err)
	}
	state := s.State()
	if state != nil {
		t.Fatal("state should be nil")
	}

	// Verify the default paths don't exist
	if _, err := os.Stat(DefaultStateFilename); err == nil {
		t.Fatal("file should not exist")
	}

	// Verify a backup doesn't exist
	if _, err := os.Stat(DefaultStateFilename + DefaultBackupExtension); err == nil {
		t.Fatal("file should not exist")
	}

	// Write some state
	state = states.NewState()
	mark := markStateForMatching(state, "changing")

	s.WriteState(state)
	if err := s.PersistState(nil); err != nil {
		t.Fatalf("unexpected error: %s", err)
	}

	// Verify the state is where we expect
	{
		f, err := os.Open("local-state-2.tfstate")
		if err != nil {
			t.Fatalf("err: %s", err)
		}
		actual, err := statefile.Read(f)
		f.Close()
		if err != nil {
			t.Fatalf("err: %s", err)
		}

		assertStateHasMarker(t, actual.State, mark)
	}

	// Verify no local state
	if _, err := os.Stat(DefaultStateFilename); err == nil {
		t.Fatal("file should not exist")
	}

	// Verify no local backup
	if _, err := os.Stat(DefaultStateFilename + DefaultBackupExtension); err == nil {
		t.Fatal("file should not exist")
	}
}

// Reconfiguring with an already configured backend.
// This should ignore the existing backend config, and configure the new
// backend is if this is the first time.
func TestMetaBackend_reconfigureBackendChange(t *testing.T) {
	// Create a temporary working directory that is empty
	td := t.TempDir()
	testCopyDir(t, testFixturePath("backend-change-single-to-single"), td)
	t.Chdir(td)

	// Register the single-state backend
	backendInit.Set("local-single", backendLocal.TestNewLocalSingle)
	defer backendInit.Set("local-single", nil)

	// Setup the meta
	m := testMetaBackend(t, nil)

	// this should not ask for input
	m.input = false

	// cli flag -reconfigure
	m.reconfigure = true

	// Get the backend
	b, diags := m.Backend(&BackendOpts{Init: true})
	if diags.HasErrors() {
		t.Fatal(diags.Err())
	}

	// Check the state
	s, err := b.StateMgr(backend.DefaultStateName)
	if err != nil {
		t.Fatalf("unexpected error: %s", err)
	}
	if err := s.RefreshState(); err != nil {
		t.Fatalf("unexpected error: %s", err)
	}
	newState := s.State()
	if newState != nil || !newState.Empty() {
		t.Fatal("state should be nil/empty after forced reconfiguration")
	}

	// verify that the old state is still there
	s = statemgr.NewFilesystem("local-state.tfstate")
	if err := s.RefreshState(); err != nil {
		t.Fatal(err)
	}
	oldState := s.State()
	if oldState == nil || oldState.Empty() {
		t.Fatal("original state should be untouched")
	}
}

// Initializing a backend which supports workspaces and does *not* have
// the currently selected workspace should prompt the user with a list of
// workspaces to choose from to select a valid one, if more than one workspace
// is available.
func TestMetaBackend_initBackendSelectedWorkspaceDoesNotExist(t *testing.T) {
	// Create a temporary working directory that is empty
	td := t.TempDir()
	testCopyDir(t, testFixturePath("init-backend-selected-workspace-doesnt-exist-multi"), td)
	t.Chdir(td)

	// Setup the meta
	m := testMetaBackend(t, nil)

	defer testInputMap(t, map[string]string{
		"select-workspace": "2",
	})()

	// Get the backend
	_, diags := m.Backend(&BackendOpts{Init: true})
	if diags.HasErrors() {
		t.Fatal(diags.Err())
	}

	expected := "foo"
	actual, err := m.Workspace()
	if err != nil {
		t.Fatal(err)
	}

	if actual != expected {
		t.Fatalf("expected selected workspace to be %q, but was %q", expected, actual)
	}
}

// Initializing a backend which supports workspaces and does *not* have the
// currently selected workspace - and which only has a single workspace - should
// automatically select that single workspace.
func TestMetaBackend_initBackendSelectedWorkspaceDoesNotExistAutoSelect(t *testing.T) {
	// Create a temporary working directory that is empty
	td := t.TempDir()
	testCopyDir(t, testFixturePath("init-backend-selected-workspace-doesnt-exist-single"), td)
	t.Chdir(td)

	// Setup the meta
	m := testMetaBackend(t, nil)

	// this should not ask for input
	m.input = false

	// Assert test precondition: The current selected workspace is "bar"
	previousName, err := m.Workspace()
	if err != nil {
		t.Fatal(err)
	}

	if previousName != "bar" {
		t.Fatalf("expected test fixture to start with 'bar' as the current selected workspace")
	}

	// Get the backend
	_, diags := m.Backend(&BackendOpts{Init: true})
	if diags.HasErrors() {
		t.Fatal(diags.Err())
	}

	expected := "default"
	actual, err := m.Workspace()
	if err != nil {
		t.Fatal(err)
	}

	if actual != expected {
		t.Fatalf("expected selected workspace to be %q, but was %q", expected, actual)
	}
}

// Initializing a backend which supports workspaces and does *not* have
// the currently selected workspace with input=false should fail.
func TestMetaBackend_initBackendSelectedWorkspaceDoesNotExistInputFalse(t *testing.T) {
	// Create a temporary working directory that is empty
	td := t.TempDir()
	testCopyDir(t, testFixturePath("init-backend-selected-workspace-doesnt-exist-multi"), td)
	t.Chdir(td)

	// Setup the meta
	m := testMetaBackend(t, nil)
	m.input = false

	// Get the backend
	_, diags := m.Backend(&BackendOpts{Init: true})

	// Should fail immediately
	if got, want := diags.ErrWithWarnings().Error(), `Currently selected workspace "bar" does not exist`; !strings.Contains(got, want) {
		t.Fatalf("wrong error\ngot:  %s\nwant: %s", got, want)
	}
}

// Changing a configured backend, copying state
func TestMetaBackend_configuredBackendChangeCopy(t *testing.T) {
	// Create a temporary working directory that is empty
	td := t.TempDir()
	testCopyDir(t, testFixturePath("backend-change"), td)
	t.Chdir(td)

	// Ask input
	defer testInteractiveInput(t, []string{"yes", "yes"})()

	// Setup the meta
	m := testMetaBackend(t, nil)

	// Get the backend
	b, diags := m.Backend(&BackendOpts{Init: true})
	if diags.HasErrors() {
		t.Fatal(diags.Err())
	}

	// Check the state
	s, err := b.StateMgr(backend.DefaultStateName)
	if err != nil {
		t.Fatalf("unexpected error: %s", err)
	}
	if err := s.RefreshState(); err != nil {
		t.Fatalf("unexpected error: %s", err)
	}
	state := s.State()
	if state == nil {
		t.Fatal("state should not be nil")
	}
	if testStateMgrCurrentLineage(s) != "backend-change" {
		t.Fatalf("bad: %#v", state)
	}

	// Verify no local state
	if _, err := os.Stat(DefaultStateFilename); err == nil {
		t.Fatal("file should not exist")
	}

	// Verify no local backup
	if _, err := os.Stat(DefaultStateFilename + DefaultBackupExtension); err == nil {
		t.Fatal("file should not exist")
	}
}

// Changing a configured backend that supports only single states to another
// backend that only supports single states.
func TestMetaBackend_configuredBackendChangeCopy_singleState(t *testing.T) {
	// Create a temporary working directory that is empty
	td := t.TempDir()
	testCopyDir(t, testFixturePath("backend-change-single-to-single"), td)
	t.Chdir(td)

	// Register the single-state backend
	backendInit.Set("local-single", backendLocal.TestNewLocalSingle)
	defer backendInit.Set("local-single", nil)

	// Ask input
	defer testInputMap(t, map[string]string{
		"backend-migrate-copy-to-empty": "yes",
	})()

	// Setup the meta
	m := testMetaBackend(t, nil)

	// Get the backend
	b, diags := m.Backend(&BackendOpts{Init: true})
	if diags.HasErrors() {
		t.Fatal(diags.Err())
	}

	// Check the state
	s, err := b.StateMgr(backend.DefaultStateName)
	if err != nil {
		t.Fatalf("unexpected error: %s", err)
	}
	if err := s.RefreshState(); err != nil {
		t.Fatalf("unexpected error: %s", err)
	}
	state := s.State()
	if state == nil {
		t.Fatal("state should not be nil")
	}
	if testStateMgrCurrentLineage(s) != "backend-change" {
		t.Fatalf("bad: %#v", state)
	}

	// Verify no local state
	if _, err := os.Stat(DefaultStateFilename); err == nil {
		t.Fatal("file should not exist")
	}

	// Verify no local backup
	if _, err := os.Stat(DefaultStateFilename + DefaultBackupExtension); err == nil {
		t.Fatal("file should not exist")
	}
}

// Changing a configured backend that supports multi-state to a
// backend that only supports single states. The multi-state only has
// a default state.
func TestMetaBackend_configuredBackendChangeCopy_multiToSingleDefault(t *testing.T) {
	// Create a temporary working directory that is empty
	td := t.TempDir()
	testCopyDir(t, testFixturePath("backend-change-multi-default-to-single"), td)
	t.Chdir(td)

	// Register the single-state backend
	backendInit.Set("local-single", backendLocal.TestNewLocalSingle)
	defer backendInit.Set("local-single", nil)

	// Ask input
	defer testInputMap(t, map[string]string{
		"backend-migrate-copy-to-empty": "yes",
	})()

	// Setup the meta
	m := testMetaBackend(t, nil)

	// Get the backend
	b, diags := m.Backend(&BackendOpts{Init: true})
	if diags.HasErrors() {
		t.Fatal(diags.Err())
	}

	// Check the state
	s, err := b.StateMgr(backend.DefaultStateName)
	if err != nil {
		t.Fatalf("unexpected error: %s", err)
	}
	if err := s.RefreshState(); err != nil {
		t.Fatalf("unexpected error: %s", err)
	}
	state := s.State()
	if state == nil {
		t.Fatal("state should not be nil")
	}
	if testStateMgrCurrentLineage(s) != "backend-change" {
		t.Fatalf("bad: %#v", state)
	}

	// Verify no local state
	if _, err := os.Stat(DefaultStateFilename); err == nil {
		t.Fatal("file should not exist")
	}

	// Verify no local backup
	if _, err := os.Stat(DefaultStateFilename + DefaultBackupExtension); err == nil {
		t.Fatal("file should not exist")
	}
}

// Changing a configured backend that supports multi-state to a
// backend that only supports single states.
func TestMetaBackend_configuredBackendChangeCopy_multiToSingle(t *testing.T) {
	// Create a temporary working directory that is empty
	td := t.TempDir()
	testCopyDir(t, testFixturePath("backend-change-multi-to-single"), td)
	t.Chdir(td)

	// Register the single-state backend
	backendInit.Set("local-single", backendLocal.TestNewLocalSingle)
	defer backendInit.Set("local-single", nil)

	// Ask input
	defer testInputMap(t, map[string]string{
		"backend-migrate-multistate-to-single": "yes",
		"backend-migrate-copy-to-empty":        "yes",
	})()

	// Setup the meta
	m := testMetaBackend(t, nil)

	// Get the backend
	b, diags := m.Backend(&BackendOpts{Init: true})
	if diags.HasErrors() {
		t.Fatal(diags.Err())
	}

	// Check the state
	s, err := b.StateMgr(backend.DefaultStateName)
	if err != nil {
		t.Fatalf("unexpected error: %s", err)
	}
	if err := s.RefreshState(); err != nil {
		t.Fatalf("unexpected error: %s", err)
	}
	state := s.State()
	if state == nil {
		t.Fatal("state should not be nil")
	}
	if testStateMgrCurrentLineage(s) != "backend-change" {
		t.Fatalf("bad: %#v", state)
	}

	// Verify no local state
	if _, err := os.Stat(DefaultStateFilename); err == nil {
		t.Fatal("file should not exist")
	}

	// Verify no local backup
	if _, err := os.Stat(DefaultStateFilename + DefaultBackupExtension); err == nil {
		t.Fatal("file should not exist")
	}

	// Verify existing workspaces exist
	envPath := filepath.Join(backendLocal.DefaultWorkspaceDir, "env2", backendLocal.DefaultStateFilename)
	if _, err := os.Stat(envPath); err != nil {
		t.Fatal("env should exist")
	}

	// Verify we are now in the default env, or we may not be able to access the new backend
	env, err := m.Workspace()
	if err != nil {
		t.Fatal(err)
	}
	if env != backend.DefaultStateName {
		t.Fatal("using non-default env with single-env backend")
	}
}

// Changing a configured backend that supports multi-state to a
// backend that only supports single states.
func TestMetaBackend_configuredBackendChangeCopy_multiToSingleCurrentEnv(t *testing.T) {
	// Create a temporary working directory that is empty
	td := t.TempDir()
	testCopyDir(t, testFixturePath("backend-change-multi-to-single"), td)
	t.Chdir(td)

	// Register the single-state backend
	backendInit.Set("local-single", backendLocal.TestNewLocalSingle)
	defer backendInit.Set("local-single", nil)

	// Ask input
	defer testInputMap(t, map[string]string{
		"backend-migrate-multistate-to-single": "yes",
		"backend-migrate-copy-to-empty":        "yes",
	})()

	// Setup the meta
	m := testMetaBackend(t, nil)

	// Change env
	if err := m.SetWorkspace("env2"); err != nil {
		t.Fatalf("unexpected error: %s", err)
	}

	// Get the backend
	b, diags := m.Backend(&BackendOpts{Init: true})
	if diags.HasErrors() {
		t.Fatal(diags.Err())
	}

	// Check the state
	s, err := b.StateMgr(backend.DefaultStateName)
	if err != nil {
		t.Fatalf("unexpected error: %s", err)
	}
	if err := s.RefreshState(); err != nil {
		t.Fatalf("unexpected error: %s", err)
	}
	state := s.State()
	if state == nil {
		t.Fatal("state should not be nil")
	}
	if testStateMgrCurrentLineage(s) != "backend-change-env2" {
		t.Fatalf("bad: %#v", state)
	}

	// Verify no local state
	if _, err := os.Stat(DefaultStateFilename); err == nil {
		t.Fatal("file should not exist")
	}

	// Verify no local backup
	if _, err := os.Stat(DefaultStateFilename + DefaultBackupExtension); err == nil {
		t.Fatal("file should not exist")
	}

	// Verify existing workspaces exist
	envPath := filepath.Join(backendLocal.DefaultWorkspaceDir, "env2", backendLocal.DefaultStateFilename)
	if _, err := os.Stat(envPath); err != nil {
		t.Fatal("env should exist")
	}
}

// Changing a configured backend that supports multi-state to a
// backend that also supports multi-state.
func TestMetaBackend_configuredBackendChangeCopy_multiToMulti(t *testing.T) {
	// Create a temporary working directory that is empty
	td := t.TempDir()
	testCopyDir(t, testFixturePath("backend-change-multi-to-multi"), td)
	t.Chdir(td)

	// Ask input
	defer testInputMap(t, map[string]string{
		"backend-migrate-multistate-to-multistate": "yes",
	})()

	// Setup the meta
	m := testMetaBackend(t, nil)

	// Get the backend
	b, diags := m.Backend(&BackendOpts{Init: true})
	if diags.HasErrors() {
		t.Fatal(diags.Err())
	}

	// Check resulting states
	workspaces, wDiags := b.Workspaces()
	if wDiags.HasErrors() {
		t.Fatalf("unexpected error: %s", wDiags.Err())
	}
	if wDiags.HasWarnings() {
		t.Logf("warning returned : %s", wDiags.ErrWithWarnings())
	}

	sort.Strings(workspaces)
	expected := []string{"default", "env2"}
	if !reflect.DeepEqual(workspaces, expected) {
		t.Fatalf("bad: %#v", workspaces)
	}

	{
		// Check the default state
		s, err := b.StateMgr(backend.DefaultStateName)
		if err != nil {
			t.Fatalf("unexpected error: %s", err)
		}
		if err := s.RefreshState(); err != nil {
			t.Fatalf("unexpected error: %s", err)
		}
		state := s.State()
		if state == nil {
			t.Fatal("state should not be nil")
		}
		if testStateMgrCurrentLineage(s) != "backend-change" {
			t.Fatalf("bad: %#v", state)
		}
	}

	{
		// Check the other state
		s, err := b.StateMgr("env2")
		if err != nil {
			t.Fatalf("unexpected error: %s", err)
		}
		if err := s.RefreshState(); err != nil {
			t.Fatalf("unexpected error: %s", err)
		}
		state := s.State()
		if state == nil {
			t.Fatal("state should not be nil")
		}
		if testStateMgrCurrentLineage(s) != "backend-change-env2" {
			t.Fatalf("bad: %#v", state)
		}
	}

	// Verify no local backup
	if _, err := os.Stat(DefaultStateFilename + DefaultBackupExtension); err == nil {
		t.Fatal("file should not exist")
	}

	{
		// Verify existing workspaces exist
		envPath := filepath.Join(backendLocal.DefaultWorkspaceDir, "env2", backendLocal.DefaultStateFilename)
		if _, err := os.Stat(envPath); err != nil {
			t.Fatalf("%s should exist, but does not", envPath)
		}
	}

	{
		// Verify new workspaces exist
		envPath := filepath.Join("envdir-new", "env2", backendLocal.DefaultStateFilename)
		if _, err := os.Stat(envPath); err != nil {
			t.Fatalf("%s should exist, but does not", envPath)
		}
	}
}

// Changing a configured backend that supports multi-state to a
// backend that also supports multi-state, but doesn't allow a
// default state while the default state is non-empty.
func TestMetaBackend_configuredBackendChangeCopy_multiToNoDefaultWithDefault(t *testing.T) {
	// Create a temporary working directory that is empty
	td := t.TempDir()
	testCopyDir(t, testFixturePath("backend-change-multi-to-no-default-with-default"), td)
	t.Chdir(td)

	// Register the single-state backend
	backendInit.Set("local-no-default", backendLocal.TestNewLocalNoDefault)
	defer backendInit.Set("local-no-default", nil)

	// Ask input
	defer testInputMap(t, map[string]string{
		"backend-migrate-multistate-to-multistate": "yes",
		"new-state-name": "env1",
	})()

	// Setup the meta
	m := testMetaBackend(t, nil)

	// Get the backend
	b, diags := m.Backend(&BackendOpts{Init: true})
	if diags.HasErrors() {
		t.Fatal(diags.Err())
	}

	// Check resulting states
	workspaces, wDiags := b.Workspaces()
	if wDiags.HasErrors() {
		t.Fatalf("unexpected error: %s", wDiags.Err())
	}
	if wDiags.HasWarnings() {
		t.Logf("warning returned : %s", wDiags.ErrWithWarnings())
	}

	sort.Strings(workspaces)
	expected := []string{"env1", "env2"}
	if !reflect.DeepEqual(workspaces, expected) {
		t.Fatalf("bad: %#v", workspaces)
	}

	{
		// Check the renamed default state
		s, err := b.StateMgr("env1")
		if err != nil {
			t.Fatalf("unexpected error: %s", err)
		}
		if err := s.RefreshState(); err != nil {
			t.Fatalf("unexpected error: %s", err)
		}
		state := s.State()
		if state == nil {
			t.Fatal("state should not be nil")
		}
		if testStateMgrCurrentLineage(s) != "backend-change-env1" {
			t.Fatalf("bad: %#v", state)
		}
	}

	{
		// Verify existing workspaces exist
		envPath := filepath.Join(backendLocal.DefaultWorkspaceDir, "env2", backendLocal.DefaultStateFilename)
		if _, err := os.Stat(envPath); err != nil {
			t.Fatal("env should exist")
		}
	}

	{
		// Verify new workspaces exist
		envPath := filepath.Join("envdir-new", "env2", backendLocal.DefaultStateFilename)
		if _, err := os.Stat(envPath); err != nil {
			t.Fatal("env should exist")
		}
	}
}

// Changing a configured backend that supports multi-state to a
// backend that also supports multi-state, but doesn't allow a
// default state while the default state is empty.
func TestMetaBackend_configuredBackendChangeCopy_multiToNoDefaultWithoutDefault(t *testing.T) {
	// Create a temporary working directory that is empty
	td := t.TempDir()
	testCopyDir(t, testFixturePath("backend-change-multi-to-no-default-without-default"), td)
	t.Chdir(td)

	// Register the single-state backend
	backendInit.Set("local-no-default", backendLocal.TestNewLocalNoDefault)
	defer backendInit.Set("local-no-default", nil)

	// Ask input
	defer testInputMap(t, map[string]string{
		"backend-migrate-multistate-to-multistate": "yes",
	})()

	// Setup the meta
	m := testMetaBackend(t, nil)

	// Get the backend
	b, diags := m.Backend(&BackendOpts{Init: true})
	if diags.HasErrors() {
		t.Fatal(diags.Err())
	}

	// Check resulting states
	workspaces, wDiags := b.Workspaces()
	if wDiags.HasErrors() {
		t.Fatalf("unexpected error: %s", wDiags.Err())
	}
	if wDiags.HasWarnings() {
		t.Logf("warning returned : %s", wDiags.ErrWithWarnings())
	}

	sort.Strings(workspaces)
	expected := []string{"env2"} // default is skipped because it is absent in the source backend
	if !reflect.DeepEqual(workspaces, expected) {
		t.Fatalf("wrong workspaces\ngot:  %#v\nwant: %#v", workspaces, expected)
	}

	{
		// Check the named state
		s, err := b.StateMgr("env2")
		if err != nil {
			t.Fatalf("unexpected error: %s", err)
		}
		if err := s.RefreshState(); err != nil {
			t.Fatalf("unexpected error: %s", err)
		}
		state := s.State()
		if state == nil {
			t.Fatal("state should not be nil")
		}
		if testStateMgrCurrentLineage(s) != "backend-change-env2" {
			t.Fatalf("bad: %#v", state)
		}
	}

	{
		// Verify existing workspaces exist
		envPath := filepath.Join(backendLocal.DefaultWorkspaceDir, "env2", backendLocal.DefaultStateFilename)
		if _, err := os.Stat(envPath); err != nil {
			t.Fatalf("%s should exist, but does not", envPath)
		}
	}

	{
		// Verify new workspaces exist
		envPath := filepath.Join("envdir-new", "env2", backendLocal.DefaultStateFilename)
		if _, err := os.Stat(envPath); err != nil {
			t.Fatalf("%s should exist, but does not", envPath)
		}
	}
}

// Unsetting a saved backend
func TestMetaBackend_configuredBackendUnset(t *testing.T) {
	// Create a temporary working directory that is empty
	td := t.TempDir()
	testCopyDir(t, testFixturePath("backend-unset"), td)
	t.Chdir(td)

	// Ask input
	defer testInteractiveInput(t, []string{"no"})()

	// Setup the meta
	m := testMetaBackend(t, nil)

	// Get the backend
	b, diags := m.Backend(&BackendOpts{Init: true})
	if diags.HasErrors() {
		t.Fatal(diags.Err())
	}

	// Check the state
	s, err := b.StateMgr(backend.DefaultStateName)
	if err != nil {
		t.Fatalf("unexpected error: %s", err)
	}
	if err := s.RefreshState(); err != nil {
		t.Fatalf("unexpected error: %s", err)
	}
	state := s.State()
	if state != nil {
		t.Fatal("state should be nil")
	}

	// Verify the default paths don't exist
	if !isEmptyState(DefaultStateFilename) {
		data, _ := ioutil.ReadFile(DefaultStateFilename)
		t.Fatal("state should not exist, but contains:\n", string(data))
	}

	// Verify a backup doesn't exist
	if !isEmptyState(DefaultStateFilename + DefaultBackupExtension) {
		data, _ := ioutil.ReadFile(DefaultStateFilename + DefaultBackupExtension)
		t.Fatal("backup should not exist, but contains:\n", string(data))
	}

	// Write some state
	s.WriteState(testState())
	if err := s.PersistState(nil); err != nil {
		t.Fatalf("unexpected error: %s", err)
	}

	// Verify it exists where we expect it to
	if isEmptyState(DefaultStateFilename) {
		t.Fatal(DefaultStateFilename, "is empty")
	}

	// Verify no backup since it was empty to start
	if !isEmptyState(DefaultStateFilename + DefaultBackupExtension) {
		data, _ := ioutil.ReadFile(DefaultStateFilename + DefaultBackupExtension)
		t.Fatal("backup state should be empty, but contains:\n", string(data))
	}
}

// Unsetting a saved backend and copying the remote state
func TestMetaBackend_configuredBackendUnsetCopy(t *testing.T) {
	// Create a temporary working directory that is empty
	td := t.TempDir()
	testCopyDir(t, testFixturePath("backend-unset"), td)
	t.Chdir(td)

	// Ask input
	defer testInteractiveInput(t, []string{"yes", "yes"})()

	// Setup the meta
	m := testMetaBackend(t, nil)

	// Get the backend
	b, diags := m.Backend(&BackendOpts{Init: true})
	if diags.HasErrors() {
		t.Fatal(diags.Err())
	}

	// Check the state
	s, err := b.StateMgr(backend.DefaultStateName)
	if err != nil {
		t.Fatalf("unexpected error: %s", err)
	}
	if err := s.RefreshState(); err != nil {
		t.Fatalf("unexpected error: %s", err)
	}
	state := s.State()
	if state == nil {
		t.Fatal("state is nil")
	}
	if got, want := testStateMgrCurrentLineage(s), "configuredUnset"; got != want {
		t.Fatalf("wrong state lineage %q; want %q", got, want)
	}

	// Verify a backup doesn't exist
	if !isEmptyState(DefaultStateFilename + DefaultBackupExtension) {
		t.Fatalf("backup state should be empty")
	}

	// Write some state
	s.WriteState(testState())
	if err := s.PersistState(nil); err != nil {
		t.Fatalf("unexpected error: %s", err)
	}

	// Verify it exists where we expect it to
	if _, err := os.Stat(DefaultStateFilename); err != nil {
		t.Fatalf("err: %s", err)
	}

	// Verify a backup since it wasn't empty to start
	if isEmptyState(DefaultStateFilename + DefaultBackupExtension) {
		t.Fatal("backup is empty")
	}
}

// A plan that has uses the local backend
func TestMetaBackend_planLocal(t *testing.T) {
	// Create a temporary working directory that is empty
	td := t.TempDir()
	testCopyDir(t, testFixturePath("backend-plan-local"), td)
	t.Chdir(td)

	backendConfigBlock := cty.ObjectVal(map[string]cty.Value{
		"path":          cty.NullVal(cty.String),
		"workspace_dir": cty.NullVal(cty.String),
	})
	backendConfigRaw, err := plans.NewDynamicValue(backendConfigBlock, backendConfigBlock.Type())
	if err != nil {
		t.Fatal(err)
	}
	backendConfig := plans.Backend{
		Type:      "local",
		Config:    backendConfigRaw,
		Workspace: "default",
	}

	// Setup the meta
	m := testMetaBackend(t, nil)

	// Get the backend
	b, diags := m.BackendForLocalPlan(backendConfig)
	if diags.HasErrors() {
		t.Fatal(diags.Err())
	}

	// Check the state
	s, err := b.StateMgr(backend.DefaultStateName)
	if err != nil {
		t.Fatalf("unexpected error: %s", err)
	}
	if err := s.RefreshState(); err != nil {
		t.Fatalf("unexpected error: %s", err)
	}
	state := s.State()
	if state != nil {
		t.Fatalf("state should be nil: %#v", state)
	}

	// The default state file should not exist yet
	if !isEmptyState(DefaultStateFilename) {
		t.Fatal("expected empty state")
	}

	// A backup file shouldn't exist yet either.
	if !isEmptyState(DefaultStateFilename + DefaultBackupExtension) {
		t.Fatal("expected empty backup")
	}

	// Verify we have no configured backend
	path := filepath.Join(m.DataDir(), DefaultStateFilename)
	if _, err := os.Stat(path); err == nil {
		t.Fatalf("should not have backend configured")
	}

	// Write some state
	state = states.NewState()
	mark := markStateForMatching(state, "changing")

	s.WriteState(state)
	if err := s.PersistState(nil); err != nil {
		t.Fatalf("unexpected error: %s", err)
	}

	// Verify the state is where we expect
	{
		f, err := os.Open(DefaultStateFilename)
		if err != nil {
			t.Fatalf("err: %s", err)
		}
		actual, err := statefile.Read(f)
		f.Close()
		if err != nil {
			t.Fatalf("err: %s", err)
		}

		assertStateHasMarker(t, actual.State, mark)
	}

	// Verify no local backup
	if !isEmptyState(DefaultStateFilename + DefaultBackupExtension) {
		t.Fatalf("backup state should be empty")
	}
}

// A plan with a custom state save path
func TestMetaBackend_planLocalStatePath(t *testing.T) {
	td := t.TempDir()
	testCopyDir(t, testFixturePath("backend-plan-local"), td)
	t.Chdir(td)

	original := testState()
	markStateForMatching(original, "hello")

	backendConfigBlock := cty.ObjectVal(map[string]cty.Value{
		"path":          cty.NullVal(cty.String),
		"workspace_dir": cty.NullVal(cty.String),
	})
	backendConfigRaw, err := plans.NewDynamicValue(backendConfigBlock, backendConfigBlock.Type())
	if err != nil {
		t.Fatal(err)
	}
	plannedBackend := plans.Backend{
		Type:      "local",
		Config:    backendConfigRaw,
		Workspace: "default",
	}

	// Create an alternate output path
	statePath := "foo.tfstate"

	// put an initial state there that needs to be backed up
	err = (statemgr.NewFilesystem(statePath)).WriteState(original)
	if err != nil {
		t.Fatal(err)
	}

	// Setup the meta
	m := testMetaBackend(t, nil)
	m.stateOutPath = statePath

	// Get the backend
	b, diags := m.BackendForLocalPlan(plannedBackend)
	if diags.HasErrors() {
		t.Fatal(diags.Err())
	}

	// Check the state
	s, err := b.StateMgr(backend.DefaultStateName)
	if err != nil {
		t.Fatalf("unexpected error: %s", err)
	}
	if err := s.RefreshState(); err != nil {
		t.Fatalf("unexpected error: %s", err)
	}
	state := s.State()
	if state != nil {
		t.Fatal("default workspace state is not nil, but should be because we've not put anything there")
	}

	// Verify the default path doesn't exist
	if _, err := os.Stat(DefaultStateFilename); err == nil {
		t.Fatalf("err: %s", err)
	}

	// Verify a backup doesn't exists
	if _, err := os.Stat(DefaultStateFilename + DefaultBackupExtension); err == nil {
		t.Fatal("file should not exist")
	}

	// Verify we have no configured backend/legacy
	path := filepath.Join(m.DataDir(), DefaultStateFilename)
	if _, err := os.Stat(path); err == nil {
		t.Fatalf("should not have backend configured")
	}

	// Write some state
	state = states.NewState()
	mark := markStateForMatching(state, "changing")

	s.WriteState(state)
	if err := s.PersistState(nil); err != nil {
		t.Fatalf("unexpected error: %s", err)
	}

	// Verify the state is where we expect
	{
		f, err := os.Open(statePath)
		if err != nil {
			t.Fatalf("err: %s", err)
		}
		actual, err := statefile.Read(f)
		f.Close()
		if err != nil {
			t.Fatalf("err: %s", err)
		}

		assertStateHasMarker(t, actual.State, mark)
	}

	// Verify we have a backup
	if isEmptyState(statePath + DefaultBackupExtension) {
		t.Fatal("backup is empty")
	}
}

// A plan that has no backend config, matching local state
func TestMetaBackend_planLocalMatch(t *testing.T) {
	// Create a temporary working directory that is empty
	td := t.TempDir()
	testCopyDir(t, testFixturePath("backend-plan-local-match"), td)
	t.Chdir(td)

	backendConfigBlock := cty.ObjectVal(map[string]cty.Value{
		"path":          cty.NullVal(cty.String),
		"workspace_dir": cty.NullVal(cty.String),
	})
	backendConfigRaw, err := plans.NewDynamicValue(backendConfigBlock, backendConfigBlock.Type())
	if err != nil {
		t.Fatal(err)
	}
	backendConfig := plans.Backend{
		Type:      "local",
		Config:    backendConfigRaw,
		Workspace: "default",
	}

	// Setup the meta
	m := testMetaBackend(t, nil)

	// Get the backend
	b, diags := m.BackendForLocalPlan(backendConfig)
	if diags.HasErrors() {
		t.Fatal(diags.Err())
	}

	// Check the state
	s, err := b.StateMgr(backend.DefaultStateName)
	if err != nil {
		t.Fatalf("unexpected error: %s", err)
	}
	if err := s.RefreshState(); err != nil {
		t.Fatalf("unexpected error: %s", err)
	}
	state := s.State()
	if state == nil {
		t.Fatal("should is nil")
	}
	if testStateMgrCurrentLineage(s) != "hello" {
		t.Fatalf("bad: %#v", state)
	}

	// Verify the default path
	if isEmptyState(DefaultStateFilename) {
		t.Fatal("state is empty")
	}

	// Verify we have no configured backend/legacy
	path := filepath.Join(m.DataDir(), DefaultStateFilename)
	if _, err := os.Stat(path); err == nil {
		t.Fatalf("should not have backend configured")
	}

	// Write some state
	state = states.NewState()
	mark := markStateForMatching(state, "changing")

	s.WriteState(state)
	if err := s.PersistState(nil); err != nil {
		t.Fatalf("unexpected error: %s", err)
	}

	// Verify the state is where we expect
	{
		f, err := os.Open(DefaultStateFilename)
		if err != nil {
			t.Fatalf("err: %s", err)
		}
		actual, err := statefile.Read(f)
		f.Close()
		if err != nil {
			t.Fatalf("err: %s", err)
		}

		assertStateHasMarker(t, actual.State, mark)
	}

	// Verify local backup
	if isEmptyState(DefaultStateFilename + DefaultBackupExtension) {
		t.Fatal("backup is empty")
	}
}

// init a backend using -backend-config options multiple times
func TestMetaBackend_configureBackendWithExtra(t *testing.T) {
	// Create a temporary working directory that is empty
	td := t.TempDir()
	testCopyDir(t, testFixturePath("init-backend-empty"), td)
	t.Chdir(td)

	extras := map[string]cty.Value{"path": cty.StringVal("hello")}
	m := testMetaBackend(t, nil)
	opts := &BackendOpts{
		ConfigOverride: configs.SynthBody("synth", extras),
		Init:           true,
	}

	_, cHash, err := m.backendConfig(opts)
	if err != nil {
		t.Fatal(err)
	}

	// init the backend
	_, diags := m.Backend(&BackendOpts{
		ConfigOverride: configs.SynthBody("synth", extras),
		Init:           true,
	})
	if diags.HasErrors() {
		t.Fatal(diags.Err())
	}

	// Check the state
	s := testDataStateRead(t, filepath.Join(DefaultDataDir, backendLocal.DefaultStateFilename))
	if s.Backend.Hash != uint64(cHash) {
		t.Fatal("mismatched state and config backend hashes")
	}

	// init the backend again with the same options
	m = testMetaBackend(t, nil)
	_, err = m.Backend(&BackendOpts{
		ConfigOverride: configs.SynthBody("synth", extras),
		Init:           true,
	})
	if err != nil {
		t.Fatalf("unexpected error: %s", err)
	}

	// Check the state
	s = testDataStateRead(t, filepath.Join(DefaultDataDir, backendLocal.DefaultStateFilename))
	if s.Backend.Hash != uint64(cHash) {
		t.Fatal("mismatched state and config backend hashes")
	}
}

// when configuring a default local state, don't delete local state
func TestMetaBackend_localDoesNotDeleteLocal(t *testing.T) {
	// Create a temporary working directory that is empty
	td := t.TempDir()
	testCopyDir(t, testFixturePath("init-backend-empty"), td)
	t.Chdir(td)

	// // create our local state
	orig := states.NewState()
	orig.SetOutputValue(
		addrs.OutputValue{Name: "foo"}.Absolute(addrs.RootModuleInstance),
		cty.StringVal("bar"), false,
	)
	testStateFileDefault(t, orig)

	m := testMetaBackend(t, nil)
	m.forceInitCopy = true
	// init the backend
	_, diags := m.Backend(&BackendOpts{Init: true})
	if diags.HasErrors() {
		t.Fatal(diags.Err())
	}

	// check that we can read the state
	s := testStateRead(t, DefaultStateFilename)
	if s.Empty() {
		t.Fatal("our state was deleted")
	}
}

// move options from config to -backend-config
func TestMetaBackend_backendConfigToExtra(t *testing.T) {
	// Create a temporary working directory that is empty
	td := t.TempDir()
	testCopyDir(t, testFixturePath("init-backend"), td)
	t.Chdir(td)

	// init the backend
	m := testMetaBackend(t, nil)
	_, err := m.Backend(&BackendOpts{
		Init: true,
	})
	if err != nil {
		t.Fatalf("unexpected error: %s", err)
	}

	// Check the state
	s := testDataStateRead(t, filepath.Join(DefaultDataDir, backendLocal.DefaultStateFilename))
	backendHash := s.Backend.Hash

	// init again but remove the path option from the config
	cfg := "terraform {\n  backend \"local\" {}\n}\n"
	if err := ioutil.WriteFile("main.tf", []byte(cfg), 0644); err != nil {
		t.Fatal(err)
	}

	// init the backend again with the  options
	extras := map[string]cty.Value{"path": cty.StringVal("hello")}
	m = testMetaBackend(t, nil)
	m.forceInitCopy = true
	_, diags := m.Backend(&BackendOpts{
		ConfigOverride: configs.SynthBody("synth", extras),
		Init:           true,
	})
	if diags.HasErrors() {
		t.Fatal(diags.Err())
	}

	s = testDataStateRead(t, filepath.Join(DefaultDataDir, backendLocal.DefaultStateFilename))

	if s.Backend.Hash == backendHash {
		t.Fatal("state.Backend.Hash was not updated")
	}
}

// no config; return inmem backend stored in state
func TestBackendFromState(t *testing.T) {
	wd := tempWorkingDirFixture(t, "backend-from-state")
	t.Chdir(wd.RootModuleDir())

	// Setup the meta
	m := testMetaBackend(t, nil)
	m.WorkingDir = wd
	// terraform caches a small "state" file that stores the backend config.
	// This test must override m.dataDir so it loads the "terraform.tfstate" file in the
	// test directory as the backend config cache. This fixture is really a
	// fixture for the data dir rather than the module dir, so we'll override
	// them to match just for this test.
	wd.OverrideDataDir(".")

	stateBackend, diags := m.backendFromState(context.Background())
	if diags.HasErrors() {
		t.Fatal(diags.Err())
	}

	if _, ok := stateBackend.(*backendInmem.Backend); !ok {
		t.Fatal("did not get expected inmem backend")
	}
}

func Test_determineInitReason(t *testing.T) {

	cases := map[string]struct {
		cloudMode     cloud.ConfigChangeMode
		backendState  workdir.BackendStateFile
		backendConfig configs.Backend

		wantErr string
	}{
		// All scenarios involving Cloud backend
		"change in cloud config": {
			cloudMode: cloud.ConfigChangeInPlace,
			backendState: workdir.BackendStateFile{
				Backend: &workdir.BackendConfigState{
					Type: "cloud",
					// Other fields unnecessary
				},
			},
			backendConfig: configs.Backend{
				Type: "cloud",
				// Other fields unnecessary
			},
			wantErr: `HCP Terraform configuration block has changed`,
		},
		"migrate backend to cloud": {
			cloudMode: cloud.ConfigMigrationIn,
			backendState: workdir.BackendStateFile{
				Backend: &workdir.BackendConfigState{
					Type: "foobar",
					// Other fields unnecessary
				},
			},
			backendConfig: configs.Backend{
				Type: "cloud",
				// Other fields unnecessary
			},
			wantErr: `Changed from backend "foobar" to HCP Terraform`,
		},
		"migrate cloud to backend": {
			cloudMode: cloud.ConfigMigrationOut,
			backendState: workdir.BackendStateFile{
				Backend: &workdir.BackendConfigState{
					Type: "cloud",
					// Other fields unnecessary
				},
			},
			backendConfig: configs.Backend{
				Type: "foobar",
				// Other fields unnecessary
			},
			wantErr: `Changed from HCP Terraform to backend "foobar"`,
		},

		// Changes within the backend config block
		"backend type changed": {
			cloudMode: cloud.ConfigChangeIrrelevant,
			backendState: workdir.BackendStateFile{
				Backend: &workdir.BackendConfigState{
					Type: "foobar1",
					// Other fields unnecessary
				},
			},
			backendConfig: configs.Backend{
				Type: "foobar2",
				// Other fields unnecessary
			},
			wantErr: `Backend type changed from "foobar1" to "foobar2`,
		},
		"backend config changed": {
			// Note that we don't need to include differing config to trigger this
			// scenario, as we're hitting the default case. If the types match, then
			// only the config is left to differ.
			// See the comment above determineInitReason for more info.
			cloudMode: cloud.ConfigChangeIrrelevant,
			backendState: workdir.BackendStateFile{
				Backend: &workdir.BackendConfigState{
					Type: "foobar",
					// Other fields unnecessary
				},
			},
			backendConfig: configs.Backend{
				Type: "foobar",
				// Other fields unnecessary
			},
			wantErr: `Backend configuration block has changed`,
		},
	}

	for tn, tc := range cases {
		t.Run(tn, func(t *testing.T) {
			m := Meta{}
			diags := m.determineInitReason(tc.backendState.Backend.Type, tc.backendConfig.Type, tc.cloudMode)
			if !strings.Contains(diags.Err().Error(), tc.wantErr) {
				t.Fatalf("expected error diagnostic detail to include \"%s\" but it's missing: %s", tc.wantErr, diags.Err())
			}
		})
	}
}

// Newly configured state store
// Working directory has state_store in config but no preexisting backend state file
//
// Tests that, during a non-init command, the command ends in with an error telling the user to run an init command
func TestMetaBackend_nonInitCommandInterrupted_uninitializedStateStore(t *testing.T) {

	td := t.TempDir()
	testCopyDir(t, testFixturePath("state-store-new"), td)
	t.Chdir(td)

	// Setup the meta
	m := testMetaBackend(t, nil)
	m.AllowExperimentalFeatures = true

	// Get the state store's config
	mod, loadDiags := m.loadSingleModule(td)
	if loadDiags.HasErrors() {
		t.Fatalf("unexpected error when loading test config: %s", loadDiags.Err())
	}

	// Get mock provider factory to be used during init
	//
	// This imagines a provider called foo that contains
	// a pluggable state store implementation called bar.
<<<<<<< HEAD
	pssName := "foo_bar"
	mock := &testing_provider.MockProvider{
		GetProviderSchemaResponse: &providers.GetProviderSchemaResponse{
			Provider: providers.Schema{
				Body: &configschema.Block{
					Attributes: map[string]*configschema.Attribute{
						"region": {Type: cty.String, Optional: true},
					},
				},
			},
			DataSources:       map[string]providers.Schema{},
			ResourceTypes:     map[string]providers.Schema{},
			ListResourceTypes: map[string]providers.Schema{},
			StateStores: map[string]providers.Schema{
				pssName: {
					Body: &configschema.Block{
						Attributes: map[string]*configschema.Attribute{
							"bar": {
								Type:     cty.String,
								Required: true,
							},
						},
					},
				},
			},
		},
	}
	mock.WriteStateBytesFn = func(req providers.WriteStateBytesRequest) providers.WriteStateBytesResponse {
		// Workspaces exist once the artefact representing it is written
		if _, exist := mock.MockStates[req.StateId]; !exist {
			// Ensure non-nil map
			if mock.MockStates == nil {
				mock.MockStates = make(map[string]interface{})
			}

			mock.MockStates[req.StateId] = req.Bytes
		}
		return providers.WriteStateBytesResponse{
			Diagnostics: nil, // success
		}
	}
	mock.ReadStateBytesFn = func(req providers.ReadStateBytesRequest) providers.ReadStateBytesResponse {
		state := []byte{}
		if v, exist := mock.MockStates[req.StateId]; exist {
			if s, ok := v.([]byte); ok {
				state = s
			}
		}
		return providers.ReadStateBytesResponse{
			Bytes:       state,
			Diagnostics: nil, // success
		}
	}
=======
	mock := testStateStoreMock(t)
>>>>>>> 03793cc8
	factory := func() (providers.Interface, error) {
		return mock, nil
	}

	// Create locks - these would normally be the locks derived from config
	locks := depsfile.NewLocks()
	constraint, err := providerreqs.ParseVersionConstraints(">9.0.0")
	if err != nil {
		t.Fatalf("test setup failed when making constraint: %s", err)
	}
	expectedVersionString := "9.9.9"
	expectedProviderSource := "registry.terraform.io/my-org/foo"
	locks.SetProvider(
		addrs.MustParseProviderSourceString(expectedProviderSource),
		versions.MustParseVersion(expectedVersionString),
		constraint,
		[]providerreqs.Hash{"h1:foo"},
	)

	// Act - get the operations backend
	_, beDiags := m.Backend(&BackendOpts{
		Init:             false,
		StateStoreConfig: mod.StateStore,
		ProviderFactory:  factory,
		Locks:            locks,
	})
	if !beDiags.HasErrors() {
		t.Fatal("expected an error but got none")
	}
	expectedError := "State store initialization required, please run \"terraform init\": Reason: Initial configuration of the requested state_store \"foo_bar\" in provider foo (\"registry.terraform.io/my-org/foo\")"
	if !strings.Contains(cleanString(beDiags.Err().Error()), expectedError) {
		t.Fatalf("expected error to contain %s, but instead got: %s", expectedError, cleanString(beDiags.Err().Error()))
	}
}

// Unsetting a saved state store
//
// TODO(SarahFrench/radeksimko): currently this test only confirms that we're hitting the switch
// case for this scenario, and will need to be updated when that init feature is implemented.
func TestMetaBackend_configuredStateStoreUnset(t *testing.T) {
	td := t.TempDir()
	testCopyDir(t, testFixturePath("state-store-unset"), td)
	t.Chdir(td)

	// Setup the meta
	m := testMetaBackend(t, nil)
	m.AllowExperimentalFeatures = true

	// Get the state store's config
	mod, loadDiags := m.loadSingleModule(td)
	if loadDiags.HasErrors() {
		t.Fatalf("unexpected error when loading test config: %s", loadDiags.Err())
	}

	// No mock provider is used here - yet
	// Logic will need to be implemented that lets the init have access to
	// a factory for the 'old' provider used for PSS previously. This will be
	// used when migrating away from PSS entirely, or to a new PSS configuration.

	// Get the operations backend
	_, beDiags := m.Backend(&BackendOpts{
		Init:             true,
		StateStoreConfig: mod.StateStore,
	})
	if !beDiags.HasErrors() {
		t.Fatal("expected an error to be returned during partial implementation of PSS")
	}
	wantErr := "Unsetting a state store is not implemented yet"
	if !strings.Contains(beDiags.Err().Error(), wantErr) {
		t.Fatalf("expected the returned error to contain %q, but got: %s", wantErr, beDiags.Err())
	}
}

// Reconfiguring with an already configured state store.
// This should ignore the existing state_store config, and configure the new
// state store is if this is the first time.
//
// TODO(SarahFrench/radeksimko): currently this test only confirms that we're hitting the switch
// case for this scenario, and will need to be updated when that init feature is implemented.
func TestMetaBackend_reconfigureStateStoreChange(t *testing.T) {
	td := t.TempDir()
	testCopyDir(t, testFixturePath("state-store-reconfigure"), td)
	t.Chdir(td)

	// Setup the meta
	m := testMetaBackend(t, nil)
	m.AllowExperimentalFeatures = true

	// this should not ask for input
	m.input = false

	// cli flag -reconfigure
	m.reconfigure = true

	// Get the state store's config
	mod, loadDiags := m.loadSingleModule(td)
	if loadDiags.HasErrors() {
		t.Fatalf("unexpected error when loading test config: %s", loadDiags.Err())
	}

	// Get mock provider factory to be used during init
	//
	// This imagines a provider called foo that contains
	// a pluggable state store implementation called bar.
	mock := testStateStoreMock(t)
	factory := func() (providers.Interface, error) {
		return mock, nil
	}

	// Create locks - these would normally be the locks derived from config
	locks := depsfile.NewLocks()
	constraint, err := providerreqs.ParseVersionConstraints(">9.0.0")
	if err != nil {
		t.Fatalf("test setup failed when making constraint: %s", err)
	}
	expectedVersionString := "9.9.9"
	expectedProviderSource := "registry.terraform.io/my-org/foo"
	locks.SetProvider(
		addrs.MustParseProviderSourceString(expectedProviderSource),
		versions.MustParseVersion(expectedVersionString),
		constraint,
		[]providerreqs.Hash{"h1:foo"},
	)

	// Get the operations backend
	_, beDiags := m.Backend(&BackendOpts{
		Init:             true,
		StateStoreConfig: mod.StateStore,
		ProviderFactory:  factory,
		Locks:            locks,
	})

	if !beDiags.HasErrors() {
		t.Fatal("expected an error to be returned during partial implementation of PSS")
	}
	wantErr := "Configuring a state store for the first time is not implemented yet"
	if !strings.Contains(beDiags.Err().Error(), wantErr) {
		t.Fatalf("expected the returned error to contain %q, but got: %s", wantErr, beDiags.Err())
	}

}

// Changing a configured state store
//
// TODO(SarahFrench/radeksimko): currently this test only confirms that we're hitting the switch
// case for this scenario, and will need to be updated when that init feature is implemented.
// ALSO, this test will need to be split into multiple scenarios in future.
func TestMetaBackend_changeConfiguredStateStore(t *testing.T) {
	td := t.TempDir()
	testCopyDir(t, testFixturePath("state-store-changed"), td)
	t.Chdir(td)

	// Setup the meta
	m := testMetaBackend(t, nil)
	m.AllowExperimentalFeatures = true

	// Get the state store's config
	mod, loadDiags := m.loadSingleModule(td)
	if loadDiags.HasErrors() {
		t.Fatalf("unexpected error when loading test config: %s", loadDiags.Err())
	}

	// Get mock provider factory to be used during init
	//
	// This imagines a provider called foo that contains
	// a pluggable state store implementation called bar.
	mock := testStateStoreMock(t)
	factory := func() (providers.Interface, error) {
		return mock, nil
	}

	// Get the operations backend
	_, beDiags := m.Backend(&BackendOpts{
		Init:             true,
		StateStoreConfig: mod.StateStore,
		ProviderFactory:  factory,
	})
	if !beDiags.HasErrors() {
		t.Fatal("expected an error to be returned during partial implementation of PSS")
	}
	wantErr := "Changing a state store configuration is not implemented yet"
	if !strings.Contains(beDiags.Err().Error(), wantErr) {
		t.Fatalf("expected the returned error to contain %q, but got: %s", wantErr, beDiags.Err())
	}
}

// Changing from using backend to state_store
//
// TODO(SarahFrench/radeksimko): currently this test only confirms that we're hitting the switch
// case for this scenario, and will need to be updated when that init feature is implemented.
func TestMetaBackend_configuredBackendToStateStore(t *testing.T) {
	td := t.TempDir()
	testCopyDir(t, testFixturePath("backend-to-state-store"), td)
	t.Chdir(td)

	// Setup the meta
	m := testMetaBackend(t, nil)
	m.AllowExperimentalFeatures = true

	// Get the state store's config
	mod, loadDiags := m.loadSingleModule(td)
	if loadDiags.HasErrors() {
		t.Fatalf("unexpected error when loading test config: %s", loadDiags.Err())
	}

	// Get mock provider factory to be used during init
	//
	// This imagines a provider called foo that contains
	// a pluggable state store implementation called bar.
	mock := testStateStoreMock(t)
	factory := func() (providers.Interface, error) {
		return mock, nil
	}

	// Get the operations backend
	_, beDiags := m.Backend(&BackendOpts{
		Init:             true,
		StateStoreConfig: mod.StateStore,
		ProviderFactory:  factory,
	})
	if !beDiags.HasErrors() {
		t.Fatal("expected an error to be returned during partial implementation of PSS")
	}
	wantErr := "Migration from backend to state store is not implemented yet"
	if !strings.Contains(beDiags.Err().Error(), wantErr) {
		t.Fatalf("expected the returned error to contain %q, but got: %s", wantErr, beDiags.Err())
	}
}

// Changing from using state_store to backend
//
// TODO(SarahFrench/radeksimko): currently this test only confirms that we're hitting the switch
// case for this scenario, and will need to be updated when that init feature is implemented.
func TestMetaBackend_configuredStateStoreToBackend(t *testing.T) {
	td := t.TempDir()
	testCopyDir(t, testFixturePath("state-store-to-backend"), td)
	t.Chdir(td)

	// Setup the meta
	m := testMetaBackend(t, nil)
	m.AllowExperimentalFeatures = true

	// Get the backend's config
	mod, loadDiags := m.loadSingleModule(td)
	if loadDiags.HasErrors() {
		t.Fatalf("unexpected error when loading test config: %s", loadDiags.Err())
	}

	// No mock provider is used here - yet
	// Logic will need to be implemented that lets the init have access to
	// a factory for the 'old' provider used for PSS previously. This will be
	// used when migrating away from PSS entirely, or to a new PSS configuration.

	// Get the operations backend
	_, beDiags := m.Backend(&BackendOpts{
		Init:          true,
		BackendConfig: mod.Backend,
	})
	if !beDiags.HasErrors() {
		t.Fatal("expected an error to be returned during partial implementation of PSS")
	}
	wantErr := "Migration from state store to backend is not implemented yet"
	if !strings.Contains(beDiags.Err().Error(), wantErr) {
		t.Fatalf("expected the returned error to contain %q, but got: %s", wantErr, beDiags.Err())
	}
}

// Verify that using variables results in an error
func TestMetaBackend_configureStateStoreVariableUse(t *testing.T) {
	wantErr := "Variables not allowed"

	cases := map[string]struct {
		fixture string
		wantErr string
	}{
		"no variables in nested provider block": {
			fixture: "state-store-new-vars-in-provider",
			wantErr: wantErr,
		},
		"no variables in the state_store block": {
			fixture: "state-store-new-vars-in-store",
			wantErr: wantErr,
		},
	}

	for tn, tc := range cases {
		t.Run(tn, func(t *testing.T) {
			// Create a temporary working directory that is empty
			td := t.TempDir()
			testCopyDir(t, testFixturePath(tc.fixture), td)
			t.Chdir(td)

			// Setup the meta
			m := testMetaBackend(t, nil)
			m.AllowExperimentalFeatures = true

			// Get the state store's config
			mod, loadDiags := m.loadSingleModule(td)
			if loadDiags.HasErrors() {
				t.Fatalf("unexpected error when loading test config: %s", loadDiags.Err())
			}

			// Get mock provider factory to be used during init
			//
			// This imagines a provider called foo that contains
			// a pluggable state store implementation called bar.
			mock := testStateStoreMock(t)
			factory := func() (providers.Interface, error) {
				return mock, nil
			}

			// Get the operations backend
			_, err := m.Backend(&BackendOpts{
				Init:             true,
				StateStoreConfig: mod.StateStore,
				ProviderFactory:  factory,
			})
			if err == nil {
				t.Fatal("should error")
			}
			if !strings.Contains(err.Err().Error(), tc.wantErr) {
				t.Fatalf("error should include %q, got: %s", tc.wantErr, err.Err())
			}

		})
	}
}

func TestSavedBackend(t *testing.T) {
	// Create a temporary working directory
	td := t.TempDir()
	testCopyDir(t, testFixturePath("backend-unset"), td) // Backend state file describes local backend, config lacks backend config
	t.Chdir(td)

	// Make a state manager for the backend state file,
	// read state from file
	m := testMetaBackend(t, nil)
	statePath := filepath.Join(m.DataDir(), DefaultStateFilename)
	sMgr := &clistate.LocalState{Path: statePath}
	err := sMgr.RefreshState()
	if err != nil {
		t.Fatalf("unexpected error: %s", err)
	}

	// Code under test
	b, diags := m.savedBackend(sMgr)
	if diags.HasErrors() {
		t.Fatalf("unexpected errors: %s", diags.Err())
	}

	// The test fixtures backend state file describes a local backend with a non-default path value
	localB, ok := b.(*local.Local)
	if !ok {
		t.Fatalf("expected the returned backend to be a local backend, matching the test fixtures.")
	}
	if localB.StatePath != "local-state.tfstate" {
		t.Fatalf("expected the local backend to be configured using the backend state file, but got unexpected configuration values.")
	}
}

func TestSavedStateStore(t *testing.T) {
	// Create a temporary working directory
	td := t.TempDir()
	testCopyDir(t, testFixturePath("state-store-changed"), td) // Fixtures with config that differs from backend state file
	t.Chdir(td)

	// Make a state manager for the backend state file,
	// read state from file
	m := testMetaBackend(t, nil)
	statePath := filepath.Join(m.DataDir(), DefaultStateFilename)
	sMgr := &clistate.LocalState{Path: statePath}
	err := sMgr.RefreshState()
	if err != nil {
		t.Fatalf("unexpected error: %s", err)
	}

	// Prepare provider factories for use
	mock := testStateStoreMock(t)
	factory := func() (providers.Interface, error) {
		return mock, nil
	}
	mock.ConfigureProviderFn = func(req providers.ConfigureProviderRequest) providers.ConfigureProviderResponse {
		// Assert that the state store is configured using backend state file values from the fixtures
		config := req.Config.AsValueMap()
		if config["region"].AsString() != "old-value" {
			t.Fatalf("expected the provider to be configured with values from the backend state file (the string \"old-value\"), not the config. Got: %#v", config)
		}
		return providers.ConfigureProviderResponse{}
	}
	mock.ConfigureStateStoreFn = func(req providers.ConfigureStateStoreRequest) providers.ConfigureStateStoreResponse {
		// Assert that the state store is configured using backend state file values from the fixtures
		config := req.Config.AsValueMap()
		if config["value"].AsString() != "old-value" {
			t.Fatalf("expected the state store to be configured with values from the backend state file (the string \"old-value\"), not the config. Got: %#v", config)
		}
		return providers.ConfigureStateStoreResponse{}
	}

	// Code under test
	b, diags := m.savedStateStore(sMgr, factory)
	if diags.HasErrors() {
		t.Fatalf("unexpected errors: %s", diags.Err())
	}

	if _, ok := b.(*pluggable.Pluggable); !ok {
		t.Fatalf(
			"expected savedStateStore to return a backend.Backend interface with concrete type %s, but got something else: %#v",
			"*pluggable.Pluggable",
			b,
		)
	}

	expectedCalls := map[string]bool{
		"GetProviderSchema":        mock.GetProviderSchemaCalled,
		"ValidateProviderConfig":   mock.ValidateProviderConfigCalled,
		"ConfigureProvider":        mock.ConfigureProviderCalled,
		"ValidateStateStoreConfig": mock.ValidateStateStoreConfigCalled,
		"ConfigureStateStore":      mock.ConfigureStateStoreCalled,
	}
	for method, call := range expectedCalls {
		if call == false {
			t.Fatalf("expected %s on the mock provider to be called, but it was not", method)
		}
	}
}

func testMetaBackend(t *testing.T, args []string) *Meta {
	var m Meta
	m.Ui = new(cli.MockUi)
	view, _ := testView(t)
	m.View = view
	m.process(args)
	f := m.extendedFlagSet("test")
	if err := f.Parse(args); err != nil {
		t.Fatalf("unexpected error: %s", err)
	}

	// metaBackend tests are verifying migrate actions
	m.migrateState = true

	return &m
}

// testStateStoreMock returns a mock provider that has a state store implementation
// The provider uses the name "test" and the store inside is "test_store".
func testStateStoreMock(t *testing.T) *testing_provider.MockProvider {
	t.Helper()
	return &testing_provider.MockProvider{
		GetProviderSchemaResponse: &providers.GetProviderSchemaResponse{
			Provider: providers.Schema{
				Body: &configschema.Block{
					Attributes: map[string]*configschema.Attribute{
						"region": {Type: cty.String, Optional: true},
					},
				},
			},
			DataSources:       map[string]providers.Schema{},
			ResourceTypes:     map[string]providers.Schema{},
			ListResourceTypes: map[string]providers.Schema{},
			StateStores: map[string]providers.Schema{
				"test_store": {
					Body: &configschema.Block{
						Attributes: map[string]*configschema.Attribute{
							"value": {
								Type:     cty.String,
								Required: true,
							},
						},
					},
				},
			},
		},
	}
}<|MERGE_RESOLUTION|>--- conflicted
+++ resolved
@@ -2106,63 +2106,7 @@
 	//
 	// This imagines a provider called foo that contains
 	// a pluggable state store implementation called bar.
-<<<<<<< HEAD
-	pssName := "foo_bar"
-	mock := &testing_provider.MockProvider{
-		GetProviderSchemaResponse: &providers.GetProviderSchemaResponse{
-			Provider: providers.Schema{
-				Body: &configschema.Block{
-					Attributes: map[string]*configschema.Attribute{
-						"region": {Type: cty.String, Optional: true},
-					},
-				},
-			},
-			DataSources:       map[string]providers.Schema{},
-			ResourceTypes:     map[string]providers.Schema{},
-			ListResourceTypes: map[string]providers.Schema{},
-			StateStores: map[string]providers.Schema{
-				pssName: {
-					Body: &configschema.Block{
-						Attributes: map[string]*configschema.Attribute{
-							"bar": {
-								Type:     cty.String,
-								Required: true,
-							},
-						},
-					},
-				},
-			},
-		},
-	}
-	mock.WriteStateBytesFn = func(req providers.WriteStateBytesRequest) providers.WriteStateBytesResponse {
-		// Workspaces exist once the artefact representing it is written
-		if _, exist := mock.MockStates[req.StateId]; !exist {
-			// Ensure non-nil map
-			if mock.MockStates == nil {
-				mock.MockStates = make(map[string]interface{})
-			}
-
-			mock.MockStates[req.StateId] = req.Bytes
-		}
-		return providers.WriteStateBytesResponse{
-			Diagnostics: nil, // success
-		}
-	}
-	mock.ReadStateBytesFn = func(req providers.ReadStateBytesRequest) providers.ReadStateBytesResponse {
-		state := []byte{}
-		if v, exist := mock.MockStates[req.StateId]; exist {
-			if s, ok := v.([]byte); ok {
-				state = s
-			}
-		}
-		return providers.ReadStateBytesResponse{
-			Bytes:       state,
-			Diagnostics: nil, // success
-		}
-	}
-=======
 	mock := testStateStoreMock(t)
->>>>>>> 03793cc8
 	factory := func() (providers.Interface, error) {
 		return mock, nil
 	}

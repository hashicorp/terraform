--- conflicted
+++ resolved
@@ -251,19 +251,18 @@
 	return resp
 }
 
-<<<<<<< HEAD
 func (s simple) ListResource(req providers.ListResourceRequest) providers.ListResourceResponse {
 	// Our schema doesn't include any list resource types, so it should be
 	// impossible to get in here.
 	panic("ListResource on provider that didn't declare any list resource types")
-=======
+}
+
 func (s simple) ValidateStateStoreConfig(req providers.ValidateStateStoreConfigRequest) providers.ValidateStateStoreConfigResponse {
 	panic("not implemented")
 }
 
 func (s simple) ConfigureStateStore(req providers.ConfigureStateStoreRequest) providers.ConfigureStateStoreResponse {
 	panic("not implemented")
->>>>>>> 643266dc
 }
 
 func (s simple) Close() error {

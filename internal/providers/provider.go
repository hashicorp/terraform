// Copyright (c) HashiCorp, Inc.
// SPDX-License-Identifier: BUSL-1.1

package providers

import (
	"github.com/zclconf/go-cty/cty"

	"github.com/hashicorp/terraform/internal/configs/configschema"
	"github.com/hashicorp/terraform/internal/tfdiags"
)

// Interface represents the set of methods required for a complete resource
// provider plugin.
type Interface interface {
	// GetSchema returns the complete schema for the provider.
	GetProviderSchema() GetProviderSchemaResponse

	// GetResourceIdentitySchemas returns the identity schemas for all managed resources
	// for the provider. Usually you don't need to call this method directly as GetProviderSchema
	// will merge the identity schemas into the provider schema.
	GetResourceIdentitySchemas() GetResourceIdentitySchemasResponse

	// ValidateProviderConfig allows the provider to validate the configuration.
	// The ValidateProviderConfigResponse.PreparedConfig field is unused. The
	// final configuration is not stored in the state, and any modifications
	// that need to be made must be made during the Configure method call.
	ValidateProviderConfig(ValidateProviderConfigRequest) ValidateProviderConfigResponse

	// ValidateResourceConfig allows the provider to validate the resource
	// configuration values.
	ValidateResourceConfig(ValidateResourceConfigRequest) ValidateResourceConfigResponse

	// ValidateDataResourceConfig allows the provider to validate the data source
	// configuration values.
	ValidateDataResourceConfig(ValidateDataResourceConfigRequest) ValidateDataResourceConfigResponse

	// ValidateEphemeralResourceConfig allows the provider to validate the
	// ephemeral resource configuration values.
	ValidateEphemeralResourceConfig(ValidateEphemeralResourceConfigRequest) ValidateEphemeralResourceConfigResponse

	// ValidateListResourceConfig allows the provider to validate the list
	// resource configuration values.
	ValidateListResourceConfig(ValidateListResourceConfigRequest) ValidateListResourceConfigResponse

	// UpgradeResourceState is called when the state loader encounters an
	// instance state whose schema version is less than the one reported by the
	// currently-used version of the corresponding provider, and the upgraded
	// result is used for any further processing.
	UpgradeResourceState(UpgradeResourceStateRequest) UpgradeResourceStateResponse

	// UpgradeResourceIdentity is called when the state loader encounters an
	// instance identity whose schema version is less than the one reported by
	// the currently-used version of the corresponding provider, and the upgraded
	// result is used for any further processing.
	UpgradeResourceIdentity(UpgradeResourceIdentityRequest) UpgradeResourceIdentityResponse

	// Configure configures and initialized the provider.
	ConfigureProvider(ConfigureProviderRequest) ConfigureProviderResponse

	// Stop is called when the provider should halt any in-flight actions.
	//
	// Stop should not block waiting for in-flight actions to complete. It
	// should take any action it wants and return immediately acknowledging it
	// has received the stop request. Terraform will not make any further API
	// calls to the provider after Stop is called.
	//
	// The error returned, if non-nil, is assumed to mean that signaling the
	// stop somehow failed and that the user should expect potentially waiting
	// a longer period of time.
	Stop() error

	// ReadResource refreshes a resource and returns its current state.
	ReadResource(ReadResourceRequest) ReadResourceResponse

	// PlanResourceChange takes the current state and proposed state of a
	// resource, and returns the planned final state.
	PlanResourceChange(PlanResourceChangeRequest) PlanResourceChangeResponse

	// ApplyResourceChange takes the planned state for a resource, which may
	// yet contain unknown computed values, and applies the changes returning
	// the final state.
	ApplyResourceChange(ApplyResourceChangeRequest) ApplyResourceChangeResponse

	// ImportResourceState requests that the given resource be imported.
	ImportResourceState(ImportResourceStateRequest) ImportResourceStateResponse

	// MoveResourceState retrieves the updated value for a resource after it
	// has moved resource types.
	MoveResourceState(MoveResourceStateRequest) MoveResourceStateResponse

	// ReadDataSource returns the data source's current state.
	ReadDataSource(ReadDataSourceRequest) ReadDataSourceResponse

	// OpenEphemeralResource opens an ephemeral resource instance.
	OpenEphemeralResource(OpenEphemeralResourceRequest) OpenEphemeralResourceResponse
	// RenewEphemeralResource extends the validity of a previously-opened ephemeral
	// resource instance.
	RenewEphemeralResource(RenewEphemeralResourceRequest) RenewEphemeralResourceResponse
	// CloseEphemeralResource closes an ephemeral resource instance, with the intent
	// of rendering it invalid as soon as possible.
	CloseEphemeralResource(CloseEphemeralResourceRequest) CloseEphemeralResourceResponse

	// CallFunction calls a provider-contributed function.
	CallFunction(CallFunctionRequest) CallFunctionResponse

<<<<<<< HEAD
	// ListResource queries the remote for a specific resource type and returns an iterator of items
	//
	// An error indicates that there was a problem before calling the provider,
	// like a missing schema. Problems during a list operation are reported as
	// diagnostics on the yielded events.
	ListResource(ListResourceRequest) ListResourceResponse
=======
	// ValidateStateStoreConfig performs configuration validation
	ValidateStateStoreConfig(ValidateStateStoreConfigRequest) ValidateStateStoreConfigResponse
	// ConfigureStateStore configures the state store, such as S3 connection in the context of already configured provider
	ConfigureStateStore(ConfigureStateStoreRequest) ConfigureStateStoreResponse
>>>>>>> 643266dc

	// Close shuts down the plugin process if applicable.
	Close() error
}

// GetProviderSchemaResponse is the return type for GetProviderSchema, and
// should only be used when handling a value for that method. The handling of
// of schemas in any other context should always use ProviderSchema, so that
// the in-memory representation can be more easily changed separately from the
// RPC protocol.
type GetProviderSchemaResponse struct {
	// Provider is the schema for the provider itself.
	Provider Schema

	// ProviderMeta is the schema for the provider's meta info in a module
	ProviderMeta Schema

	// ResourceTypes map the resource type name to that type's schema.
	ResourceTypes map[string]Schema

	// DataSources maps the data source name to that data source's schema.
	DataSources map[string]Schema

	// EphemeralResourceTypes maps the name of an ephemeral resource type
	// to its schema.
	EphemeralResourceTypes map[string]Schema

	// ListResourceTypes maps the name of an ephemeral resource type to its
	// schema.
	ListResourceTypes map[string]Schema

	// Functions maps from local function name (not including an namespace
	// prefix) to the declaration of a function.
	Functions map[string]FunctionDecl

	// StateStores maps the state store type name to that type's schema.
	StateStores map[string]Schema

	// Diagnostics contains any warnings or errors from the method call.
	Diagnostics tfdiags.Diagnostics

	// ServerCapabilities lists optional features supported by the provider.
	ServerCapabilities ServerCapabilities
}

// GetResourceIdentitySchemasResponse is the return type for GetResourceIdentitySchemas,
// and should only be used when handling a value for that method. The handling of
// of schemas in any other context should always use ResourceIdentitySchemas, so that
// the in-memory representation can be more easily changed separately from the
// RPC protocol.
type GetResourceIdentitySchemasResponse struct {
	// IdentityTypes map the resource type name to that type's identity schema.
	IdentityTypes map[string]IdentitySchema

	// Diagnostics contains any warnings or errors from the method call.
	Diagnostics tfdiags.Diagnostics
}

type IdentitySchema struct {
	Version int64

	Body *configschema.Object
}

// Schema pairs a provider or resource schema with that schema's version.
// This is used to be able to upgrade the schema in UpgradeResourceState.
//
// This describes the schema for a single object within a provider. Type
// "Schemas" (plural) instead represents the overall collection of schemas
// for everything within a particular provider.
type Schema struct {
	Version int64
	Body    *configschema.Block

	IdentityVersion int64
	Identity        *configschema.Object
}

// ServerCapabilities allows providers to communicate extra information
// regarding supported protocol features. This is used to indicate availability
// of certain forward-compatible changes which may be optional in a major
// protocol version, but cannot be tested for directly.
type ServerCapabilities struct {
	// PlanDestroy signals that this provider expects to receive a
	// PlanResourceChange call for resources that are to be destroyed.
	PlanDestroy bool

	// The GetProviderSchemaOptional capability indicates that this
	// provider does not require calling GetProviderSchema to operate
	// normally, and the caller can used a cached copy of the provider's
	// schema.
	GetProviderSchemaOptional bool

	// The MoveResourceState capability indicates that this provider supports
	// the MoveResourceState RPC.
	MoveResourceState bool
}

// ClientCapabilities allows Terraform to publish information regarding
// supported protocol features. This is used to indicate availability of
// certain forward-compatible changes which may be optional in a major
// protocol version, but cannot be tested for directly.
type ClientCapabilities struct {
	// The deferral_allowed capability signals that the client is able to
	// handle deferred responses from the provider.
	DeferralAllowed bool

	// The write_only_attributes_allowed capability signals that the client
	// is able to handle write_only attributes for managed resources.
	WriteOnlyAttributesAllowed bool
}

type ValidateProviderConfigRequest struct {
	// Config is the raw configuration value for the provider.
	Config cty.Value
}

type ValidateProviderConfigResponse struct {
	// PreparedConfig is unused and will be removed with support for plugin protocol v5.
	PreparedConfig cty.Value
	// Diagnostics contains any warnings or errors from the method call.
	Diagnostics tfdiags.Diagnostics
}

type ValidateResourceConfigRequest struct {
	// TypeName is the name of the resource type to validate.
	TypeName string

	// Config is the configuration value to validate, which may contain unknown
	// values.
	Config cty.Value

	// ClientCapabilities contains information about the client's capabilities.
	ClientCapabilities ClientCapabilities
}

type ValidateResourceConfigResponse struct {
	// Diagnostics contains any warnings or errors from the method call.
	Diagnostics tfdiags.Diagnostics
}

type ValidateDataResourceConfigRequest struct {
	// TypeName is the name of the data source type to validate.
	TypeName string

	// Config is the configuration value to validate, which may contain unknown
	// values.
	Config cty.Value
}

type ValidateDataResourceConfigResponse struct {
	// Diagnostics contains any warnings or errors from the method call.
	Diagnostics tfdiags.Diagnostics
}

type ValidateEphemeralResourceConfigRequest struct {
	// TypeName is the name of the data source type to validate.
	TypeName string

	// Config is the configuration value to validate, which may contain unknown
	// values.
	Config cty.Value
}

type ValidateEphemeralResourceConfigResponse struct {
	// Diagnostics contains any warnings or errors from the method call.
	Diagnostics tfdiags.Diagnostics
}

type ValidateListResourceConfigRequest struct {
	// TypeName is the name of the list resource type to validate.
	TypeName string

	// Config is the configuration value to validate, which may contain unknown
	// values.
	Config cty.Value
}

type ValidateListResourceConfigResponse struct {
	// Diagnostics contains any warnings or errors from the method call.
	Diagnostics tfdiags.Diagnostics
}

type UpgradeResourceStateRequest struct {
	// TypeName is the name of the resource type being upgraded
	TypeName string

	// Version is version of the schema that created the current state.
	Version int64

	// RawStateJSON and RawStateFlatmap contain the state that needs to be
	// upgraded to match the current schema version. Because the schema is
	// unknown, this contains only the raw data as stored in the state.
	// RawStateJSON is the current json state encoding.
	// RawStateFlatmap is the legacy flatmap encoding.
	// Only one of these fields may be set for the upgrade request.
	RawStateJSON    []byte
	RawStateFlatmap map[string]string
}

type UpgradeResourceStateResponse struct {
	// UpgradedState is the newly upgraded resource state.
	UpgradedState cty.Value

	// Diagnostics contains any warnings or errors from the method call.
	Diagnostics tfdiags.Diagnostics
}

type UpgradeResourceIdentityRequest struct {
	// TypeName is the name of the resource type being upgraded
	TypeName string

	// Version is version of the schema that created the current identity.
	Version int64

	// RawIdentityJSON contains the identity that needs to be
	// upgraded to match the current schema version.
	RawIdentityJSON []byte
}

type UpgradeResourceIdentityResponse struct {
	// UpgradedState is the newly upgraded resource identity.
	UpgradedIdentity cty.Value

	// Diagnostics contains any warnings or errors from the method call.
	Diagnostics tfdiags.Diagnostics
}

type ConfigureProviderRequest struct {
	// Terraform version is the version string from the running instance of
	// terraform. Providers can use TerraformVersion to verify compatibility,
	// and to store for informational purposes.
	TerraformVersion string

	// Config is the complete configuration value for the provider.
	Config cty.Value

	// ClientCapabilities contains information about the client's capabilities.
	ClientCapabilities ClientCapabilities
}

type ConfigureProviderResponse struct {
	// Diagnostics contains any warnings or errors from the method call.
	Diagnostics tfdiags.Diagnostics
}

type ReadResourceRequest struct {
	// TypeName is the name of the resource type being read.
	TypeName string

	// PriorState contains the previously saved state value for this resource.
	PriorState cty.Value

	// Private is an opaque blob that will be stored in state along with the
	// resource. It is intended only for interpretation by the provider itself.
	Private []byte

	// ProviderMeta is the configuration for the provider_meta block for the
	// module and provider this resource belongs to. Its use is defined by
	// each provider, and it should not be used without coordination with
	// HashiCorp. It is considered experimental and subject to change.
	ProviderMeta cty.Value

	// ClientCapabilities contains information about the client's capabilities.
	ClientCapabilities ClientCapabilities

	// CurrentIdentity is the current identity data of the resource.
	CurrentIdentity cty.Value
}

// DeferredReason is a string that describes why a resource was deferred.
// It differs from the protobuf enum in that it adds more cases
// since it's more widely used to represent the reason for deferral.
// Reasons like instance count unknown and deferred prereq are not
// relevant for providers but can occur in general.
type DeferredReason string

const (
	// DeferredReasonInvalid is used when the reason for deferring is
	// unknown or irrelevant.
	DeferredReasonInvalid DeferredReason = "invalid"

	// DeferredReasonInstanceCountUnknown is used when the reason for deferring
	// is that the count or for_each meta-attribute was unknown.
	DeferredReasonInstanceCountUnknown DeferredReason = "instance_count_unknown"

	// DeferredReasonResourceConfigUnknown is used when the reason for deferring
	// is that the resource configuration was unknown.
	DeferredReasonResourceConfigUnknown DeferredReason = "resource_config_unknown"

	// DeferredReasonProviderConfigUnknown is used when the reason for deferring
	// is that the provider configuration was unknown.
	DeferredReasonProviderConfigUnknown DeferredReason = "provider_config_unknown"

	// DeferredReasonAbsentPrereq is used when the reason for deferring is that
	// a required prerequisite resource was absent.
	DeferredReasonAbsentPrereq DeferredReason = "absent_prereq"

	// DeferredReasonDeferredPrereq is used when the reason for deferring is
	// that a required prerequisite resource was itself deferred.
	DeferredReasonDeferredPrereq DeferredReason = "deferred_prereq"
)

type Deferred struct {
	Reason DeferredReason
}

type ReadResourceResponse struct {
	// NewState contains the current state of the resource.
	NewState cty.Value

	// Diagnostics contains any warnings or errors from the method call.
	Diagnostics tfdiags.Diagnostics

	// Private is an opaque blob that will be stored in state along with the
	// resource. It is intended only for interpretation by the provider itself.
	Private []byte

	// Deferred if present signals that the provider was not able to fully
	// complete this operation and a susequent run is required.
	Deferred *Deferred

	// Identity is the object-typed value representing the identity of the remote
	// object within Terraform.
	Identity cty.Value
}

type PlanResourceChangeRequest struct {
	// TypeName is the name of the resource type to plan.
	TypeName string

	// PriorState is the previously saved state value for this resource.
	PriorState cty.Value

	// ProposedNewState is the expected state after the new configuration is
	// applied. This is created by directly applying the configuration to the
	// PriorState. The provider is then responsible for applying any further
	// changes required to create the proposed final state.
	ProposedNewState cty.Value

	// Config is the resource configuration, before being merged with the
	// PriorState. Any value not explicitly set in the configuration will be
	// null. Config is supplied for reference, but Provider implementations
	// should prefer the ProposedNewState in most circumstances.
	Config cty.Value

	// PriorPrivate is the previously saved private data returned from the
	// provider during the last apply.
	PriorPrivate []byte

	// ProviderMeta is the configuration for the provider_meta block for the
	// module and provider this resource belongs to. Its use is defined by
	// each provider, and it should not be used without coordination with
	// HashiCorp. It is considered experimental and subject to change.
	ProviderMeta cty.Value

	// ClientCapabilities contains information about the client's capabilities.
	ClientCapabilities ClientCapabilities

	// PriorIdentity is the current identity data of the resource.
	PriorIdentity cty.Value
}

type PlanResourceChangeResponse struct {
	// PlannedState is the expected state of the resource once the current
	// configuration is applied.
	PlannedState cty.Value

	// RequiresReplace is the list of the attributes that are requiring
	// resource replacement.
	RequiresReplace []cty.Path

	// PlannedPrivate is an opaque blob that is not interpreted by terraform
	// core. This will be saved and relayed back to the provider during
	// ApplyResourceChange.
	PlannedPrivate []byte

	// Diagnostics contains any warnings or errors from the method call.
	Diagnostics tfdiags.Diagnostics

	// LegacyTypeSystem is set only if the provider is using the legacy SDK
	// whose type system cannot be precisely mapped into the Terraform type
	// system. We use this to bypass certain consistency checks that would
	// otherwise fail due to this imprecise mapping. No other provider or SDK
	// implementation is permitted to set this.
	LegacyTypeSystem bool

	// Deferred if present signals that the provider was not able to fully
	// complete this operation and a susequent run is required.
	Deferred *Deferred

	// PlannedIdentity is the planned identity data of the resource.
	PlannedIdentity cty.Value
}

type ApplyResourceChangeRequest struct {
	// TypeName is the name of the resource type being applied.
	TypeName string

	// PriorState is the current state of resource.
	PriorState cty.Value

	// Planned state is the state returned from PlanResourceChange, and should
	// represent the new state, minus any remaining computed attributes.
	PlannedState cty.Value

	// Config is the resource configuration, before being merged with the
	// PriorState. Any value not explicitly set in the configuration will be
	// null. Config is supplied for reference, but Provider implementations
	// should prefer the PlannedState in most circumstances.
	Config cty.Value

	// PlannedPrivate is the same value as returned by PlanResourceChange.
	PlannedPrivate []byte

	// ProviderMeta is the configuration for the provider_meta block for the
	// module and provider this resource belongs to. Its use is defined by
	// each provider, and it should not be used without coordination with
	// HashiCorp. It is considered experimental and subject to change.
	ProviderMeta cty.Value

	// PlannedIdentity is the planned identity data of the resource.
	PlannedIdentity cty.Value
}

type ApplyResourceChangeResponse struct {
	// NewState is the new complete state after applying the planned change.
	// In the event of an error, NewState should represent the most recent
	// known state of the resource, if it exists.
	NewState cty.Value

	// Private is an opaque blob that will be stored in state along with the
	// resource. It is intended only for interpretation by the provider itself.
	Private []byte

	// Diagnostics contains any warnings or errors from the method call.
	Diagnostics tfdiags.Diagnostics

	// LegacyTypeSystem is set only if the provider is using the legacy SDK
	// whose type system cannot be precisely mapped into the Terraform type
	// system. We use this to bypass certain consistency checks that would
	// otherwise fail due to this imprecise mapping. No other provider or SDK
	// implementation is permitted to set this.
	LegacyTypeSystem bool

	// NewIdentity is the new identity data of the resource.
	NewIdentity cty.Value
}

type ImportResourceStateRequest struct {
	// TypeName is the name of the resource type to be imported.
	TypeName string

	// ID is a string with which the provider can identify the resource to be
	// imported.
	ID string

	// ClientCapabilities contains information about the client's capabilities.
	ClientCapabilities ClientCapabilities

	// Identity is the identity data of the resource.
	Identity cty.Value
}

type ImportResourceStateResponse struct {
	// ImportedResources contains one or more state values related to the
	// imported resource. It is not required that these be complete, only that
	// there is enough identifying information for the provider to successfully
	// update the states in ReadResource.
	ImportedResources []ImportedResource

	// Diagnostics contains any warnings or errors from the method call.
	Diagnostics tfdiags.Diagnostics

	// Deferred if present signals that the provider was not able to fully
	// complete this operation and a susequent run is required.
	Deferred *Deferred
}

// ImportedResource represents an object being imported into Terraform with the
// help of a provider. An ImportedResource is a RemoteObject that has been read
// by the provider's import handler but hasn't yet been committed to state.
type ImportedResource struct {
	// TypeName is the name of the resource type associated with the
	// returned state. It's possible for providers to import multiple related
	// types with a single import request.
	TypeName string

	// State is the state of the remote object being imported. This may not be
	// complete, but must contain enough information to uniquely identify the
	// resource.
	State cty.Value

	// Private is an opaque blob that will be stored in state along with the
	// resource. It is intended only for interpretation by the provider itself.
	Private []byte

	// Identity is the identity data of the resource.
	Identity cty.Value
}

type MoveResourceStateRequest struct {
	// SourceProviderAddress is the address of the provider that the resource
	// is being moved from.
	SourceProviderAddress string

	// SourceTypeName is the name of the resource type that the resource is
	// being moved from.
	SourceTypeName string

	// SourceSchemaVersion is the schema version of the resource type that the
	// resource is being moved from.
	SourceSchemaVersion int64

	// SourceStateJSON contains the state of the resource that is being moved.
	// Because the schema is unknown, this contains only the raw data as stored
	// in the state.
	SourceStateJSON []byte

	// SourcePrivate contains the private state of the resource that is being
	// moved.
	SourcePrivate []byte

	// TargetTypeName is the name of the resource type that the resource is
	// being moved to.
	TargetTypeName string

	// SourceIdentity is the identity data of the resource that is being moved.
	SourceIdentity []byte
}

type MoveResourceStateResponse struct {
	// TargetState is the state of the resource after it has been moved to the
	// new resource type.
	TargetState cty.Value

	// TargetPrivate is the private state of the resource after it has been
	// moved to the new resource type.
	TargetPrivate []byte

	// Diagnostics contains any warnings or errors from the method call.
	Diagnostics tfdiags.Diagnostics

	// TargetIdentity is the identity data of the resource that is being moved.
	TargetIdentity cty.Value
}

type ReadDataSourceRequest struct {
	// TypeName is the name of the data source type to Read.
	TypeName string

	// Config is the complete configuration for the requested data source.
	Config cty.Value

	// ProviderMeta is the configuration for the provider_meta block for the
	// module and provider this resource belongs to. Its use is defined by
	// each provider, and it should not be used without coordination with
	// HashiCorp. It is considered experimental and subject to change.
	ProviderMeta cty.Value

	// ClientCapabilities contains information about the client's capabilities.
	ClientCapabilities ClientCapabilities
}

type ReadDataSourceResponse struct {
	// State is the current state of the requested data source.
	State cty.Value

	// Diagnostics contains any warnings or errors from the method call.
	Diagnostics tfdiags.Diagnostics

	// Deferred if present signals that the provider was not able to fully
	// complete this operation and a susequent run is required.
	Deferred *Deferred
}

type CallFunctionRequest struct {
	// FunctionName is the local name of the function to call, as it was
	// declared by the provider in its schema and without any
	// externally-imposed namespace prefixes.
	FunctionName string

	// Arguments are the positional argument values given at the call site.
	//
	// Provider functions are required to behave as pure functions, and so
	// if all of the argument values are known then two separate calls with the
	// same arguments must always return an identical value, without performing
	// any externally-visible side-effects.
	Arguments []cty.Value
}

type CallFunctionResponse struct {
	// Result is the successful result of the function call.
	//
	// If all of the arguments in the call were known then the result must
	// also be known. If any arguments were unknown then the result may
	// optionally be unknown. The type of the returned value must conform
	// to the return type constraint for this function as declared in the
	// provider schema.
	//
	// If Diagnostics contains any errors, this field will be ignored and
	// so can be left as cty.NilVal to represent the absense of a value.
	Result cty.Value

	// Err is the error value from the function call. This may be an instance
	// of function.ArgError from the go-cty package to specify a problem with a
	// specific argument.
	Err error
}

// ListResourceEvent represents a single resource from the list operation
type ListResourceEvent struct {
	// Identity contains the resource identity data
	Identity cty.Value

	// DisplayName is a human-readable name for the resource
	DisplayName string

	// ResourceObject contains the full resource object if requested
	ResourceObject cty.Value

	// Diagnostics contains any warnings or errors specific to this event
	Diagnostics tfdiags.Diagnostics
}

type ListResourceResponse struct {
	Results []ListResourceEvent

	Diagnostics tfdiags.Diagnostics
}

type ListResourceRequest struct {
	// TypeName is the name of the resource type being read.
	TypeName string

	// Config is the block body for the list resource.
	Config cty.Value

	// IncludeResourceObject can be set to true when a provider should include
	// the full resource object for each result
	IncludeResourceObject bool
<<<<<<< HEAD

	// Limit is the maximum number of results to return
	Limit int64
=======
}

type ValidateStateStoreConfigRequest struct {
	// TypeName is the name of the state store to validate.
	TypeName string

	// Config is the configuration value to validate.
	Config cty.Value
}

type ValidateStateStoreConfigResponse struct {
	// Diagnostics contains any warnings or errors from the method call.
	Diagnostics tfdiags.Diagnostics
}

type ConfigureStateStoreRequest struct {
	// TypeName is the name of the state store to configure
	TypeName string

	// Config is the configuration value to configure the store with.
	Config cty.Value
}

type ConfigureStateStoreResponse struct {
	// Diagnostics contains any warnings or errors from the method call.
	Diagnostics tfdiags.Diagnostics
>>>>>>> 643266dc
}<|MERGE_RESOLUTION|>--- conflicted
+++ resolved
@@ -104,19 +104,17 @@
 	// CallFunction calls a provider-contributed function.
 	CallFunction(CallFunctionRequest) CallFunctionResponse
 
-<<<<<<< HEAD
 	// ListResource queries the remote for a specific resource type and returns an iterator of items
 	//
 	// An error indicates that there was a problem before calling the provider,
 	// like a missing schema. Problems during a list operation are reported as
 	// diagnostics on the yielded events.
 	ListResource(ListResourceRequest) ListResourceResponse
-=======
+
 	// ValidateStateStoreConfig performs configuration validation
 	ValidateStateStoreConfig(ValidateStateStoreConfigRequest) ValidateStateStoreConfigResponse
 	// ConfigureStateStore configures the state store, such as S3 connection in the context of already configured provider
 	ConfigureStateStore(ConfigureStateStoreRequest) ConfigureStateStoreResponse
->>>>>>> 643266dc
 
 	// Close shuts down the plugin process if applicable.
 	Close() error
@@ -758,11 +756,9 @@
 	// IncludeResourceObject can be set to true when a provider should include
 	// the full resource object for each result
 	IncludeResourceObject bool
-<<<<<<< HEAD
 
 	// Limit is the maximum number of results to return
 	Limit int64
-=======
 }
 
 type ValidateStateStoreConfigRequest struct {
@@ -789,5 +785,4 @@
 type ConfigureStateStoreResponse struct {
 	// Diagnostics contains any warnings or errors from the method call.
 	Diagnostics tfdiags.Diagnostics
->>>>>>> 643266dc
 }
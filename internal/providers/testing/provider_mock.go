--- conflicted
+++ resolved
@@ -126,12 +126,11 @@
 	CallFunctionRequest  providers.CallFunctionRequest
 	CallFunctionFn       func(providers.CallFunctionRequest) providers.CallFunctionResponse
 
-<<<<<<< HEAD
 	ListResourceCalled   bool
 	ListResourceResponse providers.ListResourceResponse
 	ListResourceRequest  providers.ListResourceRequest
 	ListResourceFn       func(providers.ListResourceRequest) providers.ListResourceResponse
-=======
+
 	ValidateStateStoreConfigCalled   bool
 	ValidateStateStoreConfigResponse *providers.ValidateStateStoreConfigResponse
 	ValidateStateStoreConfigRequest  providers.ValidateStateStoreConfigRequest
@@ -141,7 +140,6 @@
 	ConfigureStateStoreResponse *providers.ConfigureStateStoreResponse
 	ConfigureStateStoreRequest  providers.ConfigureStateStoreRequest
 	ConfigureStateStoreFn       func(providers.ConfigureStateStoreRequest) providers.ConfigureStateStoreResponse
->>>>>>> 643266dc
 
 	CloseCalled bool
 	CloseError  error
@@ -845,7 +843,6 @@
 	return p.CallFunctionResponse
 }
 
-<<<<<<< HEAD
 func (p *MockProvider) ListResource(r providers.ListResourceRequest) providers.ListResourceResponse {
 	p.Lock()
 	defer p.Unlock()
@@ -857,7 +854,8 @@
 	}
 
 	return p.ListResourceResponse
-=======
+}
+
 func (p *MockProvider) ValidateStateStoreConfig(r providers.ValidateStateStoreConfigRequest) (resp providers.ValidateStateStoreConfigResponse) {
 	p.Lock()
 	defer p.Unlock()
@@ -930,7 +928,6 @@
 	}
 
 	return resp
->>>>>>> 643266dc
 }
 
 func (p *MockProvider) Close() error {

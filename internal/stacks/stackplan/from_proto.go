// Copyright (c) HashiCorp, Inc.
// SPDX-License-Identifier: BUSL-1.1

package stackplan

import (
	"fmt"
	"sync"

	"github.com/zclconf/go-cty/cty"
	"google.golang.org/protobuf/proto"
	"google.golang.org/protobuf/types/known/anypb"

	"github.com/hashicorp/terraform/internal/addrs"
	"github.com/hashicorp/terraform/internal/collections"
	"github.com/hashicorp/terraform/internal/lang/marks"
	"github.com/hashicorp/terraform/internal/plans"
	"github.com/hashicorp/terraform/internal/plans/planfile"
	"github.com/hashicorp/terraform/internal/plans/planproto"
	"github.com/hashicorp/terraform/internal/stacks/stackaddrs"
	"github.com/hashicorp/terraform/internal/stacks/stackstate"
	"github.com/hashicorp/terraform/internal/stacks/tfstackdata1"
	"github.com/hashicorp/terraform/internal/states"
	"github.com/hashicorp/terraform/version"
)

// A helper for loading saved plans in a streaming manner.
type Loader struct {
	ret         *Plan
	foundHeader bool

	mu sync.Mutex
}

// Constructs a new [Loader], with an initial empty plan.
func NewLoader() *Loader {
	ret := &Plan{
		RootInputValues:         make(map[stackaddrs.InputVariable]cty.Value),
		ApplyTimeInputVariables: collections.NewSetCmp[stackaddrs.InputVariable](),
		Components:              collections.NewMap[stackaddrs.AbsComponentInstance, *Component](),
		PrevRunStateRaw:         make(map[string]*anypb.Any),
	}
	return &Loader{
		ret: ret,
	}
}

// AddRaw adds a single raw change object to the plan being loaded.
func (l *Loader) AddRaw(rawMsg *anypb.Any) error {
	l.mu.Lock()
	defer l.mu.Unlock()
	if l.ret == nil {
		return fmt.Errorf("loader has been consumed")
	}

	msg, err := anypb.UnmarshalNew(rawMsg, proto.UnmarshalOptions{
		// Just the default unmarshalling options
	})
	if err != nil {
		return fmt.Errorf("invalid raw message: %w", err)
	}

	// The references to specific message types below ensure that
	// the protobuf descriptors for these types are included in the
	// compiled program, and thus available in the global protobuf
	// registry that anypb.UnmarshalNew relies on above.
	switch msg := msg.(type) {

	case *tfstackdata1.PlanHeader:
		wantVersion := version.SemVer.String()
		gotVersion := msg.TerraformVersion
		if gotVersion != wantVersion {
			return fmt.Errorf("plan was created by Terraform %s, but this is Terraform %s", gotVersion, wantVersion)
		}
		l.foundHeader = true

	case *tfstackdata1.PlanPriorStateElem:
		if _, exists := l.ret.PrevRunStateRaw[msg.Key]; exists {
			// Suggests a bug in the caller, because a valid prior state
			// can only have one object associated with each key.
			return fmt.Errorf("duplicate prior state key %q", msg.Key)
		}
		// NOTE: We intentionally don't actually decode and validate the
		// state elements here; we'll deal with that piecemeal as we make
		// further use of this data structure elsewhere. This avoids spending
		// time on decoding here if a caller is loading the plan only to
		// extract some metadata from it, and doesn't care about the prior
		// state.
		l.ret.PrevRunStateRaw[msg.Key] = msg.Raw

	case *tfstackdata1.PlanApplyable:
		l.ret.Applyable = msg.Applyable

	case *tfstackdata1.PlanTimestamp:
		err = l.ret.PlanTimestamp.UnmarshalText([]byte(msg.PlanTimestamp))
		if err != nil {
			return fmt.Errorf("invalid plan timestamp %q", msg.PlanTimestamp)
		}

	case *tfstackdata1.PlanRootInputValue:
		addr := stackaddrs.InputVariable{
			Name: msg.Name,
		}
		if msg.Value != nil {
			dv := plans.DynamicValue(msg.Value.Msgpack)
			val, err := dv.Decode(cty.DynamicPseudoType)
			if err != nil {
				return fmt.Errorf("invalid stored value for %s: %w", addr, err)
			}
			l.ret.RootInputValues[addr] = val
		}
		if msg.RequiredOnApply {
			if msg.Value != nil {
				// A variable can't be both persisted _and_ required on apply.
				return fmt.Errorf("plan has value for required-on-apply input variable %s", addr)
			}
			l.ret.ApplyTimeInputVariables.Add(addr)
		}

	case *tfstackdata1.PlanComponentInstance:
		addr, diags := stackaddrs.ParseAbsComponentInstanceStr(msg.ComponentInstanceAddr)
		if diags.HasErrors() {
			// Should not get here because the address we're parsing
			// should've been produced by this same version of Terraform.
			return fmt.Errorf("invalid component instance address syntax in %q", msg.ComponentInstanceAddr)
		}

		dependencies := collections.NewSet[stackaddrs.AbsComponent]()
		for _, rawAddr := range msg.DependsOnComponentAddrs {
			// NOTE: We're using the component _instance_ address parser
			// here, but we really want just components, so we'll need to
			// check afterwards to make sure we don't have an instance key.
			addr, diags := stackaddrs.ParseAbsComponentInstanceStr(rawAddr)
			if diags.HasErrors() {
				return fmt.Errorf("invalid component address syntax in %q", rawAddr)
			}
			if addr.Item.Key != addrs.NoKey {
				return fmt.Errorf("invalid component address syntax in %q: is actually a component instance address", rawAddr)
			}
			realAddr := stackaddrs.AbsComponent{
				Stack: addr.Stack,
				Item:  addr.Item.Component,
			}
			dependencies.Add(realAddr)
		}

		plannedAction, err := planproto.FromAction(msg.PlannedAction)
		if err != nil {
			return fmt.Errorf("decoding plan for %s: %w", addr, err)
		}

<<<<<<< HEAD
		inputVals := make(map[addrs.InputVariable]plans.DynamicValue)
		inputValMarks := make(map[addrs.InputVariable][]cty.PathValueMarks)
		for name, rawVal := range msg.PlannedInputValues {
			val := addrs.InputVariable{
				Name: name,
			}
			inputVals[val] = rawVal.Value.Msgpack
			inputValMarks[val] = make([]cty.PathValueMarks, len(rawVal.SensitivePaths))
			for _, path := range rawVal.SensitivePaths {
				path, err := planfile.PathFromProto(path)
				if err != nil {
					return fmt.Errorf("decoding sensitive path %q for %s: %w", val, addr, err)
				}
				inputValMarks[val] = append(inputValMarks[val], cty.PathValueMarks{
					Path:  path,
					Marks: cty.NewValueMarks(marks.Sensitive),
				})
			}
=======
		mode, err := planproto.FromMode(msg.Mode)
		if err != nil {
			return fmt.Errorf("decoding mode for %s: %w", addr, err)
>>>>>>> e704da53
		}

		outputVals := make(map[addrs.OutputValue]cty.Value)
		for name, rawVal := range msg.PlannedOutputValues {
			v, err := tfstackdata1.DynamicValueFromTFStackData1(rawVal, cty.DynamicPseudoType)
			if err != nil {
				return fmt.Errorf("decoding output value %q for %s: %w", name, addr, err)
			}
			outputVals[addrs.OutputValue{Name: name}] = v
		}

		checkResults, err := planfile.CheckResultsFromPlanProto(msg.PlannedCheckResults)
		if err != nil {
			return fmt.Errorf("decoding check results: %w", err)
		}

		if !l.ret.Components.HasKey(addr) {
			l.ret.Components.Put(addr, &Component{
<<<<<<< HEAD
				PlannedAction:          plannedAction,
				PlanApplyable:          msg.PlanApplyable,
				PlanComplete:           msg.PlanComplete,
				Dependencies:           dependencies,
				Dependents:             collections.NewSet[stackaddrs.AbsComponent](),
				PlannedInputValues:     inputVals,
				PlannedInputValueMarks: inputValMarks,
				PlannedOutputValues:    outputVals,
				PlannedChecks:          checkResults,
=======
				PlannedAction:       plannedAction,
				Mode:                mode,
				PlanApplyable:       msg.PlanApplyable,
				PlanComplete:        msg.PlanComplete,
				Dependencies:        dependencies,
				Dependents:          collections.NewSet[stackaddrs.AbsComponent](),
				PlannedOutputValues: outputVals,
				PlannedChecks:       checkResults,
>>>>>>> e704da53

				ResourceInstancePlanned:         addrs.MakeMap[addrs.AbsResourceInstanceObject, *plans.ResourceInstanceChangeSrc](),
				ResourceInstancePriorState:      addrs.MakeMap[addrs.AbsResourceInstanceObject, *states.ResourceInstanceObjectSrc](),
				ResourceInstanceProviderConfig:  addrs.MakeMap[addrs.AbsResourceInstanceObject, addrs.AbsProviderConfig](),
				DeferredResourceInstanceChanges: addrs.MakeMap[addrs.AbsResourceInstanceObject, *plans.DeferredResourceInstanceChangeSrc](),
			})
		}
		c := l.ret.Components.Get(addr)
		err = c.PlanTimestamp.UnmarshalText([]byte(msg.PlanTimestamp))
		if err != nil {
			return fmt.Errorf("invalid plan timestamp %q for %s", msg.PlanTimestamp, addr)
		}

	case *tfstackdata1.PlanResourceInstanceChangePlanned:
		c, fullAddr, providerConfigAddr, err := LoadComponentForResourceInstance(l.ret, msg)
		if err != nil {
			return err
		}
		c.ResourceInstanceProviderConfig.Put(fullAddr, providerConfigAddr)

		// Not all "planned changes" for resource instances are actually
		// changes in the plans.Change sense, confusingly: sometimes the
		// "change" we're recording is just to overwrite the state entry
		// with a refreshed copy, in which case riPlan is nil and
		// msg.PriorState is the main content of this change, handled below.
		if msg.Change != nil {
			riPlan, err := ValidateResourceInstanceChange(msg, fullAddr, providerConfigAddr)
			if err != nil {
				return err
			}
			c.ResourceInstancePlanned.Put(fullAddr, riPlan)
		}

		if msg.PriorState != nil {
			stateSrc, err := stackstate.DecodeProtoResourceInstanceObject(msg.PriorState)
			if err != nil {
				return fmt.Errorf("invalid prior state for %s: %w", fullAddr, err)
			}
			c.ResourceInstancePriorState.Put(fullAddr, stateSrc)
		} else {
			// We'll record an explicit nil just to affirm that there's
			// intentionally no prior state for this resource instance
			// object.
			c.ResourceInstancePriorState.Put(fullAddr, nil)
		}

	case *tfstackdata1.PlanDeferredResourceInstanceChange:
		if msg.Deferred == nil {
			return fmt.Errorf("missing deferred from PlanDeferredResourceInstanceChange")
		}

		c, fullAddr, providerConfigAddr, err := LoadComponentForPartialResourceInstance(l.ret, msg.Change)
		if err != nil {
			return err
		}

		riPlan, err := ValidatePartialResourceInstanceChange(msg.Change, fullAddr, providerConfigAddr)
		if err != nil {
			return err
		}

		// We'll just swallow the error here. A missing deferred reason
		// could be the only cause and we want to be forward and backward
		// compatible. This will just render as INVALID, which is fine.
		deferredReason, _ := planfile.DeferredReasonFromProto(msg.Deferred.Reason)

		c.DeferredResourceInstanceChanges.Put(fullAddr, &plans.DeferredResourceInstanceChangeSrc{
			ChangeSrc:      riPlan,
			DeferredReason: deferredReason,
		})

	default:
		// Should not get here, because a stack plan can only be loaded by
		// the same version of Terraform that created it, and the above
		// should cover everything this version of Terraform can possibly
		// emit during PlanStackChanges.
		return fmt.Errorf("unsupported raw message type %T", msg)
	}
	return nil
}

// Plan consumes the loaded plan, making the associated loader closed to
// further additions.
func (l *Loader) Plan() (*Plan, error) {
	l.mu.Lock()
	defer l.mu.Unlock()

	// If we got through all of the messages without encountering at least
	// one *PlanHeader then we'll abort because we may have lost part of the
	// plan sequence somehow.
	if !l.foundHeader {
		return nil, fmt.Errorf("missing PlanHeader")
	}

	// Before we return we'll calculate the reverse dependency information
	// based on the forward dependency information we loaded earlier.
	for _, elem := range l.ret.Components.Elems() {
		dependentInstAddr := elem.K
		dependentAddr := stackaddrs.AbsComponent{
			Stack: dependentInstAddr.Stack,
			Item:  dependentInstAddr.Item.Component,
		}

		for _, dependencyAddr := range elem.V.Dependencies.Elems() {
			// FIXME: This is very inefficient because the current data structure doesn't
			// allow looking up all of the component instances that have a particular
			// component. This'll be okay as long as the number of components is
			// small, but we'll need to improve this if we ever want to support stacks
			// with a large number of components.
			for _, elem := range l.ret.Components.Elems() {
				maybeDependencyInstAddr := elem.K
				maybeDependencyAddr := stackaddrs.AbsComponent{
					Stack: maybeDependencyInstAddr.Stack,
					Item:  maybeDependencyInstAddr.Item.Component,
				}
				if dependencyAddr.UniqueKey() == maybeDependencyAddr.UniqueKey() {
					elem.V.Dependents.Add(dependentAddr)
				}
			}
		}
	}

	ret := l.ret
	l.ret = nil

	return ret, nil
}

func LoadFromProto(msgs []*anypb.Any) (*Plan, error) {
	loader := NewLoader()
	for i, rawMsg := range msgs {
		err := loader.AddRaw(rawMsg)
		if err != nil {
			return nil, fmt.Errorf("raw item %d: %w", i, err)
		}
	}
	return loader.Plan()
}

func ValidateResourceInstanceChange(change *tfstackdata1.PlanResourceInstanceChangePlanned, fullAddr addrs.AbsResourceInstanceObject, providerConfigAddr addrs.AbsProviderConfig) (*plans.ResourceInstanceChangeSrc, error) {
	riPlan, err := planfile.ResourceChangeFromProto(change.Change)
	if err != nil {
		return nil, fmt.Errorf("invalid resource instance change: %w", err)
	}
	// We currently have some redundant information in the nested
	// "change" object due to having reused some protobuf message
	// types from the traditional Terraform CLI planproto format.
	// We'll make sure the redundant information is consistent
	// here because otherwise they're likely to cause
	// difficult-to-debug problems downstream.
	if !riPlan.Addr.Equal(fullAddr.ResourceInstance) && riPlan.DeposedKey == fullAddr.DeposedKey {
		return nil, fmt.Errorf("planned change has inconsistent address to its containing object")
	}
	if !riPlan.ProviderAddr.Equal(providerConfigAddr) {
		return nil, fmt.Errorf("planned change has inconsistent provider configuration address to its containing object")
	}
	return riPlan, nil
}

func ValidatePartialResourceInstanceChange(change *tfstackdata1.PlanResourceInstanceChangePlanned, fullAddr addrs.AbsResourceInstanceObject, providerConfigAddr addrs.AbsProviderConfig) (*plans.ResourceInstanceChangeSrc, error) {
	riPlan, err := planfile.DeferredResourceChangeFromProto(change.Change)
	if err != nil {
		return nil, fmt.Errorf("invalid resource instance change: %w", err)
	}
	// We currently have some redundant information in the nested
	// "change" object due to having reused some protobuf message
	// types from the traditional Terraform CLI planproto format.
	// We'll make sure the redundant information is consistent
	// here because otherwise they're likely to cause
	// difficult-to-debug problems downstream.
	if !riPlan.Addr.Equal(fullAddr.ResourceInstance) && riPlan.DeposedKey == fullAddr.DeposedKey {
		return nil, fmt.Errorf("planned change has inconsistent address to its containing object")
	}
	if !riPlan.ProviderAddr.Equal(providerConfigAddr) {
		return nil, fmt.Errorf("planned change has inconsistent provider configuration address to its containing object")
	}
	return riPlan, nil
}

func LoadComponentForResourceInstance(plan *Plan, change *tfstackdata1.PlanResourceInstanceChangePlanned) (*Component, addrs.AbsResourceInstanceObject, addrs.AbsProviderConfig, error) {
	cAddr, diags := stackaddrs.ParseAbsComponentInstanceStr(change.ComponentInstanceAddr)
	if diags.HasErrors() {
		return nil, addrs.AbsResourceInstanceObject{}, addrs.AbsProviderConfig{}, fmt.Errorf("invalid component instance address syntax in %q", change.ComponentInstanceAddr)
	}

	providerConfigAddr, diags := addrs.ParseAbsProviderConfigStr(change.ProviderConfigAddr)
	if diags.HasErrors() {
		return nil, addrs.AbsResourceInstanceObject{}, addrs.AbsProviderConfig{}, fmt.Errorf("invalid provider configuration address syntax in %q", change.ProviderConfigAddr)
	}

	riAddr, diags := addrs.ParseAbsResourceInstanceStr(change.ResourceInstanceAddr)
	if diags.HasErrors() {
		return nil, addrs.AbsResourceInstanceObject{}, addrs.AbsProviderConfig{}, fmt.Errorf("invalid resource instance address syntax in %q", change.ResourceInstanceAddr)
	}

	var deposedKey addrs.DeposedKey
	if change.DeposedKey != "" {
		var err error
		deposedKey, err = addrs.ParseDeposedKey(change.DeposedKey)
		if err != nil {
			return nil, addrs.AbsResourceInstanceObject{}, addrs.AbsProviderConfig{}, fmt.Errorf("invalid deposed key syntax in %q", change.DeposedKey)
		}
	}
	fullAddr := addrs.AbsResourceInstanceObject{
		ResourceInstance: riAddr,
		DeposedKey:       deposedKey,
	}

	c, ok := plan.Components.GetOk(cAddr)
	if !ok {
		return nil, addrs.AbsResourceInstanceObject{}, addrs.AbsProviderConfig{}, fmt.Errorf("resource instance change for unannounced component instance %s", cAddr)
	}

	return c, fullAddr, providerConfigAddr, nil
}

func LoadComponentForPartialResourceInstance(plan *Plan, change *tfstackdata1.PlanResourceInstanceChangePlanned) (*Component, addrs.AbsResourceInstanceObject, addrs.AbsProviderConfig, error) {
	cAddr, diags := stackaddrs.ParsePartialComponentInstanceStr(change.ComponentInstanceAddr)
	if diags.HasErrors() {
		return nil, addrs.AbsResourceInstanceObject{}, addrs.AbsProviderConfig{}, fmt.Errorf("invalid component instance address syntax in %q", change.ComponentInstanceAddr)
	}

	providerConfigAddr, diags := addrs.ParseAbsProviderConfigStr(change.ProviderConfigAddr)
	if diags.HasErrors() {
		return nil, addrs.AbsResourceInstanceObject{}, addrs.AbsProviderConfig{}, fmt.Errorf("invalid provider configuration address syntax in %q", change.ProviderConfigAddr)
	}

	riAddr, diags := addrs.ParsePartialResourceInstanceStr(change.ResourceInstanceAddr)
	if diags.HasErrors() {
		return nil, addrs.AbsResourceInstanceObject{}, addrs.AbsProviderConfig{}, fmt.Errorf("invalid resource instance address syntax in %q", change.ResourceInstanceAddr)
	}

	var deposedKey addrs.DeposedKey
	if change.DeposedKey != "" {
		var err error
		deposedKey, err = addrs.ParseDeposedKey(change.DeposedKey)
		if err != nil {
			return nil, addrs.AbsResourceInstanceObject{}, addrs.AbsProviderConfig{}, fmt.Errorf("invalid deposed key syntax in %q", change.DeposedKey)
		}
	}
	fullAddr := addrs.AbsResourceInstanceObject{
		ResourceInstance: riAddr,
		DeposedKey:       deposedKey,
	}

	c, ok := plan.Components.GetOk(cAddr)
	if !ok {
		return nil, addrs.AbsResourceInstanceObject{}, addrs.AbsProviderConfig{}, fmt.Errorf("resource instance change for unannounced component instance %s", cAddr)
	}

	return c, fullAddr, providerConfigAddr, nil
}<|MERGE_RESOLUTION|>--- conflicted
+++ resolved
@@ -149,7 +149,11 @@
 			return fmt.Errorf("decoding plan for %s: %w", addr, err)
 		}
 
-<<<<<<< HEAD
+		mode, err := planproto.FromMode(msg.Mode)
+		if err != nil {
+			return fmt.Errorf("decoding mode for %s: %w", addr, err)
+		}
+
 		inputVals := make(map[addrs.InputVariable]plans.DynamicValue)
 		inputValMarks := make(map[addrs.InputVariable][]cty.PathValueMarks)
 		for name, rawVal := range msg.PlannedInputValues {
@@ -168,11 +172,6 @@
 					Marks: cty.NewValueMarks(marks.Sensitive),
 				})
 			}
-=======
-		mode, err := planproto.FromMode(msg.Mode)
-		if err != nil {
-			return fmt.Errorf("decoding mode for %s: %w", addr, err)
->>>>>>> e704da53
 		}
 
 		outputVals := make(map[addrs.OutputValue]cty.Value)
@@ -191,8 +190,8 @@
 
 		if !l.ret.Components.HasKey(addr) {
 			l.ret.Components.Put(addr, &Component{
-<<<<<<< HEAD
 				PlannedAction:          plannedAction,
+				Mode:                   mode,
 				PlanApplyable:          msg.PlanApplyable,
 				PlanComplete:           msg.PlanComplete,
 				Dependencies:           dependencies,
@@ -201,16 +200,6 @@
 				PlannedInputValueMarks: inputValMarks,
 				PlannedOutputValues:    outputVals,
 				PlannedChecks:          checkResults,
-=======
-				PlannedAction:       plannedAction,
-				Mode:                mode,
-				PlanApplyable:       msg.PlanApplyable,
-				PlanComplete:        msg.PlanComplete,
-				Dependencies:        dependencies,
-				Dependents:          collections.NewSet[stackaddrs.AbsComponent](),
-				PlannedOutputValues: outputVals,
-				PlannedChecks:       checkResults,
->>>>>>> e704da53
 
 				ResourceInstancePlanned:         addrs.MakeMap[addrs.AbsResourceInstanceObject, *plans.ResourceInstanceChangeSrc](),
 				ResourceInstancePriorState:      addrs.MakeMap[addrs.AbsResourceInstanceObject, *states.ResourceInstanceObjectSrc](),

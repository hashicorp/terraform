// Copyright (c) HashiCorp, Inc.
// SPDX-License-Identifier: BUSL-1.1

package stackeval

import (
	"context"

	"github.com/zclconf/go-cty/cty"

	"github.com/hashicorp/terraform/internal/promising"
	"github.com/hashicorp/terraform/internal/stacks/stackaddrs"
	"github.com/hashicorp/terraform/internal/stacks/stackconfig"
	"github.com/hashicorp/terraform/internal/stacks/stackplan"
	"github.com/hashicorp/terraform/internal/tfdiags"
)

// LocalValueConfig represents a "locals" block in a stack configuration.
type LocalValueConfig struct {
	addr   stackaddrs.ConfigLocalValue
	config *stackconfig.LocalValue

	main *Main

	validatedValue perEvalPhase[promising.Once[withDiagnostics[cty.Value]]]
}

var (
	_ Validatable   = (*LocalValueConfig)(nil)
	_ Referenceable = (*LocalValueConfig)(nil)
)

func newLocalValueConfig(main *Main, addr stackaddrs.ConfigLocalValue, config *stackconfig.LocalValue) *LocalValueConfig {
	if config == nil {
		panic("newLocalValueConfig with nil configuration")
	}
	return &LocalValueConfig{
		addr:   addr,
		config: config,
		main:   main,
	}
}

func (v *LocalValueConfig) Addr() stackaddrs.ConfigLocalValue {
	return v.addr
}

func (v *LocalValueConfig) tracingName() string {
	return v.Addr().String()
}

func (v *LocalValueConfig) Declaration() *stackconfig.LocalValue {
	return v.config
}

// StackConfig returns the stack configuration that this input variable belongs
// to.
func (v *LocalValueConfig) StackConfig() *StackConfig {
	return v.main.mustStackConfig(v.Addr().Stack)
}

// ExprReferenceValue implements Referenceable
func (v *LocalValueConfig) ExprReferenceValue(ctx context.Context, phase EvalPhase) cty.Value {
	out, _ := v.ValidateValue(ctx, phase)
	return out
}

// ValidateValue validates that the value expression is evaluatable and that
// its result can convert to the declared type constraint, returning the
// resulting value.
//
// If the returned diagnostics has errors then the returned value might be
// just an approximation of the result, such as an unknown value with the
// declared type constraint.
func (v *LocalValueConfig) ValidateValue(ctx context.Context, phase EvalPhase) (cty.Value, tfdiags.Diagnostics) {
	return withCtyDynamicValPlaceholder(doOnceWithDiags(
		ctx, v.tracingName(), v.validatedValue.For(phase),
		v.validateValueInner(phase),
	))
}

// validateValueInner is the real implementation of ValidateValue, which runs
// in the background only once per instance of [OutputValueConfig] and then
// provides the result for all ValidateValue callers simultaneously.
func (v *LocalValueConfig) validateValueInner(phase EvalPhase) func(ctx context.Context) (cty.Value, tfdiags.Diagnostics) {
	return func(ctx context.Context) (cty.Value, tfdiags.Diagnostics) {
		var diags tfdiags.Diagnostics

<<<<<<< HEAD
		result, moreDiags := EvalExprAndEvalContext(ctx, lv.config.Value, phase, lv.StackConfig())
		v := result.Value
=======
		result, moreDiags := EvalExprAndEvalContext(ctx, v.config.Value, phase, v.StackConfig(ctx))
		value := result.Value
>>>>>>> f82ae444
		diags = diags.Append(moreDiags)
		if moreDiags.HasErrors() {
			value = cty.UnknownVal(cty.DynamicPseudoType)
		}

		return value, diags
	}
}

func (v *LocalValueConfig) checkValid(ctx context.Context, phase EvalPhase) tfdiags.Diagnostics {
	var diags tfdiags.Diagnostics
	_, moreDiags := v.ValidateValue(ctx, phase)
	diags = diags.Append(moreDiags)
	return diags
}

// Validate implements Validatable
func (v *LocalValueConfig) Validate(ctx context.Context) tfdiags.Diagnostics {
	return v.checkValid(ctx, ValidatePhase)
}

// PlanChanges implements Plannable.
func (v *LocalValueConfig) PlanChanges(ctx context.Context) ([]stackplan.PlannedChange, tfdiags.Diagnostics) {
	return nil, v.checkValid(ctx, PlanPhase)
}<|MERGE_RESOLUTION|>--- conflicted
+++ resolved
@@ -86,13 +86,8 @@
 	return func(ctx context.Context) (cty.Value, tfdiags.Diagnostics) {
 		var diags tfdiags.Diagnostics
 
-<<<<<<< HEAD
-		result, moreDiags := EvalExprAndEvalContext(ctx, lv.config.Value, phase, lv.StackConfig())
-		v := result.Value
-=======
-		result, moreDiags := EvalExprAndEvalContext(ctx, v.config.Value, phase, v.StackConfig(ctx))
+		result, moreDiags := EvalExprAndEvalContext(ctx, v.config.Value, phase, v.StackConfig())
 		value := result.Value
->>>>>>> f82ae444
 		diags = diags.Append(moreDiags)
 		if moreDiags.HasErrors() {
 			value = cty.UnknownVal(cty.DynamicPseudoType)

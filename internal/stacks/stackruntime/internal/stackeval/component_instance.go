--- conflicted
+++ resolved
@@ -249,11 +249,11 @@
 					return nil, diags
 				}
 
-<<<<<<< HEAD
 				// If we're destroying this instance, then the dependencies
 				// should be reversed. Unfortunately, we can't compute that
 				// easily so instead we'll use the dependents computed at the
 				// last apply operation.
+			Dependents:
 				for depAddr := range c.PlanPrevDependents(ctx).All() {
 					depStack := c.main.Stack(ctx, depAddr.Stack, PlanPhase)
 					if depStack == nil {
@@ -262,45 +262,16 @@
 						// doesn't exist so it's fine.
 						continue
 					}
-					depComponent, depRemoved := depStack.ApplyableComponents(ctx, depAddr.Item)
+					depComponent, depRemoveds := depStack.ApplyableComponents(ctx, depAddr.Item)
 					if depComponent != nil && !depComponent.PlanIsComplete(ctx) {
 						opts.ExternalDependencyDeferred = true
 						break
 					}
-					if depRemoved != nil && !depRemoved.PlanIsComplete(ctx) {
-						opts.ExternalDependencyDeferred = true
-						break
-=======
-				if !refresh.Complete {
-					// If the refresh was deferred, then we'll defer the destroy
-					// plan as well.
-					opts.ExternalDependencyDeferred = true
-				} else {
-					// If we're destroying this instance, then the dependencies
-					// should be reversed. Unfortunately, we can't compute that
-					// easily so instead we'll use the dependents computed at the
-					// last apply operation.
-				Dependents:
-					for depAddr := range c.PlanPrevDependents(ctx).All() {
-						depStack := c.main.Stack(ctx, depAddr.Stack, PlanPhase)
-						if depStack == nil {
-							// something weird has happened, but this means that
-							// whatever thing we're depending on being deleted first
-							// doesn't exist so it's fine.
-							continue
+					for _, depRemoved := range depRemoveds {
+						if !depRemoved.PlanIsComplete(ctx) {
+							opts.ExternalDependencyDeferred = true
+							break Dependents
 						}
-						depComponent, depRemoveds := depStack.ApplyableComponents(ctx, depAddr.Item)
-						if depComponent != nil && !depComponent.PlanIsComplete(ctx) {
-							opts.ExternalDependencyDeferred = true
-							break
-						}
-						for _, depRemoved := range depRemoveds {
-							if !depRemoved.PlanIsComplete(ctx) {
-								opts.ExternalDependencyDeferred = true
-								break Dependents
-							}
-						}
->>>>>>> c16d4667
 					}
 				}
 

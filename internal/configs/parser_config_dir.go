--- conflicted
+++ resolved
@@ -27,12 +27,7 @@
 // a subdirectory of the given directory, which is specified by the
 // MatchTestFiles option, or from the default test directory.
 // If this option is not specified, test files will not be loaded.
-<<<<<<< HEAD
-// Query files (.tfquery.hcl) are also loaded from the given directory if
-// specified by the MatchQueryFiles option.
-=======
 // Query files (.tfquery.hcl) are also loaded from the given directory.
->>>>>>> f9782553
 //
 // If this method returns nil, that indicates that the given directory does not
 // exist at all or could not be opened for some reason. Callers may wish to

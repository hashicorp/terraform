--- conflicted
+++ resolved
@@ -898,16 +898,11 @@
 	m.ProviderLocalNames = providers
 }
 
-<<<<<<< HEAD
 // resolveStateStoreProviderType uses the processed module to get tfaddr.Provider data for the provider
 // used for pluggable state storage, and assigns it to the ProviderAddr field in the module's state store data.
 //
 // See the reused function resolveStateStoreProviderType for details about logic.
 // If no match is found, an error diagnostic is returned.
-=======
-// resolveStateStoreProviderType uses the processed module to resolve the FQN of the provider used
-// for state storage
->>>>>>> 4946e486
 func (m *Module) resolveStateStoreProviderType() hcl.Diagnostics {
 	var diags hcl.Diagnostics
 

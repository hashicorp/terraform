--- conflicted
+++ resolved
@@ -25,10 +25,6 @@
 // TestTFPlanRoundTrip writes a plan to a planfile, reads the contents of the planfile,
 // and asserts that the read data matches the written data.
 func TestTFPlanRoundTrip(t *testing.T) {
-<<<<<<< HEAD
-=======
-
->>>>>>> 4d2d7736
 	cases := map[string]struct {
 		plan *plans.Plan
 	}{
@@ -38,7 +34,6 @@
 				return rawPlan
 			}(),
 		},
-<<<<<<< HEAD
 		"round trip with state store": {
 			plan: func() *plans.Plan {
 				rawPlan := examplePlanForTest(t)
@@ -73,8 +68,6 @@
 				return rawPlan
 			}(),
 		},
-=======
->>>>>>> 4d2d7736
 	}
 
 	for tn, tc := range cases {
@@ -108,19 +101,11 @@
 }
 
 func Test_writeTfplan_validation(t *testing.T) {
-<<<<<<< HEAD
-=======
-
->>>>>>> 4d2d7736
 	cases := map[string]struct {
 		plan            *plans.Plan
 		wantWriteErrMsg string
 	}{
-<<<<<<< HEAD
 		"error when missing both backend and state store": {
-=======
-		"error when missing backend data": {
->>>>>>> 4d2d7736
 			plan: func() *plans.Plan {
 				rawPlan := examplePlanForTest(t)
 				// remove backend from example plan
@@ -128,7 +113,6 @@
 				rawPlan.Backend.Config = nil
 				return rawPlan
 			}(),
-<<<<<<< HEAD
 			wantWriteErrMsg: "plan does not have a backend or state_store configuration",
 		},
 		"error when got both backend and state store": {
@@ -164,9 +148,6 @@
 				return rawPlan
 			}(),
 			wantWriteErrMsg: "plan contains conflicting backend and state_store configurations",
-=======
-			wantWriteErrMsg: "plan does not have a backend configuration",
->>>>>>> 4d2d7736
 		},
 	}
 
@@ -174,17 +155,8 @@
 		t.Run(tn, func(t *testing.T) {
 			var buf bytes.Buffer
 			err := writeTfplan(tc.plan, &buf)
-<<<<<<< HEAD
-
-			if err != nil && tc.wantWriteErrMsg == "" {
-				t.Fatalf("unexpected err: %s", err)
-			}
-			if err == nil && tc.wantWriteErrMsg != "" {
-				t.Fatal("expected error but got none")
-=======
 			if err == nil {
 				t.Fatal("this test expects an error but got none")
->>>>>>> 4d2d7736
 			}
 			if err.Error() != tc.wantWriteErrMsg {
 				t.Fatalf("unexpected error message: wanted %q, got %q", tc.wantWriteErrMsg, err)

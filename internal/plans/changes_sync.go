--- conflicted
+++ resolved
@@ -239,18 +239,9 @@
 	}
 }
 
-<<<<<<< HEAD
-// GetActionInvocation gets an action invocation based on the action address and
-// the action trigger.
-func (cs *ChangesSync) GetActionInvocation(
-	addr addrs.AbsActionInstance,
-	trigger ActionTrigger,
-) *ActionInvocationInstance {
-=======
 // GetActionInvocation gets an action invocation based on the action address, the triggering
 // resource address, the action trigger block index, and the action list index.
 func (cs *ChangesSync) GetActionInvocation(addr addrs.AbsActionInstance, actionTrigger ActionTrigger) *ActionInvocationInstance {
->>>>>>> 423cacdf
 	if cs == nil {
 		panic("GetActionInvocation on nil ChangesSync")
 	}
@@ -258,15 +249,10 @@
 	defer cs.lock.Unlock()
 
 	for _, a := range cs.changes.ActionInvocations {
-<<<<<<< HEAD
-		if a.Addr.Equal(addr) && a.ActionTrigger.Equals(trigger) {
-			return a
-=======
 		if a.Addr.Equal(addr) {
 			if a.ActionTrigger.Equals(actionTrigger) {
 				return a
 			}
->>>>>>> 423cacdf
 		}
 	}
 	return nil

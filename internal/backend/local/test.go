// Copyright (c) HashiCorp, Inc.
// SPDX-License-Identifier: BUSL-1.1

package local

import (
	"context"
	"fmt"
	"log"
	"maps"
	"path/filepath"
	"slices"

	"github.com/hashicorp/terraform/internal/backend"

	"github.com/hashicorp/terraform/internal/backend/backendrun"
	"github.com/hashicorp/terraform/internal/command/junit"
	"github.com/hashicorp/terraform/internal/command/views"
	"github.com/hashicorp/terraform/internal/configs"
	"github.com/hashicorp/terraform/internal/moduletest"
	"github.com/hashicorp/terraform/internal/moduletest/graph"
	"github.com/hashicorp/terraform/internal/terraform"
	"github.com/hashicorp/terraform/internal/tfdiags"
)

type TestSuiteRunner struct {
	Config *configs.Config

	// BackendFactory is used to enable initializing multiple backend types,
	// depending on which backends are used in a test suite.
	//
	// Note: This is currently necessary because the source of the init functions,
	// the backend/init package, experiences import cycles if used in other test-related
	// packages. We set this field on a TestSuiteRunner when making runners in the
	// command package, which is the main place where backend/init has previously been used.
	BackendFactory func(string) backend.InitFn

	TestingDirectory string

	// Global variables comes from the main configuration directory,
	// and the Global Test Variables are loaded from the test directory.
	GlobalVariables     map[string]backendrun.UnparsedVariableValue
	GlobalTestVariables map[string]backendrun.UnparsedVariableValue

	Opts *terraform.ContextOpts

	View     views.Test
	JUnit    junit.JUnit
	Manifest *graph.TestManifest

	// Stopped and Cancelled track whether the user requested the testing
	// process to be interrupted. Stopped is a nice graceful exit, we'll still
	// tidy up any state that was created and mark the tests with relevant
	// `skipped` status updates. Cancelled is a hard stop right now exit, we
	// won't attempt to clean up any state left hanging, and tests will just
	// be left showing `pending` as the status. We will still print out the
	// destroy summary diagnostics that tell the user what state has been left
	// behind and needs manual clean up.
	Stopped   bool
	Cancelled bool

	// StoppedCtx and CancelledCtx allow in progress Terraform operations to
	// respond to external calls from the test command.
	StoppedCtx   context.Context
	CancelledCtx context.Context

	// Filter restricts exactly which test files will be executed.
	Filter []string

	// Verbose tells the runner to print out plan files during each test run.
	Verbose bool

<<<<<<< HEAD
	Concurrency int

	CommandMode moduletest.CommandMode

	// Repair is used to indicate whether the test cleanup command should run in
	// "repair" mode. In this mode, the cleanup command will only remove state
	// files that are a result of failed destroy operations, leaving any
	// state due to skip_cleanup in place.
	Repair bool
=======
	Concurrency     int
	DeferralAllowed bool
>>>>>>> 102a561e
}

func (runner *TestSuiteRunner) Stop() {
	runner.Stopped = true
}

func (runner *TestSuiteRunner) IsStopped() bool {
	return runner.Stopped
}

func (runner *TestSuiteRunner) Cancel() {
	runner.Cancelled = true
}

func (runner *TestSuiteRunner) Test() (moduletest.Status, tfdiags.Diagnostics) {
	var diags tfdiags.Diagnostics

	if runner.Concurrency < 1 {
		runner.Concurrency = 10
	}

	suite, suiteDiags := runner.collectTests()
	diags = diags.Append(suiteDiags)
	if suiteDiags.HasErrors() {
		return moduletest.Error, diags
	}

	runner.View.Abstract(suite)

	// We have two sets of variables that are available to different test files.
	// Test files in the root directory have access to the GlobalVariables only,
	// while test files in the test directory have access to the union of
	// GlobalVariables and GlobalTestVariables.
	testDirectoryGlobalVariables := make(map[string]backendrun.UnparsedVariableValue)
	maps.Copy(testDirectoryGlobalVariables, runner.GlobalVariables)
	// We're okay to overwrite the global variables in case of name
	// collisions, as the test directory variables should take precedence.
	maps.Copy(testDirectoryGlobalVariables, runner.GlobalTestVariables)

	// Generate a manifest that will be used to track the state files created
	// during the test runs.
	manifest, err := func() (*graph.TestManifest, tfdiags.Diagnostics) {
		manifest, err := graph.BuildStateManifest(".", suite.Files)
		if err != nil {
			return manifest, diags.Append(tfdiags.Sourceless(tfdiags.Error, "Failed to build state manifest", err.Error()))
		}

		empty, err := manifest.Empty()
		if err != nil {
			return manifest, diags.Append(tfdiags.Sourceless(tfdiags.Error, "Error checking state manifest", err.Error()))
		}

		// Unless we're in cleanup mode, we expect the manifest to be empty.
		if !empty && runner.CommandMode != moduletest.CleanupMode {
			return manifest, diags.Append(tfdiags.Sourceless(tfdiags.Error, "State manifest not empty", ``+
				"The state manifest should be empty before running tests. This could be due to a previous test run not cleaning up after itself."+
				"Please ensure that all state files are cleaned up before running tests."))
		}
		return manifest, nil
	}()

	if err != nil {
		suite.Status = moduletest.Error
		runner.View.Conclusion(suite)
		return moduletest.Error, diags
	}
	runner.Manifest = manifest

	suite.Status = moduletest.Pending
	for _, name := range slices.Sorted(maps.Keys(suite.Files)) {
		if runner.Cancelled {
			return suite.Status, diags
		}

		file := suite.Files[name]

		currentGlobalVariables := runner.GlobalVariables
		if filepath.Dir(file.Name) == runner.TestingDirectory {
			// If the file is in the test directory, we'll use the union of the
			// global variables and the global test variables.
			currentGlobalVariables = testDirectoryGlobalVariables
		}

		evalCtx := graph.NewEvalContext(graph.EvalContextOpts{
			Config:      runner.Config,
			CancelCtx:   runner.CancelledCtx,
			StopCtx:     runner.StoppedCtx,
			Verbose:     runner.Verbose,
			Repair:      runner.Repair,
			Render:      runner.View,
			Concurrency: runner.Concurrency,

			UnparsedVariables: currentGlobalVariables,
<<<<<<< HEAD
			Manifest:          manifest,
=======
			Concurrency:       runner.Concurrency,
			DeferralAllowed:   runner.DeferralAllowed,
>>>>>>> 102a561e
		})
		fileRunner := &TestFileRunner{
			Suite:       runner,
			EvalContext: evalCtx,
		}

		runner.View.File(file, moduletest.Starting)
		fileRunner.Test(file)
		runner.View.File(file, moduletest.Complete)
		suite.Status = suite.Status.Merge(file.Status)
	}

	runner.View.Conclusion(suite)

	if runner.JUnit != nil {
		artifactDiags := runner.JUnit.Save(suite)
		diags = diags.Append(artifactDiags)
		if artifactDiags.HasErrors() {
			return moduletest.Error, diags
		}
	}

	return suite.Status, diags
}

func (runner *TestSuiteRunner) collectTests() (*moduletest.Suite, tfdiags.Diagnostics) {
	runCount := 0
	fileCount := 0

	var diags tfdiags.Diagnostics
	suite := &moduletest.Suite{
		CommandMode: runner.CommandMode,
		Files: func() map[string]*moduletest.File {
			files := make(map[string]*moduletest.File)

			if len(runner.Filter) > 0 {
				for _, name := range runner.Filter {
					file, ok := runner.Config.Module.Tests[name]
					if !ok {
						// If the filter is invalid, we'll simply skip this
						// entry and print a warning. But we could still execute
						// any other tests within the filter.
						diags.Append(tfdiags.Sourceless(
							tfdiags.Warning,
							"Unknown test file",
							fmt.Sprintf("The specified test file, %s, could not be found.", name)))
						continue
					}

					fileCount++

					var runs []*moduletest.Run
					for ix, run := range file.Runs {
						config := runner.Config
						if run.ConfigUnderTest != nil {
							config = run.ConfigUnderTest
						}
						runs = append(runs, moduletest.NewRun(run, config, ix))

					}

					runCount += len(runs)
					files[name] = moduletest.NewFile(name, file, runs)
				}

				return files
			}

			// Otherwise, we'll just do all the tests in the directory!
			for name, file := range runner.Config.Module.Tests {
				fileCount++

				var runs []*moduletest.Run
				for ix, run := range file.Runs {
					config := runner.Config
					if run.ConfigUnderTest != nil {
						config = run.ConfigUnderTest
					}
					runs = append(runs, moduletest.NewRun(run, config, ix))
				}

				runCount += len(runs)
				files[name] = moduletest.NewFile(name, file, runs)
			}
			return files
		}(),
	}

	log.Printf("[DEBUG] TestSuiteRunner: found %d files with %d run blocks", fileCount, runCount)

	return suite, diags
}

type TestFileRunner struct {
	// Suite contains all the helpful metadata about the test that we need
	// during the execution of a file.
	Suite       *TestSuiteRunner
	EvalContext *graph.EvalContext
}

func (runner *TestFileRunner) Test(file *moduletest.File) {
	log.Printf("[TRACE] TestFileRunner: executing test file %s", file.Name)

	// The file validation only returns warnings so we'll just add them without
	// checking anything about them.
	file.Diagnostics = file.Diagnostics.Append(file.Config.Validate(runner.Suite.Config))

	// We'll execute the tests in the file. First, mark the overall status as
	// being skipped. This will ensure that if we've cancelled and the files not
	// going to do anything it'll be marked as skipped.
	file.Status = file.Status.Merge(moduletest.Skip)
	if len(file.Runs) == 0 {
		// If we have zero run blocks then we'll just mark the file as passed.
		file.Status = file.Status.Merge(moduletest.Pass)
		return
	}

	// Build the graph for the file.
	b := graph.TestGraphBuilder{
		Config:         runner.Suite.Config,
		File:           file,
		ContextOpts:    runner.Suite.Opts,
		BackendFactory: runner.Suite.BackendFactory,
		StateManifest:  runner.Suite.Manifest,
		CommandMode:    runner.Suite.CommandMode,
	}
	g, diags := b.Build(runner.EvalContext)
	file.Diagnostics = file.Diagnostics.Append(diags)
	if walkCancelled := runner.renderPreWalkDiags(file); walkCancelled {
		return
	}

	// walk and execute the graph
	diags = diags.Append(graph.Walk(g, runner.EvalContext))

	// Update the manifest file with the reason why each state file was created.
	err := runner.Suite.Manifest.WriteManifest()
	diags = diags.Append(err)

	// If the graph walk was terminated, we don't want to add the diagnostics.
	// The error the user receives will just be:
	// 			Failure! 0 passed, 1 failed.
	// 			exit status 1
	if runner.EvalContext.Cancelled() {
		file.UpdateStatus(moduletest.Error)
		log.Printf("[TRACE] TestFileRunner: graph walk terminated for %s", file.Name)
		return
	}

	file.Diagnostics = file.Diagnostics.Append(diags)
}

func (runner *TestFileRunner) renderPreWalkDiags(file *moduletest.File) (walkCancelled bool) {
	errored := file.Diagnostics.HasErrors()
	// Some runs may have errored during the graph build, but we didn't fail immediately
	// as we still wanted to gather all the diagnostics.
	// Now we go through the runs and if there are any errors, we'll update the
	// file status to be errored.
	for _, run := range file.Runs {
		if run.Status == moduletest.Error {
			errored = true
			runner.Suite.View.Run(run, file, moduletest.Complete, 0)
		}
	}
	if errored {
		// print a teardown message even though there was no teardown to run
		runner.Suite.View.File(file, moduletest.TearDown)
		file.Status = file.Status.Merge(moduletest.Error)
		return true
	}

	return false
}<|MERGE_RESOLUTION|>--- conflicted
+++ resolved
@@ -70,7 +70,8 @@
 	// Verbose tells the runner to print out plan files during each test run.
 	Verbose bool
 
-<<<<<<< HEAD
+	Concurrency     int
+	DeferralAllowed bool
 	Concurrency int
 
 	CommandMode moduletest.CommandMode
@@ -80,10 +81,6 @@
 	// files that are a result of failed destroy operations, leaving any
 	// state due to skip_cleanup in place.
 	Repair bool
-=======
-	Concurrency     int
-	DeferralAllowed bool
->>>>>>> 102a561e
 }
 
 func (runner *TestSuiteRunner) Stop() {
@@ -168,21 +165,19 @@
 		}
 
 		evalCtx := graph.NewEvalContext(graph.EvalContextOpts{
-			Config:      runner.Config,
-			CancelCtx:   runner.CancelledCtx,
-			StopCtx:     runner.StoppedCtx,
-			Verbose:     runner.Verbose,
+			Config:            runner.Config,
+			CancelCtx:         runner.CancelledCtx,
+			StopCtx:           runner.StoppedCtx,
+			Verbose:           runner.Verbose,
 			Repair:      runner.Repair,
-			Render:      runner.View,
-			Concurrency: runner.Concurrency,
-
+			Render:            runner.View,
 			UnparsedVariables: currentGlobalVariables,
-<<<<<<< HEAD
-			Manifest:          manifest,
-=======
 			Concurrency:       runner.Concurrency,
 			DeferralAllowed:   runner.DeferralAllowed,
->>>>>>> 102a561e
+		})
+
+			UnparsedVariables: currentGlobalVariables,
+			Manifest:          manifest,
 		})
 		fileRunner := &TestFileRunner{
 			Suite:       runner,

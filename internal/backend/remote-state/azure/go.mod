--- conflicted
+++ resolved
@@ -50,15 +50,10 @@
 	github.com/mitchellh/mapstructure v1.5.0 // indirect
 	github.com/mitchellh/reflectwalk v1.0.2 // indirect
 	github.com/spf13/afero v1.9.5 // indirect
-<<<<<<< HEAD
 	github.com/vmihailenco/msgpack v4.0.4+incompatible // indirect
 	github.com/vmihailenco/msgpack/v4 v4.3.12 // indirect
 	github.com/vmihailenco/tagparser v0.1.1 // indirect
-	github.com/zclconf/go-cty v1.15.1 // indirect
-=======
-	github.com/stretchr/testify v1.8.4 // indirect
 	github.com/zclconf/go-cty v1.16.0 // indirect
->>>>>>> 948e4cd0
 	golang.org/x/crypto v0.31.0 // indirect
 	golang.org/x/mod v0.21.0 // indirect
 	golang.org/x/net v0.29.0 // indirect

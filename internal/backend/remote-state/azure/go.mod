module github.com/hashicorp/terraform/internal/backend/remote-state/azure

go 1.23.3

require (
	github.com/hashicorp/go-azure-helpers v0.71.0
	github.com/hashicorp/go-azure-sdk/resource-manager v0.20241212.1154051
	github.com/hashicorp/go-azure-sdk/sdk v0.20241212.1154051
	github.com/hashicorp/go-uuid v1.0.3
	github.com/hashicorp/terraform v0.0.0-00010101000000-000000000000
	github.com/hashicorp/terraform/internal/legacy v0.0.0-00010101000000-000000000000
	github.com/jackofallops/giovanni v0.28.0
)

require (
	github.com/Azure/go-autorest v14.2.0+incompatible // indirect
	github.com/Azure/go-autorest/autorest v0.11.29 // indirect
	github.com/Azure/go-autorest/autorest/adal v0.9.23 // indirect
	github.com/Azure/go-autorest/autorest/date v0.3.0 // indirect
	github.com/Azure/go-autorest/logger v0.2.1 // indirect
	github.com/Azure/go-autorest/tracing v0.6.0 // indirect
	github.com/agext/levenshtein v1.2.3 // indirect
	github.com/apparentlymart/go-textseg/v15 v15.0.0 // indirect
	github.com/apparentlymart/go-versions v1.0.2 // indirect
	github.com/davecgh/go-spew v1.1.1 // indirect
	github.com/fatih/color v1.17.0 // indirect
	github.com/golang-jwt/jwt/v4 v4.5.1 // indirect
	github.com/golang/protobuf v1.5.4 // indirect
	github.com/google/go-cmp v0.6.0 // indirect
	github.com/hashicorp/errwrap v1.1.0 // indirect
	github.com/hashicorp/go-cleanhttp v0.5.2 // indirect
	github.com/hashicorp/go-cty v1.4.1-0.20200414143053-d3edf31b6320 // indirect
	github.com/hashicorp/go-hclog v1.6.3 // indirect
	github.com/hashicorp/go-multierror v1.1.1 // indirect
	github.com/hashicorp/go-retryablehttp v0.7.7 // indirect
	github.com/hashicorp/go-slug v0.16.3 // indirect
	github.com/hashicorp/go-version v1.7.0 // indirect
	github.com/hashicorp/hcl/v2 v2.23.0 // indirect
	github.com/hashicorp/logutils v1.0.0 // indirect
	github.com/hashicorp/terraform-plugin-go v0.14.3 // indirect
	github.com/hashicorp/terraform-plugin-log v0.9.0 // indirect
	github.com/hashicorp/terraform-plugin-sdk/v2 v2.26.1 // indirect
	github.com/hashicorp/terraform-registry-address v0.2.3 // indirect
	github.com/hashicorp/terraform-svchost v0.1.1 // indirect
	github.com/mattn/go-colorable v0.1.13 // indirect
	github.com/mattn/go-isatty v0.0.20 // indirect
	github.com/mitchellh/copystructure v1.2.0 // indirect
	github.com/mitchellh/go-testing-interface v1.14.1 // indirect
	github.com/mitchellh/go-wordwrap v1.0.1 // indirect
	github.com/mitchellh/mapstructure v1.5.0 // indirect
	github.com/mitchellh/reflectwalk v1.0.2 // indirect
	github.com/spf13/afero v1.9.5 // indirect
<<<<<<< HEAD
	github.com/vmihailenco/msgpack v4.0.4+incompatible // indirect
	github.com/vmihailenco/msgpack/v4 v4.3.12 // indirect
	github.com/vmihailenco/tagparser v0.1.1 // indirect
	github.com/zclconf/go-cty v1.16.0 // indirect
	golang.org/x/crypto v0.31.0 // indirect
=======
	github.com/stretchr/testify v1.8.4 // indirect
	github.com/zclconf/go-cty v1.16.2 // indirect
	golang.org/x/crypto v0.32.0 // indirect
>>>>>>> b16a5097
	golang.org/x/mod v0.21.0 // indirect
	golang.org/x/net v0.34.0 // indirect
	golang.org/x/oauth2 v0.23.0 // indirect
	golang.org/x/sync v0.10.0 // indirect
	golang.org/x/sys v0.29.0 // indirect
	golang.org/x/text v0.21.0 // indirect
	golang.org/x/tools v0.25.0 // indirect
	google.golang.org/appengine v1.6.8 // indirect
	google.golang.org/protobuf v1.34.2 // indirect
	software.sslmate.com/src/go-pkcs12 v0.4.0 // indirect
)

replace github.com/hashicorp/terraform/internal/backend/remote-state/azure => ../azure

replace github.com/hashicorp/terraform/internal/backend/remote-state/consul => ../consul

replace github.com/hashicorp/terraform/internal/backend/remote-state/cos => ../cos

replace github.com/hashicorp/terraform/internal/backend/remote-state/gcs => ../gcs

replace github.com/hashicorp/terraform/internal/backend/remote-state/kubernetes => ../kubernetes

replace github.com/hashicorp/terraform/internal/backend/remote-state/oss => ../oss

replace github.com/hashicorp/terraform/internal/backend/remote-state/pg => ../pg

replace github.com/hashicorp/terraform/internal/backend/remote-state/s3 => ../s3

replace github.com/hashicorp/terraform/internal/legacy => ../../../legacy

replace github.com/hashicorp/terraform => ../../../..<|MERGE_RESOLUTION|>--- conflicted
+++ resolved
@@ -50,17 +50,11 @@
 	github.com/mitchellh/mapstructure v1.5.0 // indirect
 	github.com/mitchellh/reflectwalk v1.0.2 // indirect
 	github.com/spf13/afero v1.9.5 // indirect
-<<<<<<< HEAD
 	github.com/vmihailenco/msgpack v4.0.4+incompatible // indirect
 	github.com/vmihailenco/msgpack/v4 v4.3.12 // indirect
 	github.com/vmihailenco/tagparser v0.1.1 // indirect
-	github.com/zclconf/go-cty v1.16.0 // indirect
-	golang.org/x/crypto v0.31.0 // indirect
-=======
-	github.com/stretchr/testify v1.8.4 // indirect
 	github.com/zclconf/go-cty v1.16.2 // indirect
 	golang.org/x/crypto v0.32.0 // indirect
->>>>>>> b16a5097
 	golang.org/x/mod v0.21.0 // indirect
 	golang.org/x/net v0.34.0 // indirect
 	golang.org/x/oauth2 v0.23.0 // indirect

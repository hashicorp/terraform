module github.com/hashicorp/terraform/internal/backend/remote-state/azure

go 1.23.3

require (
	github.com/Azure/azure-sdk-for-go v59.2.0+incompatible
	github.com/Azure/go-autorest/autorest v0.11.29
	github.com/hashicorp/go-azure-helpers v0.67.0
	github.com/hashicorp/go-uuid v1.0.3
	github.com/hashicorp/terraform v0.0.0-00010101000000-000000000000
	github.com/hashicorp/terraform/internal/legacy v0.0.0-00010101000000-000000000000
	github.com/manicminer/hamilton v0.44.0
	github.com/tombuildsstuff/giovanni v0.27.0
)

require (
	github.com/Azure/go-autorest v14.2.0+incompatible // indirect
	github.com/Azure/go-autorest/autorest/adal v0.9.23 // indirect
	github.com/Azure/go-autorest/autorest/azure/cli v0.4.4 // indirect
	github.com/Azure/go-autorest/autorest/date v0.3.0 // indirect
	github.com/Azure/go-autorest/autorest/to v0.4.0 // indirect
	github.com/Azure/go-autorest/autorest/validation v0.3.1 // indirect
	github.com/Azure/go-autorest/logger v0.2.1 // indirect
	github.com/Azure/go-autorest/tracing v0.6.0 // indirect
	github.com/agext/levenshtein v1.2.3 // indirect
	github.com/apparentlymart/go-textseg/v15 v15.0.0 // indirect
	github.com/apparentlymart/go-versions v1.0.2 // indirect
	github.com/davecgh/go-spew v1.1.1 // indirect
	github.com/dimchansky/utfbom v1.1.1 // indirect
<<<<<<< HEAD
	github.com/fatih/color v1.16.0 // indirect
	github.com/golang-jwt/jwt/v4 v4.5.0 // indirect
	github.com/golang/protobuf v1.5.3 // indirect
=======
	github.com/fatih/color v1.17.0 // indirect
	github.com/golang-jwt/jwt/v4 v4.5.1 // indirect
>>>>>>> 337bf8e1
	github.com/google/go-cmp v0.6.0 // indirect
	github.com/hashicorp/errwrap v1.1.0 // indirect
	github.com/hashicorp/go-azure-sdk/resource-manager v0.20240425.1225320 // indirect
	github.com/hashicorp/go-azure-sdk/sdk v0.20240425.1225320 // indirect
	github.com/hashicorp/go-cleanhttp v0.5.2 // indirect
	github.com/hashicorp/go-hclog v1.6.3 // indirect
	github.com/hashicorp/go-multierror v1.1.1 // indirect
	github.com/hashicorp/go-retryablehttp v0.7.7 // indirect
	github.com/hashicorp/go-slug v0.16.0 // indirect
	github.com/hashicorp/go-version v1.7.0 // indirect
	github.com/hashicorp/hcl/v2 v2.23.0 // indirect
	github.com/hashicorp/terraform-registry-address v0.2.3 // indirect
	github.com/hashicorp/terraform-svchost v0.1.1 // indirect
	github.com/manicminer/hamilton-autorest v0.2.0 // indirect
	github.com/mattn/go-colorable v0.1.13 // indirect
	github.com/mattn/go-isatty v0.0.20 // indirect
	github.com/mitchellh/copystructure v1.2.0 // indirect
	github.com/mitchellh/go-homedir v1.1.0 // indirect
	github.com/mitchellh/go-wordwrap v1.0.1 // indirect
	github.com/mitchellh/mapstructure v1.5.0 // indirect
	github.com/mitchellh/reflectwalk v1.0.2 // indirect
	github.com/spf13/afero v1.9.5 // indirect
	github.com/stretchr/testify v1.8.4 // indirect
<<<<<<< HEAD
	github.com/zclconf/go-cty v1.14.4 // indirect
	golang.org/x/crypto v0.21.0 // indirect
	golang.org/x/mod v0.16.0 // indirect
	golang.org/x/net v0.23.0 // indirect
	golang.org/x/oauth2 v0.18.0 // indirect
	golang.org/x/sys v0.19.0 // indirect
	golang.org/x/text v0.14.0 // indirect
	golang.org/x/tools v0.19.0 // indirect
	google.golang.org/appengine v1.6.7 // indirect
	google.golang.org/protobuf v1.33.0 // indirect
=======
	github.com/zclconf/go-cty v1.15.1 // indirect
	golang.org/x/crypto v0.31.0 // indirect
	golang.org/x/mod v0.21.0 // indirect
	golang.org/x/net v0.29.0 // indirect
	golang.org/x/oauth2 v0.23.0 // indirect
	golang.org/x/sync v0.10.0 // indirect
	golang.org/x/sys v0.28.0 // indirect
	golang.org/x/text v0.21.0 // indirect
	golang.org/x/tools v0.25.0 // indirect
>>>>>>> 337bf8e1
)

replace github.com/hashicorp/terraform/internal/backend/remote-state/azure => ../azure

replace github.com/hashicorp/terraform/internal/backend/remote-state/consul => ../consul

replace github.com/hashicorp/terraform/internal/backend/remote-state/cos => ../cos

replace github.com/hashicorp/terraform/internal/backend/remote-state/gcs => ../gcs

replace github.com/hashicorp/terraform/internal/backend/remote-state/kubernetes => ../kubernetes

replace github.com/hashicorp/terraform/internal/backend/remote-state/oss => ../oss

replace github.com/hashicorp/terraform/internal/backend/remote-state/pg => ../pg

replace github.com/hashicorp/terraform/internal/backend/remote-state/s3 => ../s3

replace github.com/hashicorp/terraform/internal/legacy => ../../../legacy

replace github.com/hashicorp/terraform => ../../../..<|MERGE_RESOLUTION|>--- conflicted
+++ resolved
@@ -27,14 +27,10 @@
 	github.com/apparentlymart/go-versions v1.0.2 // indirect
 	github.com/davecgh/go-spew v1.1.1 // indirect
 	github.com/dimchansky/utfbom v1.1.1 // indirect
-<<<<<<< HEAD
 	github.com/fatih/color v1.16.0 // indirect
+	github.com/fatih/color v1.17.0 // indirect
 	github.com/golang-jwt/jwt/v4 v4.5.0 // indirect
-	github.com/golang/protobuf v1.5.3 // indirect
-=======
-	github.com/fatih/color v1.17.0 // indirect
 	github.com/golang-jwt/jwt/v4 v4.5.1 // indirect
->>>>>>> 337bf8e1
 	github.com/google/go-cmp v0.6.0 // indirect
 	github.com/hashicorp/errwrap v1.1.0 // indirect
 	github.com/hashicorp/go-azure-sdk/resource-manager v0.20240425.1225320 // indirect
@@ -58,18 +54,6 @@
 	github.com/mitchellh/reflectwalk v1.0.2 // indirect
 	github.com/spf13/afero v1.9.5 // indirect
 	github.com/stretchr/testify v1.8.4 // indirect
-<<<<<<< HEAD
-	github.com/zclconf/go-cty v1.14.4 // indirect
-	golang.org/x/crypto v0.21.0 // indirect
-	golang.org/x/mod v0.16.0 // indirect
-	golang.org/x/net v0.23.0 // indirect
-	golang.org/x/oauth2 v0.18.0 // indirect
-	golang.org/x/sys v0.19.0 // indirect
-	golang.org/x/text v0.14.0 // indirect
-	golang.org/x/tools v0.19.0 // indirect
-	google.golang.org/appengine v1.6.7 // indirect
-	google.golang.org/protobuf v1.33.0 // indirect
-=======
 	github.com/zclconf/go-cty v1.15.1 // indirect
 	golang.org/x/crypto v0.31.0 // indirect
 	golang.org/x/mod v0.21.0 // indirect
@@ -79,7 +63,6 @@
 	golang.org/x/sys v0.28.0 // indirect
 	golang.org/x/text v0.21.0 // indirect
 	golang.org/x/tools v0.25.0 // indirect
->>>>>>> 337bf8e1
 )
 
 replace github.com/hashicorp/terraform/internal/backend/remote-state/azure => ../azure

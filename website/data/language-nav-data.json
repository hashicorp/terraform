[
  { "heading": "Terraform Language" },
  { "title": "Overview", "path": "" },
  {
    "title": "Attributes as Blocks - Configuration Language",
    "path": "attr-as-blocks",
    "hidden": true
  },
  {
    "title": "Style Guide",
    "path": "style"
  },
  {
    "title": "Stacks",
    "badge": {
        "text": "BETA",
        "type": "outlined",
        "color": "neutral"
    },
    "routes": [
      { "title": "Overview", "path": "stacks" },
      { "title": "Use cases", "path": "stacks/use-cases" },
      { "title": "Design a Stack", "path": "stacks/design" },
      {
        "title": "Create a Stack",
        "routes": [
          { "title": "Define configuration", "path": "stacks/create/config" },
          { "title": "Declare providers", "path": "stacks/create/declare-providers" }
        ]
      },
      {
        "title": "Define deployments",
        "routes": [
          { "title": "Define configuration", "path": "stacks/deploy/config" },
          { "title": "Set conditions for deployment plans", "path": "stacks/deploy/conditions" },
          { "title": "Authenticate a Stack", "path": "stacks/deploy/authenticate" },
          { "title": "Pass data from one Stack to another", "path": "stacks/deploy/pass-data" }
        ]
      },
      {
        "title": "Reference",
        "routes": [
          { "title": "Stack configuration file", "path": "stacks/reference/tfstack" },
          { "title": "Deployment configuration file", "path": "stacks/reference/tfdeploy" },
          { "title": "Tfstacks CLI", "path": "stacks/reference/tfstacks-cli" }
        ]
      }
    ]
  },
  {
    "title": "Files and Directories",
    "routes": [
      { "title": "Overview", "path": "files" },
      { "title": "Override Files", "path": "files/override" },
      { "title": "Dependency Lock File", "path": "files/dependency-lock" },
      { "title": "Test Files", "path": "files/tests" }
    ]
  },
  {
    "title": "Syntax",
    "routes": [
      { "title": "Overview", "path": "syntax" },
      {
        "title": "Configuration Syntax",
        "path": "syntax/configuration"
      },
      {
        "title": "JSON Configuration Syntax",
        "path": "syntax/json"
      }
    ]
  },
  {
    "title": "Resources",
    "routes": [
      { "title": "Overview", "path": "resources" },
      { "title": "Resource Blocks", "path": "resources/syntax" },
      {
        "title": "Resource Behavior",
        "path": "resources/behavior"
      },
      {
        "title": "Meta-Arguments",
        "routes": [
          {
            "title": "<code>depends_on</code>",
            "href": "/language/meta-arguments/depends_on"
          },
          {
            "title": "<code>count</code>",
            "href": "/language/meta-arguments/count"
          },
          {
            "title": "<code>for_each</code>",
            "href": "/language/meta-arguments/for_each"
          },
          {
            "title": "<code>provider</code>",
            "href": "/language/meta-arguments/resource-provider"
          },
          {
            "title": "<code>lifecycle</code>",
            "href": "/language/meta-arguments/lifecycle"
          }
        ]
      },
      {
        "title": "Provisioners",
        "routes": [
          {
            "title": "Declaring Provisioners",
            "path": "resources/provisioners/syntax"
          },
          {
            "title": "Provisioner Connections",
            "path": "resources/provisioners/connection"
          },
          {
            "title": "Provisioners Without a Resource",
            "path": "resources/provisioners/null_resource"
          },
          {
            "title": "file",
            "path": "resources/provisioners/file"
          },
          {
            "title": "local-exec",
            "path": "resources/provisioners/local-exec"
          },
          {
            "title": "remote-exec",
            "path": "resources/provisioners/remote-exec"
          }
        ]
      },
      {
        "title": "The <code>terraform_data</code> Resource Type",
        "path": "resources/terraform-data"
      },
      {
        "title": "Ephemerality in Resources",
         "routes": [
          {
            "title": "Overview",
            "path": "resources/ephemeral"
          },
          {
            "title": "Ephemeral block",
            "path": "resources/ephemeral/reference"
          },
          {
            "title": "Use write-only arguments",
            "path": "resources/ephemeral/write-only"
          }
        ]
      }
    ]
  },
  { "title": "Data Sources", "path": "data-sources" },
  {
    "title": "Meta-Arguments",
    "hidden": true,
    "routes": [
      {
        "title": "<code>count</code>",
        "path": "meta-arguments/count"
      },
      {
        "title": "<code>depends_on</code>",
        "path": "meta-arguments/depends_on"
      },
      {
        "title": "<code>for_each</code>",
        "path": "meta-arguments/for_each"
      },
      {
        "title": "<code>lifecycle</code>",
        "path": "meta-arguments/lifecycle"
      },
      {
        "title": "<code>providers</code>",
        "path": "meta-arguments/module-providers"
      },
      {
        "title": "<code>provider</code>",
        "path": "meta-arguments/resource-provider"
      }
    ]
  },

  {
    "title": "Providers",
    "routes": [
      { "title": "Overview", "path": "providers" },
      {
        "title": "Provider Configuration",
        "path": "providers/configuration"
      },
      {
        "title": "Provider Requirements",
        "path": "providers/requirements"
      },
      {
        "title": "Dependency Lock File",
        "href": "/language/files/dependency-lock"
      }
    ]
  },
  {
    "title": "Variables and Outputs",
    "routes": [
      { "title": "Overview", "path": "values" },
      { "title": "Input Variables", "path": "values/variables" },
      { "title": "Output block", "href": "/terraform/language/block/output" },
      { "title": "Local Values", "path": "values/locals" }
    ]
  },
  {
    "title": "Modules",
    "routes": [
      { "title": "Overview", "path": "modules" },

      { "title": "Module Blocks", "path": "modules/syntax" },
      { "title": "Module Sources", "path": "modules/sources" },
      {
        "title": "Meta-Arguments",
        "routes": [
          {
            "title": "<code>providers</code>",
            "href": "/language/meta-arguments/module-providers"
          },
          {
            "title": "<code>depends_on</code>",
            "href": "/language/meta-arguments/depends_on"
          },
          {
            "title": "<code>count</code>",
            "href": "/language/meta-arguments/count"
          },
          {
            "title": "<code>for_each</code>",
            "href": "/language/meta-arguments/for_each"
          }
        ]
      },
      {
        "title": "Module Development",
        "routes": [
          { "title": "Overview", "path": "modules/develop" },
          {
            "title": "Standard Module Structure",
            "path": "modules/develop/structure"
          },
          {
            "title": "Providers Within Modules",
            "path": "modules/develop/providers"
          },
          {
            "title": "Best Practices: Module Composition",
            "path": "modules/develop/composition"
          },
          {
            "title": "Publishing Modules",
            "path": "modules/develop/publish"
          },
          {
            "title": "Refactoring Modules",
            "path": "modules/develop/refactoring"
          }
        ]
      }
    ]
  },
  {
    "title": "Moved block",
    "href": "/terraform/language/block/moved"
  },
  {
    "title": "Terraform block",
    "href": "/terraform/language/block/terraform"
  },
  {
    "title": "Backend block",
    "routes": [
      {
        "title": "Overview",
        "path": "backend"
      },
      {
        "title": "local",
        "path": "backend/local"
      },
      {
        "title": "remote",
        "path": "backend/remote"
      },
      {
        "title": "azurerm",
        "path": "backend/azurerm"
      },
      {
        "title": "consul",
        "path": "backend/consul"
      },
      {
        "title": "cos",
        "path": "backend/cos"
      },
      {
        "title": "gcs",
        "path": "backend/gcs"
      },
      {
        "title": "http",
        "path": "backend/http"
      },
      {
        "title": "Kubernetes",
        "path": "backend/kubernetes"
      },
      {
        "title": "oss",
        "path": "backend/oss"
      },
      {
        "title": "pg",
        "path": "backend/pg"
      },
      {
        "title": "s3",
        "path": "backend/s3"
      }
    ]
  },
  { "title": "Check block", "href": "/terraform/language/block/check" },
  {
      "title": "Testing and Validation",
      "routes": [
       { "title": "Validate your configuration", "path": "test-and-validate/validate" }
    ]
  },
  {
      "title": "Import",
      "routes": [
       { "title": "Overview", "path": "import" },
       {
         "title": "Generating Configuration",
         "path": "import/generating-configuration"
       }
    ]
  },
  {
    "title": "Expressions",
    "routes": [
      { "title": "Overview", "path": "expressions" },
      { "title": "Types and Values", "path": "expressions/types" },
      {
        "title": "Strings and Templates",
        "path": "expressions/strings"
      },
      {
        "title": "References to Values",
        "path": "expressions/references"
      },
      { "title": "Operators", "path": "expressions/operators" },
      {
        "title": "Function Calls",
        "path": "expressions/function-calls"
      },
      {
        "title": "Conditional Expressions",
        "path": "expressions/conditionals"
      },
      { "title": "For Expressions", "path": "expressions/for" },
      {
        "title": "Splat Expressions",
        "path": "expressions/splat"
      },

      {
        "title": "Dynamic Blocks",
        "path": "expressions/dynamic-blocks"
      },
      {
        "title": "Type Constraints",
        "path": "expressions/type-constraints"
      },
      {
        "title": "Version Constraints",
        "path": "expressions/version-constraints"
      }
    ]
  },
  {
    "title": "Functions",
    "routes": [
      { "title": "Overview", "path": "functions" },
      {
        "title": "Numeric Functions",
        "routes": [
          { "title": "<code>abs</code>", "href": "/language/functions/abs" },
          { "title": "<code>ceil</code>", "href": "/language/functions/ceil" },
          {
            "title": "<code>floor</code>",
            "href": "/language/functions/floor"
          },
          { "title": "<code>log</code>", "href": "/language/functions/log" },
          { "title": "<code>max</code>", "href": "/language/functions/max" },
          { "title": "<code>min</code>", "href": "/language/functions/min" },
          {
            "title": "<code>parseint</code>",
            "href": "/language/functions/parseint"
          },
          { "title": "<code>pow</code>", "href": "/language/functions/pow" },
          {
            "title": "<code>signum</code>",
            "href": "/language/functions/signum"
          }
        ]
      },
      {
        "title": "String Functions",
        "routes": [
          {
            "title": "<code>chomp</code>",
            "href": "/language/functions/chomp"
          },
          {
            "title": "<code>endswith</code>",
            "href": "/language/functions/endswith"
          },
          {
            "title": "<code>format</code>",
            "href": "/language/functions/format"
          },
          {
            "title": "<code>formatlist</code>",
            "href": "/language/functions/formatlist"
          },
          {
            "title": "<code>indent</code>",
            "href": "/language/functions/indent"
          },
          { "title": "<code>join</code>", "href": "/language/functions/join" },
          {
            "title": "<code>lower</code>",
            "href": "/language/functions/lower"
          },
          {
            "title": "<code>regex</code>",
            "href": "/language/functions/regex"
          },
          {
            "title": "<code>regexall</code>",
            "href": "/language/functions/regexall"
          },
          {
            "title": "<code>replace</code>",
            "href": "/language/functions/replace"
          },
          {
            "title": "<code>split</code>",
            "href": "/language/functions/split"
          },
          {
            "title": "<code>startswith</code>",
            "href": "/language/functions/startswith"
          },
          {
            "title": "<code>strcontains</code>",
            "href": "/language/functions/strcontains"
          },
          {
            "title": "<code>strrev</code>",
            "href": "/language/functions/strrev"
          },
          {
            "title": "<code>substr</code>",
            "href": "/language/functions/substr"
          },
          {
            "title": "<code>templatestring</code>",
            "href": "/language/functions/templatestring"
          },
          {
            "title": "<code>title</code>",
            "href": "/language/functions/title"
          },
          { "title": "<code>trim</code>", "href": "/language/functions/trim" },
          {
            "title": "<code>trimprefix</code>",
            "href": "/language/functions/trimprefix"
          },
          {
            "title": "<code>trimsuffix</code>",
            "href": "/language/functions/trimsuffix"
          },
          {
            "title": "<code>trimspace</code>",
            "href": "/language/functions/trimspace"
          },
          { "title": "<code>upper</code>", "href": "/language/functions/upper" }
        ]
      },
      {
        "title": "Collection Functions",
        "routes": [
          {
            "title": "<code>alltrue</code>",
            "href": "/language/functions/alltrue"
          },
          {
            "title": "<code>anytrue</code>",
            "href": "/language/functions/anytrue"
          },
          {
            "title": "<code>chunklist</code>",
            "href": "/language/functions/chunklist"
          },
          {
            "title": "<code>coalesce</code>",
            "href": "/language/functions/coalesce"
          },
          {
            "title": "<code>coalescelist</code>",
            "href": "/language/functions/coalescelist"
          },
          {
            "title": "<code>compact</code>",
            "href": "/language/functions/compact"
          },
          {
            "title": "<code>concat</code>",
            "href": "/language/functions/concat"
          },
          {
            "title": "<code>contains</code>",
            "href": "/language/functions/contains"
          },
          {
            "title": "<code>distinct</code>",
            "href": "/language/functions/distinct"
          },
          {
            "title": "<code>element</code>",
            "href": "/language/functions/element"
          },
          {
            "title": "<code>flatten</code>",
            "href": "/language/functions/flatten"
          },
          {
            "title": "<code>index</code>",
            "href": "/language/functions/index_function"
          },
          { "title": "<code>keys</code>", "href": "/language/functions/keys" },
          {
            "title": "<code>length</code>",
            "href": "/language/functions/length"
          },
          { "title": "<code>list</code>", "href": "/language/functions/list" },
          {
            "title": "<code>lookup</code>",
            "href": "/language/functions/lookup"
          },
          { "title": "<code>map</code>", "href": "/language/functions/map" },
          {
            "title": "<code>matchkeys</code>",
            "href": "/language/functions/matchkeys"
          },
          {
            "title": "<code>merge</code>",
            "href": "/language/functions/merge"
          },
          { "title": "<code>one</code>", "href": "/language/functions/one" },
          {
            "title": "<code>range</code>",
            "href": "/language/functions/range"
          },
          {
            "title": "<code>reverse</code>",
            "href": "/language/functions/reverse"
          },
          {
            "title": "<code>setintersection</code>",
            "href": "/language/functions/setintersection"
          },
          {
            "title": "<code>setproduct</code>",
            "href": "/language/functions/setproduct"
          },
          {
            "title": "<code>setsubtract</code>",
            "href": "/language/functions/setsubtract"
          },
          {
            "title": "<code>setunion</code>",
            "href": "/language/functions/setunion"
          },
          {
            "title": "<code>slice</code>",
            "href": "/language/functions/slice"
          },
          { "title": "<code>sort</code>", "href": "/language/functions/sort" },
          { "title": "<code>sum</code>", "href": "/language/functions/sum" },
          {
            "title": "<code>transpose</code>",
            "href": "/language/functions/transpose"
          },
          {
            "title": "<code>values</code>",
            "href": "/language/functions/values"
          },
          {
            "title": "<code>zipmap</code>",
            "href": "/language/functions/zipmap"
          }
        ]
      },
      {
        "title": "Encoding Functions",
        "routes": [
          {
            "title": "<code>base64decode</code>",
            "href": "/language/functions/base64decode"
          },
          {
            "title": "<code>base64encode</code>",
            "href": "/language/functions/base64encode"
          },
          {
            "title": "<code>base64gzip</code>",
            "href": "/language/functions/base64gzip"
          },
          {
            "title": "<code>csvdecode</code>",
            "href": "/language/functions/csvdecode"
          },
          {
            "title": "<code>jsondecode</code>",
            "href": "/language/functions/jsondecode"
          },
          {
            "title": "<code>jsonencode</code>",
            "href": "/language/functions/jsonencode"
          },
          {
            "title": "<code>textdecodebase64</code>",
            "href": "/language/functions/textdecodebase64"
          },
          {
            "title": "<code>textencodebase64</code>",
            "href": "/language/functions/textencodebase64"
          },
          {
            "title": "<code>urlencode</code>",
            "href": "/language/functions/urlencode"
          },
          {
            "title": "<code>yamldecode</code>",
            "href": "/language/functions/yamldecode"
          },
          {
            "title": "<code>yamlencode</code>",
            "href": "/language/functions/yamlencode"
          }
        ]
      },
      {
        "title": "Filesystem Functions",
        "routes": [
          {
            "title": "<code>abspath</code>",
            "href": "/language/functions/abspath"
          },
          {
            "title": "<code>dirname</code>",
            "href": "/language/functions/dirname"
          },
          {
            "title": "<code>pathexpand</code>",
            "href": "/language/functions/pathexpand"
          },
          {
            "title": "<code>basename</code>",
            "href": "/language/functions/basename"
          },
          { "title": "<code>file</code>", "href": "/language/functions/file" },
          {
            "title": "<code>fileexists</code>",
            "href": "/language/functions/fileexists"
          },
          {
            "title": "<code>fileset</code>",
            "href": "/language/functions/fileset"
          },
          {
            "title": "<code>filebase64</code>",
            "href": "/language/functions/filebase64"
          },
          {
            "title": "<code>templatefile</code>",
            "href": "/language/functions/templatefile"
          }
        ]
      },
      {
        "title": "Date and Time Functions",
        "routes": [
          {
            "title": "<code>formatdate</code>",
            "href": "/language/functions/formatdate"
          },
          {
            "title": "<code>plantimestamp</code>",
            "href": "/language/functions/plantimestamp"
          },
          {
            "title": "<code>timeadd</code>",
            "href": "/language/functions/timeadd"
          },
          {
            "title": "<code>timecmp</code>",
            "href": "/language/functions/timecmp"
          },
          {
            "title": "<code>timestamp</code>",
            "href": "/language/functions/timestamp"
          }
        ]
      },
      {
        "title": "Hash and Crypto Functions",
        "routes": [
          {
            "title": "<code>base64sha256</code>",
            "href": "/language/functions/base64sha256"
          },
          {
            "title": "<code>base64sha512</code>",
            "href": "/language/functions/base64sha512"
          },
          {
            "title": "<code>bcrypt</code>",
            "href": "/language/functions/bcrypt"
          },
          {
            "title": "<code>filebase64sha256</code>",
            "href": "/language/functions/filebase64sha256"
          },
          {
            "title": "<code>filebase64sha512</code>",
            "href": "/language/functions/filebase64sha512"
          },
          {
            "title": "<code>filemd5</code>",
            "href": "/language/functions/filemd5"
          },
          {
            "title": "<code>filesha1</code>",
            "href": "/language/functions/filesha1"
          },
          {
            "title": "<code>filesha256</code>",
            "href": "/language/functions/filesha256"
          },
          {
            "title": "<code>filesha512</code>",
            "href": "/language/functions/filesha512"
          },
          { "title": "<code>md5</code>", "href": "/language/functions/md5" },
          {
            "title": "<code>rsadecrypt</code>",
            "href": "/language/functions/rsadecrypt"
          },
          { "title": "<code>sha1</code>", "href": "/language/functions/sha1" },
          {
            "title": "<code>sha256</code>",
            "href": "/language/functions/sha256"
          },
          {
            "title": "<code>sha512</code>",
            "href": "/language/functions/sha512"
          },
          { "title": "<code>uuid</code>", "href": "/language/functions/uuid" },
          {
            "title": "<code>uuidv5</code>",
            "href": "/language/functions/uuidv5"
          }
        ]
      },
      {
        "title": "IP Network Functions",
        "routes": [
          {
            "title": "<code>cidrhost</code>",
            "href": "/language/functions/cidrhost"
          },
          {
            "title": "<code>cidrnetmask</code>",
            "href": "/language/functions/cidrnetmask"
          },
          {
            "title": "<code>cidrsubnet</code>",
            "href": "/language/functions/cidrsubnet"
          },
          {
            "title": "<code>cidrsubnets</code>",
            "href": "/language/functions/cidrsubnets"
          }
        ]
      },
      {
        "title": "Type Conversion Functions",
        "routes": [
          { "title": "<code>can</code>", "href": "/language/functions/can" },
          { "title": "<code>ephemeralasnull</code>", "href": "/language/functions/ephemeralasnull" },
          {
            "title": "<code>issensitive</code>",
            "href": "/language/functions/issensitive"
          },
          {
            "title": "<code>nonsensitive</code>",
            "href": "/language/functions/nonsensitive"
          },
          {
            "title": "<code>sensitive</code>",
            "href": "/language/functions/sensitive"
          },
          {
            "title": "<code>tobool</code>",
            "href": "/language/functions/tobool"
          },
          {
            "title": "<code>tolist</code>",
            "href": "/language/functions/tolist"
          },
          {
            "title": "<code>tomap</code>",
            "href": "/language/functions/tomap"
          },
          {
            "title": "<code>tonumber</code>",
            "href": "/language/functions/tonumber"
          },
          {
            "title": "<code>toset</code>",
            "href": "/language/functions/toset"
          },
          {
            "title": "<code>tostring</code>",
            "href": "/language/functions/tostring"
          },
          { "title": "<code>try</code>", "href": "/language/functions/try" },
          { "title": "<code>type</code>", "href": "/language/functions/type" }
        ]
      },
      {
        "title": "Terraform-specific Functions",
        "routes": [
          { "title": "<code>provider::terraform::encode_tfvars</code>", "href": "/language/functions/terraform-encode_tfvars" },
          { "title": "<code>provider::terraform::decode_tfvars</code>", "href": "/language/functions/terraform-decode_tfvars" },
          { "title": "<code>provider::terraform::encode_expr</code>", "href": "/language/functions/terraform-encode_expr" },
          { "title": "<code>terraform.applying</code>", "href": "/language/functions/terraform-applying" }
        ]
      },
      { "title": "abs", "path": "functions/abs", "hidden": true },
      { "title": "abspath", "path": "functions/abspath", "hidden": true },
      { "title": "alltrue", "path": "functions/alltrue", "hidden": true },
      { "title": "anytrue", "path": "functions/anytrue", "hidden": true },
      {
        "title": "base64decode",
        "path": "functions/base64decode",
        "hidden": true
      },
      {
        "title": "base64encode",
        "path": "functions/base64encode",
        "hidden": true
      },
      { "title": "base64gzip", "path": "functions/base64gzip", "hidden": true },
      {
        "title": "base64sha256",
        "path": "functions/base64sha256",
        "hidden": true
      },
      {
        "title": "base64sha512",
        "path": "functions/base64sha512",
        "hidden": true
      },
      { "title": "basename", "path": "functions/basename", "hidden": true },
      { "title": "bcrypt", "path": "functions/bcrypt", "hidden": true },
      { "title": "can", "path": "functions/can", "hidden": true },
      { "title": "ceil", "path": "functions/ceil", "hidden": true },
      { "title": "chomp", "path": "functions/chomp", "hidden": true },
      { "title": "chunklist", "path": "functions/chunklist", "hidden": true },
      { "title": "cidrhost", "path": "functions/cidrhost", "hidden": true },
      {
        "title": "cidrnetmask",
        "path": "functions/cidrnetmask",
        "hidden": true
      },
      { "title": "cidrsubnet", "path": "functions/cidrsubnet", "hidden": true },
      {
        "title": "cidrsubnets",
        "path": "functions/cidrsubnets",
        "hidden": true
      },
      { "title": "coalesce", "path": "functions/coalesce", "hidden": true },
      {
        "title": "coalescelist",
        "path": "functions/coalescelist",
        "hidden": true
      },
      { "title": "compact", "path": "functions/compact", "hidden": true },
      { "title": "concat", "path": "functions/concat", "hidden": true },
      { "title": "contains", "path": "functions/contains", "hidden": true },
      { "title": "csvdecode", "path": "functions/csvdecode", "hidden": true },
      { "title": "dirname", "path": "functions/dirname", "hidden": true },
      { "title": "distinct", "path": "functions/distinct", "hidden": true },
      { "title": "element", "path": "functions/element", "hidden": true },
      { "title": "endswith", "path": "functions/endswith", "hidden": true },
      { "title": "ephemeralasnull", "path": "functions/ephemeralasnull", "hidden": true },
      { "title": "file", "path": "functions/file", "hidden": true },
      { "title": "filebase64", "path": "functions/filebase64", "hidden": true },
      {
        "title": "filebase64sha256",
        "path": "functions/filebase64sha256",
        "hidden": true
      },
      {
        "title": "filebase64sha512",
        "path": "functions/filebase64sha512",
        "hidden": true
      },
      { "title": "fileexists", "path": "functions/fileexists", "hidden": true },
      { "title": "filemd5", "path": "functions/filemd5", "hidden": true },
      { "title": "fileset", "path": "functions/fileset", "hidden": true },
      { "title": "filesha1", "path": "functions/filesha1", "hidden": true },
      { "title": "filesha256", "path": "functions/filesha256", "hidden": true },
      { "title": "filesha512", "path": "functions/filesha512", "hidden": true },
      { "title": "flatten", "path": "functions/flatten", "hidden": true },
      { "title": "floor", "path": "functions/floor", "hidden": true },
      { "title": "format", "path": "functions/format", "hidden": true },
      { "title": "formatdate", "path": "functions/formatdate", "hidden": true },
      { "title": "formatlist", "path": "functions/formatlist", "hidden": true },
      { "title": "indent", "path": "functions/indent", "hidden": true },
      { "title": "index", "path": "functions/index_function", "hidden": true },
      {
        "title": "issensitive",
        "path": "functions/issensitive",
        "hidden": true
      },
      { "title": "join", "path": "functions/join", "hidden": true },
      { "title": "jsondecode", "path": "functions/jsondecode", "hidden": true },
      { "title": "jsonencode", "path": "functions/jsonencode", "hidden": true },
      { "title": "keys", "path": "functions/keys", "hidden": true },
      { "title": "length", "path": "functions/length", "hidden": true },
      { "title": "list", "path": "functions/list", "hidden": true },
      { "title": "log", "path": "functions/log", "hidden": true },
      { "title": "lookup", "path": "functions/lookup", "hidden": true },
      { "title": "lower", "path": "functions/lower", "hidden": true },
      { "title": "map", "path": "functions/map", "hidden": true },
      { "title": "matchkeys", "path": "functions/matchkeys", "hidden": true },
      { "title": "max", "path": "functions/max", "hidden": true },
      { "title": "md5", "path": "functions/md5", "hidden": true },
      { "title": "merge", "path": "functions/merge", "hidden": true },
      { "title": "min", "path": "functions/min", "hidden": true },
      {
        "title": "nonsensitive",
        "path": "functions/nonsensitive",
        "hidden": true
      },
      { "title": "one", "path": "functions/one", "hidden": true },
      { "title": "parseint", "path": "functions/parseint", "hidden": true },
      { "title": "pathexpand", "path": "functions/pathexpand", "hidden": true },
      { "title": "plantimestamp", "path": "functions/plantimestamp", "hidden": true },
      { "title": "pow", "path": "functions/pow", "hidden": true },
      { "title": "range", "path": "functions/range", "hidden": true },
      { "title": "regex", "path": "functions/regex", "hidden": true },
      { "title": "regexall", "path": "functions/regexall", "hidden": true },
      { "title": "replace", "path": "functions/replace", "hidden": true },
      { "title": "reverse", "path": "functions/reverse", "hidden": true },
      { "title": "rsadecrypt", "path": "functions/rsadecrypt", "hidden": true },
      { "title": "sensitive", "path": "functions/sensitive", "hidden": true },
      {
        "title": "setintersection",
        "path": "functions/setintersection",
        "hidden": true
      },
      { "title": "setproduct", "path": "functions/setproduct", "hidden": true },
      {
        "title": "setsubtract",
        "path": "functions/setsubtract",
        "hidden": true
      },
      { "title": "setunion", "path": "functions/setunion", "hidden": true },
      { "title": "sha1", "path": "functions/sha1", "hidden": true },
      { "title": "sha256", "path": "functions/sha256", "hidden": true },
      { "title": "sha512", "path": "functions/sha512", "hidden": true },
      { "title": "signum", "path": "functions/signum", "hidden": true },
      { "title": "slice", "path": "functions/slice", "hidden": true },
      { "title": "sort", "path": "functions/sort", "hidden": true },
      { "title": "split", "path": "functions/split", "hidden": true },
      { "title": "startswith", "path": "functions/startswith", "hidden": true },
      { "title": "strcontains", "path": "functions/strcontains", "hidden": true},
      { "title": "strrev", "path": "functions/strrev", "hidden": true },
      { "title": "substr", "path": "functions/substr", "hidden": true },
      { "title": "sum", "path": "functions/sum", "hidden": true },
      {
        "title": "templatefile",
        "path": "functions/templatefile",
        "hidden": true
      },
      {
        "title": "templatestring",
        "path": "functions/templatestring",
        "hidden": true
      },
      {
        "title": "terraform.applying",
        "path": "functions/terraform-applying",
        "hidden": true
      },
      { "title": "terraform-encode_tfvars", "path": "functions/terraform-encode_tfvars", "hidden": true },
      { "title": "terraform-decode_tfvars", "path": "functions/terraform-decode_tfvars", "hidden": true },
      { "title": "terraform-encode_expr", "path": "functions/terraform-encode_expr", "hidden": true },
      {
        "title": "textdecodebase64",
        "path": "functions/textdecodebase64",
        "hidden": true
      },
      {
        "title": "textencodebase64",
        "path": "functions/textencodebase64",
        "hidden": true
      },
      { "title": "timeadd", "path": "functions/timeadd", "hidden": true },
      { "title": "timecmp", "path": "functions/timecmp", "hidden": true },
      { "title": "timestamp", "path": "functions/timestamp", "hidden": true },
      { "title": "title", "path": "functions/title", "hidden": true },
      { "title": "tobool", "path": "functions/tobool", "hidden": true },
      { "title": "tolist", "path": "functions/tolist", "hidden": true },
      { "title": "tomap", "path": "functions/tomap", "hidden": true },
      { "title": "tonumber", "path": "functions/tonumber", "hidden": true },
      { "title": "toset", "path": "functions/toset", "hidden": true },
      { "title": "tostring", "path": "functions/tostring", "hidden": true },
      { "title": "transpose", "path": "functions/transpose", "hidden": true },
      { "title": "trim", "path": "functions/trim", "hidden": true },
      { "title": "trimprefix", "path": "functions/trimprefix", "hidden": true },
      { "title": "trimspace", "path": "functions/trimspace", "hidden": true },
      { "title": "trimsuffix", "path": "functions/trimsuffix", "hidden": true },
      { "title": "try", "path": "functions/try", "hidden": true },
      { "title": "type", "path": "functions/type", "hidden": true },
      { "title": "upper", "path": "functions/upper", "hidden": true },
      { "title": "urlencode", "path": "functions/urlencode", "hidden": true },
      { "title": "uuid", "path": "functions/uuid", "hidden": true },
      { "title": "uuidv5", "path": "functions/uuidv5", "hidden": true },
      { "title": "values", "path": "functions/values", "hidden": true },
      { "title": "yamldecode", "path": "functions/yamldecode", "hidden": true },
      { "title": "yamlencode", "path": "functions/yamlencode", "hidden": true },
      { "title": "zipmap", "path": "functions/zipmap", "hidden": true }
    ]
  },
  {
    "title": "State",
    "routes": [
      { "title": "Overview", "path": "state" },
      { "title": "Purpose", "path": "state/purpose" },
      {
        "title": "The <code>terraform_remote_state</code> Data Source",
        "path": "state/remote-state-data"
      },
      {
        "title": "Backends: State Storage and Locking",
        "path": "state/backends"
      },
      {
        "title": "Import Existing Resources",
        "path": "state/import"
      },
      { "title": "Locking", "path": "state/locking" },
      { "title": "Workspaces", "path": "state/workspaces" },
      { "title": "Remote State", "path": "state/remote" },
      {
        "title": "Sensitive Data",
        "path": "state/sensitive-data"
      }
    ]
  },
  {
    "title": "Tests",
    "routes": [
      {
        "title": "Overview",
        "path": "tests"
      },
      {
        "title": "Mocks",
        "path": "tests/mocking"
      }
    ]
  },
  {
    "title": "Upgrading to Terraform v1.10",
    "path": "upgrade-guides"
  },
  {
    "title": "v1.x Compatibility Promises",
    "path": "v1-compatibility-promises"
  },
  { "divider": true },
  { "heading": "REFERENCE" },
  {
    "title": "Configuration blocks",
    "routes": [
      {
<<<<<<< HEAD
        "title": "resource",
        "path": "block/resource"
      },    
      {
      "title": "check",
=======
      "title": "Check block",
>>>>>>> ba4191fd
      "path": "block/check"
      },
      {
      "title": "Moved block",
      "path": "block/moved"
      },
      {
      "title": "Output block",
      "path": "block/output"
      },
      {
        "title": "Terraform block",
        "path": "block/terraform"
      }
    ]
  },
  { "divider": true },
  { "title": "Terraform Internals", "href": "/internals" }
]<|MERGE_RESOLUTION|>--- conflicted
+++ resolved
@@ -1116,24 +1116,20 @@
     "title": "Configuration blocks",
     "routes": [
       {
-<<<<<<< HEAD
         "title": "resource",
         "path": "block/resource"
       },    
       {
-      "title": "check",
-=======
-      "title": "Check block",
->>>>>>> ba4191fd
-      "path": "block/check"
-      },
-      {
-      "title": "Moved block",
-      "path": "block/moved"
-      },
-      {
-      "title": "Output block",
-      "path": "block/output"
+        "title": "check",
+        "path": "block/check"
+      },
+      {
+        "title": "Moved block",
+        "path": "block/moved"
+      },
+      {
+        "title": "Output block",
+        "path": "block/output"
       },
       {
         "title": "Terraform block",

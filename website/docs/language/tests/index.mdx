---
page_title: Tests - Configuration Language
description: >-
  Write structured test code for validating your configuration.
---

# Tests

-> **Note:** This testing framework is available in Terraform v1.6.0 and later.

Terraform tests let authors validate that module configuration updates do not introduce breaking changes. Tests run against test-specific, short-lived resources, preventing any risk to your existing infrastructure or state.

## Integration or Unit testing

By default, tests within Terraform create real infrastructure and can run assertions and validations against that infrastructure. This is analogous to integration testing because you are testing Terraform's core functionality by executing operations and validating the infrastructure Terraform creates.

You can override the normal testing behavior by updating the `command` attribute within a [`run`](#run-blocks) block (examples below). By default, each `run` block executes with `command = apply` instructing Terraform to execute a complete `apply` operation against your configuration. Replacing the `command` value with `command = plan` instructs Terraform to _not_ create new infrastructure for this `run` block. This allows test authors to validate logical operations and custom conditions within their infrastructure in a process analogous to unit testing.

Terraform v1.7.0 introduced the ability to mock data returned by the providers during a `terraform test` execution. This can be used to write more detailed and complete unit tests.

## Syntax

Each Terraform test lives in a test file. Terraform discovers test files are based on their file extension: `.tftest.hcl` or `.tftest.json`.

Each test file contains the following root level attributes and blocks:

- Zero to one [`test`](#test-block) blocks.
- One to many [`run`](#run-blocks) blocks.
- Zero to one [`variables`](#variables) block.
- Zero to many [`provider`](#providers) blocks.

By default, Terraform executes `run` blocks sequentially. To execute `run` blocks in parallel, refer to [`Parallel execution`](#parallel-execution). Each `run` block simulates a series of Terraform commands executing directly within the configuration directory. The order of the `variables` and `provider` blocks doesn't matter, Terraform processes all the values within these blocks at the beginning of the test operation. We recommend defining your `variables` and `provider` blocks first, at the beginning of the test file.

### Example

The following example demonstrates a simple Terraform configuration that creates an AWS S3 bucket, using an input variable to modify the name. We will create an example test file (below) that validates the buckets name is created as expected.

```hcl
# main.tf

provider "aws" {
    region = "eu-central-1"
}

variable "bucket_prefix" {
  type = string
}

resource "aws_s3_bucket" "bucket" {
  bucket = "${var.bucket_prefix}-bucket"
}

output "bucket_name" {
  value = aws_s3_bucket.bucket.bucket
}
```

The following test file runs a single Terraform `plan` command which creates the S3 bucket, and then validates the logic for calculating the name is correct by checking the actual name matches the expected name.

```hcl
# valid_string_concat.tftest.hcl

variables {
  bucket_prefix = "test"
}

run "valid_string_concat" {

  command = plan

  assert {
    condition     = aws_s3_bucket.bucket.bucket == "test-bucket"
    error_message = "S3 bucket name did not match expected"
  }

}
```

## Test block

The optional `test` block defines the configuration of the test file, allowing you to configure how the framework
executes its runs. The block has the following fields:

| Field or Block Name       | Description                                                                                                              | Default Value |
| ------------------------- | ------------------------------------------------------------------------------------------------------------------------ | ------------- |
| `parallel`                 | An optional boolean attribute. If `true`, Terraform executes all eligible `run` blocks simultaneously. Each run within the file can override this globally set value. Refer to [Parallel execution](#parallel-execution) for more information.             | `false`       |
| `skip_cleanup`             | An optional boolean attribute. If `true`, Terraform skips the cleanup of the state resources created during the test. Each run within the file can override this globally set value.             | `false`       |


### Example usage

```hcl
# with_config.tftest.hcl
test {
  parallel = true
}
```

## Run blocks

Each `run` block has the following fields and blocks:

| Field or Block Name       | Description                                                                                                              | Default Value |
| ------------------------- | ------------------------------------------------------------------------------------------------------------------------ | ------------- |
| `command`                 | An optional attribute, which is either `apply` or `plan`.                                                                | `apply`       |
| `plan_options.mode`       | An optional attribute, which is either `normal` or `refresh-only`.                                                       | `normal`      |
| `plan_options.refresh`    | An optional boolean attribute.                                                                                           | `true`        |
| `plan_options.replace`    | An optional attribute containing a list of resource addresses referencing resources within the configuration under test. |               |
| `plan_options.target`     | An optional attribute containing a list of resource addresses referencing resources within the configuration under test. |               |
| [`variables`](#variables) | An optional `variables` block.                                                                                           |               |
| [`module`](#modules)      | An optional `module` block.                                                                                              |               |
| [`providers`](#providers) | An optional `providers` attribute.                                                                                       |               |
| [`assert`](#assertions)   | Optional `assert` blocks.                                                                                                |               |
| `expect_failures`         | An optional attribute.                                                                                                   |               |
| `state_key`               | An optional attribute.                                                                                                   |               |
| [`backend`](#backends)    | An optional `backend` block.                                                                                             |               |
| `parallel`                | An optional boolean attribute.                                                                                           | `false`       |
| `skip_cleanup`            | An optional boolean attribute.                                                                                           | `false`       |

The `command` attribute and `plan_options` block tell Terraform which command and options to execute for each run block. The default operation, if you do not specify a `command` attribute or the `plan_options` block, is a normal Terraform apply operation.

The `command` attribute states whether the operation should be a [`plan`](/terraform/cli/commands/plan) or an [`apply`](/terraform/cli/commands/apply) operation.

The `plan_options` block allows test authors to customize the [planning mode](/terraform/cli/commands/plan#planning-modes) and [options](/terraform/cli/commands/plan#planning-options) they would typically need to edit via command-line flags and options. We cover the `-var` and `-var-file` options in the [Variables](#variables) section.

The `state_key` allows for fine-grained control over which internal state file Terraform uses for a given run block. Refer to [Modules State](#modules-state) for more information.

The `parallel` attribute lets you run multiple `run` blocks in parallel. By default, this attribute is set to `false`. When set to `true`, Terraform attempts to execute the `run` block in parallel with other `run` blocks that also have the `parallel` attribute set to `true` and are not dependent on each other.

The `skip_cleanup` attribute controls whether changes made to the state file during this run are cleaned up afterward. Refer to the [Skipping Cleanup](#skipping-cleanup) section for more information.

### Example usage

```hcl
# with_config.tftest.hcl
test {
  parallel = true
}

variables {
  bucket_prefix = "test"
}

run "first" {
  assert {
    condition     = aws_s3_bucket.bucket.bucket == "test-bucket"
    error_message = "S3 bucket name did not match expected"
  }
}

run "second" {
  assert {
    condition     = aws_s3_bucket.bucket.bucket == "test-bucket"
    error_message = "S3 bucket name did not match expected"
  }
}

run "third" {
  parallel = false
  assert {
    condition     = aws_s3_bucket.bucket.bucket == "test-bucket"
    error_message = "S3 bucket name did not match expected"
  }
}
```

In the above example, the `first` and `second` `run` blocks implicitly have `parallel` set to `true` since the `test` block enables parallel runs. The `third` `run` block sets `parallel` to `false` to override the global setting.

### Assertions

Terraform run block assertions are [Custom Conditions](/terraform/language/expressions/custom-conditions), consisting of a [condition](/terraform/language/expressions/custom-conditions#condition-expressions) and an [error message](/terraform/language/expressions/custom-conditions#error-messages).

At the conclusion of a Terraform test command execution, Terraform presents any failed assertions as part of a tests passed or failed status.

#### Assertion References

Assertions within tests can reference any existing [named values](/terraform/language/expressions/references) that are available to other custom conditions within the main Terraform configuration.

Additionally, test assertions can directly reference outputs from current and previous `run` blocks. Pulling from the [previous example](#example), this is a valid condition: `condition = output.bucket_name == "test_bucket"`.

## Variables

You can provide values for [Input Variables](/terraform/language/values/variables) within your configuration directly from your test files.

The test file syntax supports `variables` blocks at both the root level and within `run` blocks. Terraform passes all variable values from the test file into all `run` blocks within the file. You can override variable values for a particular `run` block with values provided directly within that `run` block.

Adding to the test file from the [example](#example) above:

```hcl
# variable_precedence.tftest.hcl

variables {
  bucket_prefix = "test"
}

run "uses_root_level_value" {

  command = plan

  assert {
    condition     = aws_s3_bucket.bucket.bucket == "test-bucket"
    error_message = "S3 bucket name did not match expected"
  }

}

run "overrides_root_level_value" {

  command = plan

  variables {
    bucket_prefix = "other"
  }

  assert {
    condition     = aws_s3_bucket.bucket.bucket == "other-bucket"
    error_message = "S3 bucket name did not match expected"
  }

}
```

We've added a second `run` block that specifies the `bucket_prefix` variable value as `other`, overriding the value `test` that is provided by the test file and used during the first `run` block.

### Specify variables with the Command Line or definition files

In addition to specifying variable values via test files, the Terraform `test` command also supports the other typical mechanisms for specifying variable values.

You can specify values for variables across all tests with the [Command Line](/terraform/language/values/variables#variables-on-the-command-line) and with [Variable Definition Files](/terraform/language/values/variables#variable-definitions-tfvars-files).

As with the main configuration direction, Terraform will automatically load any variables defined in the automatic variable files within a test directory. The automatic variable files are `terraform.tfvars`, `terraform.tfvars.json`, and any files that end with `.auto.tfvars` or `.auto.tfvars.json`.

-> **Note:** Variable values loaded from the automatic variable files within a test directory will only apply to tests also defined within the same test directory. Variables defined in all other ways will apply to all tests in a given test run.

This is particularly useful for using sensitive variables values and for configuring providers. Otherwise, testing files could directly expose those sensitive values.

### Variable definition precedence

[Variable Definition Precedence](/terraform/language/values/variables#variable-definition-precedence) remains the same within tests, except for variable values that test files provide. The variables defined in test files take the highest precedence, overriding environment variables, variables files, or command-line input.

For tests defined in a test directory, any variable values defined in automatic variable files from the test directory will override values defined in automatic variable files from the main configuration directory.

### Variable References

Variables you define within `run` blocks can refer to outputs from modules executed in earlier `run` blocks and variables defined at higher precedence levels. Variables defined within the file level `variables` block can only refer to global variables.

For example, the following code block shows how a variable can refer to higher precedence variables and previous run blocks:

```hcl
variables {
  global_value = "some value"
}

run "run_block_one" {
  variables {
    local_value = var.global_value
  }

  # ...
  # Some test assertions should go here.
  # ...
}

run "run_block_two" {
  variables {
    local_value = run.run_block_one.output_one
  }

  # ...
  # Some test assertions should go here.
  # ...
}
```

Above, the `local_value` in `run_block_one` gets its value from the `global_value` variable. This pattern is useful if you want to assign multiple variables the same value. You can specify a variable value once at the file level and then share it with different variables.

In comparison, `local_value` in `run_block_two` takes its value from the output value of `output_one` from `run_block_one`. This pattern is useful for passing values between `run` blocks, particularly if `run` blocks are executing different modules as detailed in the [Modules](#modules) section.

## Providers

You can set or override the required providers within the main configuration from your testing files by using `provider` and `providers` blocks and attributes.

At the root level of a Terraform testing file, you can define [`provider` blocks](/terraform/language/providers/configuration) as if Terraform were creating them [within the main configuration](/terraform/language/providers). Terraform will then pass these provider blocks into its configuration as each `run` block executes.

By default, each provider you specify is directly available within each `run` block. You can customize the availability of providers within a given `run` block by using a `providers` attribute. The behavior and syntax for this block match the behavior of [providers meta-argument](/terraform/language/meta-arguments/module-providers).

If you do not provide provider configuration within a testing file, Terraform attempts to initialize any providers within its configuration using the provider's default settings. For example, any environment variables aimed at configuring providers are still available, and Terraform can use them to create default providers.

Below, we expand on our previous [example](#example) to allow tests, instead of the configuration, to specify the region. In this example, we are going to test the following configuration file:

```hcl
# main.tf

terraform {
  required_providers {
    aws = {
      source = "hashicorp/aws"
    }
  }
}

variable "bucket_prefix" {
  type = string
}

resource "aws_s3_bucket" "bucket" {
  bucket = "${var.bucket_prefix}-bucket"
}

output "bucket_name" {
  value = aws_s3_bucket.bucket.bucket
}
```

We can now define our `provider` blocks within the following test file:

```hcl
# customised_provider.tftest.hcl

provider "aws" {
    region = "eu-central-1"
}

variables {
  bucket_prefix = "test"
}

run "valid_string_concat" {

  command = plan

  assert {
    condition     = aws_s3_bucket.bucket.bucket == "test-bucket"
    error_message = "S3 bucket name did not match expected"
  }

}
```

We can also create a more complex example configuration, that makes use of multiple providers and aliases:

```hcl
# main.tf

terraform {
  required_providers {
    aws = {
      source                = "hashicorp/aws"
      configuration_aliases = [aws.secondary]
    }
  }
}

variable "bucket_prefix" {
  default = "test"
  type    = string
}

resource "aws_s3_bucket" "primary_bucket" {
  bucket = "${var.bucket_prefix}-primary"
}

resource "aws_s3_bucket" "secondary_bucket" {
  provider = aws.secondary
  bucket   = "${var.bucket_prefix}-secondary"
}
```

Within our test file we can specify multiple providers:

```hcl
# customised_providers.tftest.hcl

provider "aws" {
  region = "us-east-1"
}

provider "aws" {
  alias  = "secondary"
  region = "eu-central-1"
}

run "providers" {

  command = plan

  assert {
    condition     = aws_s3_bucket.primary_bucket.bucket == "test-primary"
    error_message = "invalid value for primary S3 bucket"
  }

  assert {
    condition     = aws_s3_bucket.secondary_bucket.bucket == "test-secondary"
    error_message = "invalid value for secondary S3 bucket"
  }
}
```

It is also possible to define specific providers you want to use in specific `run` blocks:

```hcl
# main.tf

terraform {
  required_providers {
    aws = {
      source                = "hashicorp/aws"
      configuration_aliases = [aws.secondary]
    }
  }
}

data "aws_region" "primary" {}

data "aws_region" "secondary" {
  provider = aws.secondary
}

variable "bucket_prefix" {
  default = "test"
  type    = string
}

resource "aws_s3_bucket" "primary_bucket" {
  bucket = "${var.bucket_prefix}-${data.aws_region.primary.name}-primary"
}

resource "aws_s3_bucket" "secondary_bucket" {
  provider = aws.secondary
  bucket   = "${var.bucket_prefix}-${data.aws_region.secondary.name}-secondary"
}
```

Our test file can pass in specific providers for each different `run` block:

```hcl
# customised_providers.tftest.hcl

provider "aws" {
  region = "us-east-1"
}

provider "aws" {
  alias  = "secondary"
  region = "eu-central-1"
}

provider "aws" {
  alias  = "tertiary"
  region = "eu-west-2"
}

run "default_providers" {

  command = plan

  assert {
    condition     = aws_s3_bucket.primary_bucket.bucket == "test-us-east-1-primary"
    error_message = "invalid value for primary S3 bucket"
  }

  assert {
    condition     = aws_s3_bucket.secondary_bucket.bucket == "test-eu-central-1-secondary"
    error_message = "invalid value for secondary S3 bucket"
  }
}

run "customised_providers" {

  command = plan

  providers = {
    aws           = aws
    aws.secondary = aws.tertiary
  }

  assert {
    condition     = aws_s3_bucket.primary_bucket.bucket == "test-us-east-1-primary"
    error_message = "invalid value for primary S3 bucket"
  }

  assert {
    condition     = aws_s3_bucket.secondary_bucket.bucket == "test-eu-west-2-secondary"
    error_message = "invalid value for secondary S3 bucket"
  }
}
```

> **Note:** When running tests with `command = apply`, switching providers between `run` blocks can result in failed operations and tests because resources created by one provider definition will be unusable when modified by a second.

From Terraform v1.7.0, `provider` blocks can also reference test file variables and run block outputs. This means the testing framework can retrieve credentials and other setup information from one provider and use this when initializing a second.

In the following example, the `vault` provider is initialized first, and then used within a setup module to extract credentials for the `aws` provider. For more information on setup modules, see [Modules](#modules).

```hcl

provider "vault" {
  # ... vault configuration ...
}

provider "aws" {
  region     = "us-east-1"

  # The `aws` provider can reference the outputs of the "vault_setup" run block.
  access_key = run.vault_setup.aws_access_key
  secret_key = run.vault_setup.aws_secret_key
}

run "vault_setup" {
  module {
    # This module should only include reference to the Vault provider. Terraform
    # will automatically work out which providers to supply based on the module
    # configuration. The tests will error if a run block requires access to a
    # provider that references outputs from a run block that has not executed.
    source = "./testing/vault-setup"
  }
}

run "use_aws_provider" {
  # This run block can then use both the `aws` and `vault` providers, as the
  # previous run block provided all the data required for the `aws` provider.
}
```

## Modules

You can modify the module that a given `run` block executes.

By default, Terraform executes the given command against the configuration being tested for each `run` block. Terraform tests the configuration within the directory you execute the `terraform test` command from (or the directory you point to with the `-chdir` argument). Each `run` block also allows the user to change the targeted configuration using the `module` block.

Unlike the traditional [`module` block](/terraform/language/modules/syntax), the `module` block within test files _only_ supports the [`source`](/terraform/language/modules/syntax#source) attribute and the [`version`](/terraform/language/modules/syntax#version) attribute. The remaining attributes that are typically supplied via the traditional `module` block should be supplied by the alternate attributes and blocks within the `run` block.

> **Note:** Terraform test files only support [local](/terraform/language/modules/sources#local-paths) and [registry](/terraform/language/modules/sources#terraform-registry) modules within the `source` attribute.

All other blocks and attributes within the `run` block are supported when executing an alternate module, with `assert` blocks executing against values from the alternate module. This is discussed more in [Modules State](#modules-state).

Two example use cases for the `modules` block within a testing file are:

1. A setup module that creates the infrastructure the main configuration requires for testing.
2. A loading module to load and validate secondary infrastructure (such as data sources) that are not created directly by the main configuration being tested.

The following examples demonstrate both of these use cases.

First, we have a module that will create and load several files into an already created S3 bucket. This is the configuration we want to test.

```hcl
# main.tf

variable "bucket" {
  type = string
}

variable "files" {
  type = map(string)
}

data "aws_s3_bucket" "bucket" {
  bucket = var.bucket
}

resource "aws_s3_object" "object" {
  for_each = var.files

  bucket = data.aws_s3_bucket.bucket.id
  key = each.key
  source = each.value

  etag = filemd5(each.value)
}
```

Second, we have a setup module that will create the S3 bucket, so it is available to the configuration under test.

```hcl
# testing/setup/main.tf

variable "bucket" {
  type = string
}

resource "aws_s3_bucket" "bucket" {
  bucket = var.bucket
}
```

Third, we have a loading module, that will load the files in the s3 bucket. This is a fairly contrived example, as it is definitely possible just to validate the files directly when they are created in the module under test. It is, however, good for demonstrating the use case.

```hcl
# testing/loader/main.tf

variable "bucket" {
  type = string
}

data "aws_s3_objects" "objects" {
  bucket = var.bucket
}
```

Finally, we have the test file itself which configures everything and calls out to the various helper modules we have created.

```hcl
# file_count.tftest.hcl

variables {
  bucket = "my_test_bucket"
  files = {
    "file-one.txt": "data/files/file_one.txt"
    "file-two.txt": "data/files/file_two.txt"
  }
}

provider "aws" {
  region = "us-east-1"
}

run "setup" {
  # Create the S3 bucket we will use later.

  module {
    source = "./testing/setup"
  }
}

run "execute" {
  # This is empty, we just run the configuration under test using all the default settings.
}

run "verify" {
  # Load and count the objects created in the "execute" run block.

  module {
    source = "./testing/loader"
  }

  assert {
    condition = length(data.aws_s3_objects.objects.keys) == 2
    error_message = "created the wrong number of s3 objects"
  }
}
```

### Modules state

While Terraform executes a `terraform test` command, Terraform maintains at least one, but possibly many, state files within memory for each test file. Terraform assigns each internal state file a state key that it uses internally to track the state file. The state key is a unique identifier for the state file and you can override it with the `state_key` attribute of a `run` block.

There is always at least one state file that maintains the state of the main configuration under test. This state file is shared by all `run` blocks that do not have a `module` block specifying an alternate module to load. By default, there is also one state file per alternate module that Terraform loads. An alternate module state file is shared by all `run` blocks that execute the given module.

You can override this default behavior with the `state_key` attribute and force Terraform to use a specific state file for a given `run` block. This is useful when you want to share state between `run` blocks that do not reference the same module.

The following example uses comments to explain where the state files for each `run` block originate using the default behavior. In the below example Terraform creates and manages a total of three state files. The first state file is for the main configuration under test, the second for the setup module, and the third for the loader module.

```hcl
run "setup" {

  # This run block references an alternate module and is the first run block
  # to reference this particular alternate module. Therefore, Terraform creates
  # and populates a new empty state file for this run block.

  module {
    source = "./testing/setup"
  }
}

run "init" {

  # This run block does not reference an alternate module, so it uses the main
  # state file for the configuration under test. As this is the first run block
  # to reference the main configuration, the previously empty state file now
  # contains the resources created by this run block.

  assert {
    # In practice we'd do some interesting checks and tests here but the
    # assertions aren't important for this example.
  }

  # ... more assertions ...
}

run "update_setup" {

  # We've now re-referenced the setup module, so the state file that was created
  # for the first "setup" run block will be reused. It will contain any
  # resources that were created as part of the other run block before this run
  # block executes and will be updated with any changes made by this run block
  # after.

  module {
    source = "./testing/setup"
  }

  variables {
    # In practice, we'd likely make some changes to the module compared to the
    # first run block here. Otherwise, there would be no point recalling the
    # module.
  }
}

run "update" {

  # As with the "init" run block, we are executing against the main configuration
  # again. This means we'd load the main state file that was initially populated
  # by the "init" run block, and any changes made by this "run" block will be
  # carried forward to any future run blocks that execute against the main
  # configuration.

  # ... updated variables ...

  # ... assertions ...
}

run "loader" {

  # This run block is now referencing our second alternate module so will create
  # our third and final state file. The other two state files are managing
  # resources from the main configuration and resources from the setup module.
  # We are getting a new state file for this run block as the loader module has
  # not previously been referenced by any run blocks.

  module {
    source = "./testing/loader"
  }
}
```

The following example uses the `state_key` attribute to force Terraform to use the same state file for different `run` blocks. In the example below, Terraform creates and manages a single state file that is shared by both the "setup" and "init" run blocks, even though they are loading configuration from separate sources.

```hcl
run "setup" {
  state_key = "main"

  module {
    source = "./testing/setup"
  }
}

run "init" {

  # By setting the state key to "main" we are telling Terraform to use the same
  # state file for this run block as the "setup" run block. This means that the
  # resources created by the "setup" run block will be available to the
  # configuration in this run block.
  state_key = "main"

  assert {
    # In practice we'd do some interesting checks and tests here but the
    # assertions aren't important for this example.
  }

  # ... more assertions ...
}
```

#### Modules Cleanup

At the conclusion of a test file, Terraform attempts to destroy every resource it created during the execution of that test file. When Terraform loads alternate modules, the order in which Terraform destroys those objects in is important. For example, in the first [Modules](#modules) example, Terraform could not destroy the resources created in the "setup" `run` block before the objects created in the "execute" `run` block, because the S3 bucket we created in the "setup" step can not be destroyed while it contains objects.

Terraform destroys resources in reverse `run` block order. In the most recent [example](#modules-state), there are three state files. One for the main state, one for the `./testing/loader` module, and one for the `./testing/setup` module. The `./testing/loader` state file would be destroyed first as it was referenced most recently by the last run block. The main state file would be destroyed second as it was referenced by the "update" `run` block. The `./testing/setup` state file would then be destroyed last.

Note, that the first two `run` blocks "setup" and "init", do nothing during the destroy operations as their state files are used by later run blocks and have already been destroyed.

If you use a single setup module as an alternate module, and it executes first, or you use no alternate modules, then the order of destruction does not affect you. Anything more complex may require careful consideration to make sure the destruction of resources can complete automatically.

## Expecting failures

By default, if any [Custom Conditions](/terraform/language/expressions/custom-conditions), including `check` block assertions, fail during the execution of a Terraform test file then the overall command reports the test as a failure.

However, it is a common testing paradigm to want to test failure cases. Terraform supports the `expect_failures` attribute for this use case.

In each `run` block the `expect_failures` attribute can provide a list of checkable objects (resources, data sources, check blocks, input variables, and outputs) that should fail their custom conditions. The test passes if the checkable objects you specify report an issue, and the test fails overall if they do not.

You can still write assertions alongside an `expect_failures` block, but you should be mindful that all custom conditions, except check block assertions, halt the execution of Terraform. This still applies during test execution, so your assertions should only consider values that you are sure will be computed before the checkable object is due to fail. You can manage this using references, or the `depends_on` meta-argument within your main configuration.

This also means that, with the exception of `check` blocks, you can only reliably include a single checkable object. We support a list of checkable objects within the `expect_failures` attribute purely for `check` blocks.

A quick example below demonstrates testing the `validation` block on an input variable. The configuration file accepts a single input variable that must be even number.

```hcl
# main.tf

variable "input" {
  type = number

  validation {
    condition = var.input % 2 == 0
    error_message = "must be even number"
  }
}
```

The test file contains two run blocks. One that validates that our custom condition passes on an even number and one that validates our custom condition fails on an odd number.

```hcl
# input_validation.tftest.hcl

variables {
  input = 0
}

run "zero" {
  # The variable defined above is even, so we expect the validation to pass.

  command = plan
}

run "one" {
  # This time we set the variable is odd, so we expect the validation to fail.

  command = plan

  variables {
    input = 1
  }

  expect_failures = [
    var.input,
  ]
}
```

> **Note**: Terraform only expects failures in the operation specified by the `command` attribute of the `run` block.

Be careful when using `expect_failures` in `run` blocks with `command = apply`. A `run` block with `command = apply` that expects a custom condition failure will fail overall if that custom condition fails during the plan.

This is logically consistent, as the `run` block is expecting to be able to run an apply operation but can not because the plan failed. It is also potentially confusing, as you will see the failure in the diagnostics as the reason the test failed, even though that failure was marked as being expected.

There are instances when Terraform does not execute a custom condition during the planning stage, because that condition is relying on computed attributes that are only available after Terraform creates the referenced resource. In these cases, you could use an `expect_failures` block alongside a `command = apply` attribute and value. However, in most cases we recommend only using `expect_failures` alongside `command = plan` operations.

> **Note**: Expected failures only apply to user-defined custom conditions.

Other kinds of failure _besides_ the specified expected failures in the checkable object still result in the overall test failing. For example, a variable that expects a boolean value as input fails the surrounding test if Terraform provides the wrong kind of value, even if that variable is included in an `expect_failures` attribute.

The `expect_failures` attribute is included to allow authors to test their configuration and any logic defined within. A type mismatch, as in the previous example, is not something Terraform authors should have to worry about testing as Terraform itself will handle enforce type constraints. As such, you can only `expect_failures` in custom conditions.

## Parallel execution

By default, Terraform executes `run` blocks sequentially. However, you can set the `parallel` attribute to `true` in the optional `test` block or in individual `run` blocks to enable parallel execution.

Two or more `run` blocks can be executed in parallel if:

- They do not reference outputs from each other.
- They do not share the same state file. The state file is determined by the state key or the module source when the state key is not set. If two `run` blocks that share the same module configuration, they must specify different state keys to be executed in parallel.
- They both have the `parallel` attribute set to `true`.

### Example usage

```hcl
# parallel.tftest.hcl

test {
  // This would set the parallel flag to true in all runs
  parallel = true
}

variables {
  foo = "foo"
}


run "primary_db" {
  // This is the first run block, and it is available to be executed right away.
  state_key = "primary"
  module {
    source = "./setup"
  }

  variables {
    input = "foo"
  }

  assert {
    condition = output.value == var.foo
    error_message = "bad"
  }
}

run "secondary_db" {
  // This run block can be executed in parallel with the `primary_db` run block, because it does not reference its
  // output and has a different state key.
  state_key = "secondary"
  module {
    source = "./setup"
  }

  variables {
    input = "foo"
  }

  assert {
    condition = output.value == var.foo
    error_message = "bad"
  }
}

run "site_one" {
  // This run block can only be executed after the `primary_db` run block is completed, because it references the output of the `primary_db` run block.
  state_key = "unique_2"
  variables {
    input = run.primary_db.value
  }

  assert {
    condition = output.value == var.foo
    error_message = "double bad"
  }
}

run "site_two" {
  // This run block can only be executed after the `primary_db` run block is completed, because it references the output of the `primary_db` run block.
  // After that, it can be executed in parallel with the `site_one` run block.
  state_key = "unique_3"
  variables {
    input = run.primary_db.value
  }

  assert {
    condition = output.value == var.foo
    error_message = "double bad"
  }
}

run "using_external_db" {
  // This run block does not reference the output of any other run block, and it has a different state key from its
  // preceding runs, so it can be executed in parallel with runs `primary_db` and `secondary_db`.
  state_key = "unique_4"
  variables {
    input = "externally_created_db"
  }

  assert {
    condition = output.value == var.foo
    error_message = "double bad"
  }
}

run "site_four" {
  // This run block has set `parallel = false`.
  // Therefore, it will wait for all preceding runs to complete before it can be executed.
  state_key = "unique_5"

  // This overrides the global parallel flag.
  parallel = false
  variables {
    input = run.secondary_db.value
  }

  assert {
    condition = output.value == var.foo
    error_message = "double bad"
  }
}

run "site_five" {
  // This run block will wait for the run `site_four` to complete, because run `site_four` has the `parallel` attribute set to `false`.
  state_key = "unique_6"
  variables {
    input = run.secondary_db.value
  }

  assert {
    condition = output.value == var.foo
    error_message = "double bad"
  }
}

run "site_six" {
  // This run block can only be executed after the run `site_five` is completed, because it references the output of the run `site_five`.
  state_key = "unique_7"
  variables {
    input = run.site_five.value
  }

  assert {
    condition = output.value == var.foo
    error_message = "double bad"
  }
}

run "same_state" {
  // This run block uses an existing state key "unique_7", so it will wait for the run `site_six` to complete.
  state_key = "unique_7"
  variables {
    input = "another_external_db"
  }

  assert {
    condition = output.value == var.foo
    error_message = "double bad"
  }
}

run "site_eight" {
  // This run block is entirely unrelated to the other run blocks, however, because `site_four`, 
  // which is one of its preceding runs has the `parallel` attribute set to `false`,
  // it cannot run until site_four is completed. It can be executed in parallel with `site_five` and `site_six`.
  state_key = "unique_7"
  variables {
    input = "yet_another_external_db"
  }

  assert {
    condition = output.value == var.foo
    error_message = "double bad"
  }
}
```

-> **Note:** When you configure a series of runs that have `parallel=true` in a test file and include a single run with `parallel=false` you create synchronization point that divides the workflow into two groups. All runs before the `parallel=false` run must complete first. Then, after the run with `parallel=false` completes, the subsequent runs begin.

```
Run A (parallel: true)
Run B (parallel: true)
Run C (parallel: false)
Run D (parallel: true)
Run E (parallel: true)
```

Runs A and B execute simultaneously. Run C waits until both A and B are done before starting. Finally, runs D and E run in parallel, but only after C completes.

<<<<<<< HEAD
## Skipping Cleanup

You can skip the cleanup process by setting the `skip_cleanup` attribute to `true` in the `test` or `run` block. This is useful for debugging or when you want to inspect the state files after a test run. 
=======
## Backends

By default, Terraform tests start with an empty, in-memory state and provisions all resources defined in the configuration.
However, if a `backend` block is used in a test file then the test can start with a non-empty state.
This allows tests to reuse long-lived pieces of infrastructure and this feature can be used to reduce the duration of tests
that include resources that are slow to provision, such as Kubernetes clusters.

In the example test file below a `backend` block is used to load in state from a local file:

```hcl
# simple-example.tftest.hcl

run "test_1" {
  command = "plan"
  # A backend block cannot be used here
}

run "test_2" {
  # A backend can be used here because the run block represents
  # an apply operation.
  #
  # The apply operation uses the state loaded from the backend
  # when to create a plan that is then applied.

  command = "apply"

  backend "local" {
    # state is saved locally, in the specified location
    path = "./custom/location/for/terraform.tfstate"
  }
}

run "test_3" {
  # A backend block cannot be used here, because this run block uses the
  # internal state created in run "test_2"

  assert {
    condition     = aws_s3_bucket.bucket.bucket == "test-bucket"
    error_message = "S3 bucket name did not match expected"
  }
}
```

The `backend` block here is like the pre-existing `backend` block that can be included in the `terraform` block.
Any of the current state-storage backends in Terraform can be used. Refer to the main [backend documentation](https://developer.hashicorp.com/terraform/language/backend)
for a list of available backends and how to configure them.

-> **Note:** Pay attention to any environment variables that you use to configure backends during `plan` and `apply`
operations; these will also be used during tests. You may need to change your environment depending on which workflow
you are performing.

### Only one backend can be used per internal state

A `backend` block is used to set the initial value of an internal, in-memory state used during test execution. Due to this,
a `backend` block can only be used in the first run block that represents an `apply` operation for a given internal state.

As described in the [Modules State](#modules-state) section, a run block's internal state is determined either by the module
that's under test or by explicitly setting a `state_key` argument. The example test file below shows how separate `backend` blocks
can be used in the same file as long as they are linked to different states. Those states may be implied or explicitly declared.


```hcl
# multiple-backends.tftest.hcl

# Root module state
## This backend block implicitly controls the internal state for testing the root module
run "test-main-1" {
  backend "local" {
    path = "./state/test_A.tfstate"
  }
}

run "test-main-2" {
  # No backend block can be used here;
  # this is the second apply run block for the root module's state
}

# Child module state
## This backend block implicitly controls the internal state for the module "./modules/my-module"
run "test-module-1" {
  module {
    source = "./modules/my-module"
  }

  backend "local" {
    path = "./state/my-module.tfstate"
  }
}

run "test-module-2" {
  module {
    source = "./modules/my-module"
  }
  # No backend block can be used here;
  # this is the second apply run block for the "./modules/my-module" module's state
}

# State key state
## This backend block controls the internal state for the explicitly-declared "different-state" state
run "test-state-key-1" {
  state_key = "different-state"

  backend "local" {
    path = "./state/state-key.tfstate"
  }
}

run "test-state-key-2" {
  state_key = "different-state"
  # No backend block can be used here;
  # this is the second apply run block for the state_key "different-state"
}
```

In the example above there are two `run` blocks per internal state, and all `run` blocks represent an `apply` operation.
Only the first `run` block in each pair can include the `backend` block. 

-> **Note:** Terraform will stop you from trying to re-use the same state file for multiple internal states. This prevents
multiple tests attempting to write to the same state.

### Some backend features are not available during tests

Although backends are configured similarly in both the `terraform` block and in `run` blocks, their behaviors are slightly
different when used in the context of `test` versus `plan` and `apply` operations.

Firstly, backends used in tests are initialized during the `test` command and are not initialized during an `init` command.
Due to this, Terraform will not detect changes in how your test's backends are configured. As a result, Terraform will not
prompt you about migrating state from one backend to another after the backend configuration has changed. If you need to move
state artifacts used in your tests you will need to do this manually.

Also due to the different initialization process, backend initialization during tests does not use
[partial configuration](https://developer.hashicorp.com/terraform/language/backend#partial-configuration)
CLI flags like `-backend-config`, as those are only compatible with the `init` command. Configuration of backends used during
testing only uses config from the test file's `backend` blocks and any applicable environment variables.

Finally, [workspaces](https://developer.hashicorp.com/terraform/language/state/workspaces) cannot be used with backends
used in the context of a test. Any backend used in a test will use the `default` workspace, regardless of
what workspaces exist and have been selected for use during `plan` and `apply` operations.
## Skipping Cleanup

You can skip the default [cleanup process](#modules-cleanup) by setting the `skip_cleanup` attribute to `true` in the `test` or `run` block. This is useful for debugging or when you want to inspect the state files after a test run. 
>>>>>>> c760feb4
 When multiple `run` blocks that modify the same state file set this attribute, only the last `run` block with `skip_cleanup` set to `true` will take effect. This means the state file will reflect the state as of that last `run` block.
 Any resources retained in the state due to this attribute will also be saved in the state file artifacts. Refer to the [Artifacts](#handling-leftover-state-artifacts) section for more information. This means that you have to cleanup the state before running any other tests.

## Handling Leftover State Artifacts

<<<<<<< HEAD
During the execution of a test file, Terraform automatically cleans up any state files it generates. This cleanup involves destroying the created resources. However, if the cleanup process fails, Terraform generates a manifest file that references state files containing the remaining resources. The manifest file is located within the data directory of the terraform configuration (`.terraform/test/manifest.json`).
=======
During the execution of a test file, Terraform automatically cleans up any in-memory state it generates. This cleanup involves destroying the created remote resources. However, if the cleanup process fails, Terraform will persist a manifest file that references state files containing the remaining resources. The generated files are located within the test directory of the terraform configuration (`.terraform/test`).
>>>>>>> c760feb4
These lingering resources will block future Terraform test operations and must be manually removed to proceed.<|MERGE_RESOLUTION|>--- conflicted
+++ resolved
@@ -1017,11 +1017,6 @@
 
 Runs A and B execute simultaneously. Run C waits until both A and B are done before starting. Finally, runs D and E run in parallel, but only after C completes.
 
-<<<<<<< HEAD
-## Skipping Cleanup
-
-You can skip the cleanup process by setting the `skip_cleanup` attribute to `true` in the `test` or `run` block. This is useful for debugging or when you want to inspect the state files after a test run. 
-=======
 ## Backends
 
 By default, Terraform tests start with an empty, in-memory state and provisions all resources defined in the configuration.
@@ -1163,15 +1158,10 @@
 ## Skipping Cleanup
 
 You can skip the default [cleanup process](#modules-cleanup) by setting the `skip_cleanup` attribute to `true` in the `test` or `run` block. This is useful for debugging or when you want to inspect the state files after a test run. 
->>>>>>> c760feb4
  When multiple `run` blocks that modify the same state file set this attribute, only the last `run` block with `skip_cleanup` set to `true` will take effect. This means the state file will reflect the state as of that last `run` block.
  Any resources retained in the state due to this attribute will also be saved in the state file artifacts. Refer to the [Artifacts](#handling-leftover-state-artifacts) section for more information. This means that you have to cleanup the state before running any other tests.
 
 ## Handling Leftover State Artifacts
 
-<<<<<<< HEAD
-During the execution of a test file, Terraform automatically cleans up any state files it generates. This cleanup involves destroying the created resources. However, if the cleanup process fails, Terraform generates a manifest file that references state files containing the remaining resources. The manifest file is located within the data directory of the terraform configuration (`.terraform/test/manifest.json`).
-=======
 During the execution of a test file, Terraform automatically cleans up any in-memory state it generates. This cleanup involves destroying the created remote resources. However, if the cleanup process fails, Terraform will persist a manifest file that references state files containing the remaining resources. The generated files are located within the test directory of the terraform configuration (`.terraform/test`).
->>>>>>> c760feb4
 These lingering resources will block future Terraform test operations and must be manually removed to proceed.
--- conflicted
+++ resolved
@@ -91,16 +91,6 @@
 
 We recommend the following file naming conventions for organizing your configuration files:
 
-<<<<<<< HEAD
-- `backend.tf`: Your [backend configuration](/terraform/language/settings/backends/configuration). You can define multiple `terraform` blocks in your configuration to separate your backend configuration from your Terraform and provider versioning configuration. 
-- `main.tf`: Resource and data source blocks.
-- `outputs.tf`: Output blocks in alphabetical order.
-- `providers.tf`: Your `provider` blocks and configuration.
-- `terraform.tf`: A single `terraform` block which defines your `required_version` and `required_providers`.
-- `variables.tf`: Variable blocks in alphabetical order.
-- `locals.tf`: Local values. Refer to [local values](#local-values) for more information.
-- `override.tf`: Override definitions for your configuration. Terraform loads this and all files ending with `_override.tf` last. Use them sparingly and add comments to the original resource definitions, as these overrides make your code harder to reason about. Refer to the [override files](/terraform/language/files/override) documentation for more information.
-=======
 - A `backend.tf` file that contains your [backend configuration](/terraform/language/backend). You can define multiple `terraform` blocks in your configuration to separate your backend configuration from your Terraform and provider versioning configuration. 
 - A `main.tf` file that contains all resource and data source blocks.
 - A `outputs.tf` file that contains all output blocks in alphabetical order.
@@ -109,7 +99,6 @@
 - A `variables.tf` file that contains all variable blocks in alphabetical order.
 - A `locals.tf` file that contains local values. Refer to [local values](#local-values) for more information.
 - A `override.tf` file that contains override definitions for your configuration. Terraform loads this and all files ending with `_override.tf` last. Use them sparingly and add comments to the original resource definitions, as these overrides make your code harder to reason about. Refer to the [override files](/terraform/language/files/override) documentation for more information.
->>>>>>> 7055d8b9
 
 As your codebase grows, limiting it to just these files can become difficult to maintain. If your code becomes hard to navigate due to its size, we recommend that you organize resources and data sources in separate files by logical groups. For example, if your web application requires networking, storage, and compute resources, you might create the following files:
 

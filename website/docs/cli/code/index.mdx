---
page_title: Format and validate Terraform configuration using the Terraform CLI 
description: >-
<<<<<<< HEAD
  Learn commands that help validate, format, and upgrade code written in 
  Terraform's configuration language.
=======
  Learn about the Terraform commands that validate, format, and upgrade code written in HCL.
>>>>>>> f7cb9097
---

# Write and modify Terrafrom configuration from the CLI

This topic provides an overview of the Terraform CLI commands you can use to develop, format, and validate your Terraform configuration.

## Introduction

The [Terraform language](/terraform/language) is Terraform's primary
user interface, and all of Terraform's workflows rely on configurations written
in the Terraform language.

## Workflows 

Terraform CLI includes several commands to make Terraform code more convenient
to work with. The following commands can be integrated into your editing 
workflow and may save you time and effort:

- [`terraform console`](/terraform/cli/commands/console): Start an 
  interactive shell for evaluating Terraform
  [expressions](/terraform/language/expressions) to quickly verify that a 
  particular resource argument results in the value you expect.

- [`terraform fmt`](/terraform/cli/commands/fmt): Rewrite Terraform
  configuration files to a canonical format and style, so you don't have to
  waste time making minor adjustments for readability and consistency. `fmt` works
  well as a pre-commit hook in your version control system.

- [`terraform validate`](/terraform/cli/commands/validate): Validate the
  syntax and arguments of the Terraform configuration files in a directory,
  including argument and attribute names and types for resources and modules.
  The `plan` and `apply` commands automatically validate a configuration before
  performing any other work. `validate` isn't a crucial part of the core
  workflow but can be very useful as a pre-commit hook or as part of a
  continuous integration pipeline.

- [`0.13upgrade`](/terraform/cli/commands/0.13upgrade) and
  [`0.12upgrade`](/terraform/cli/commands/0.12upgrade): Modify the configuration files in a Terraform module automatically to help deal with major
  syntax changes that occurred in the 0.13 and 0.12 releases of Terraform. Both
  commands are only available in the Terraform version they are
  associated with. Make sure to upgrade older code to be compatible
  with 0.12 before attempting to make it compatible with 0.13. For more detailed
  information about updating code for new Terraform versions, see the [upgrade
  guides](/terraform/language/upgrade-guides).<|MERGE_RESOLUTION|>--- conflicted
+++ resolved
@@ -1,13 +1,6 @@
 ---
 page_title: Format and validate Terraform configuration using the Terraform CLI 
-description: >-
-<<<<<<< HEAD
-  Learn commands that help validate, format, and upgrade code written in 
-  Terraform's configuration language.
-=======
-  Learn about the Terraform commands that validate, format, and upgrade code written in HCL.
->>>>>>> f7cb9097
----
+description: Learn about the Terraform commands that validate, format, and upgrade code written in HCL.
 
 # Write and modify Terrafrom configuration from the CLI
 

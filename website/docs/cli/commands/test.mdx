--- conflicted
+++ resolved
@@ -48,11 +48,7 @@
 
 The Terraform `terraform test` command creates _real_ infrastructure. Once Terraform fully executes each test file, Terraform attempts to destroy any remaining infrastructure. If it cannot do this, Terraform writes the leftover state to the local file system and reports the resources it created but could not destroy.
 
-<<<<<<< HEAD
-Subsequent `terraform test` commands will not be able to execute until the leftover state is removed. You can then remove the leftover state by running `terraform test cleanup` or manually removing the state files.
-=======
 Subsequent `terraform test` commands will not be able to execute until the leftover state is removed. You can then remove the leftover state by running `terraform test cleanup` or manually removing the state files. Before removing the state files manually, ensure that you have removed the remote objects defined therein, otherwise subsequent `terraform test` commands may have unexpected results.
->>>>>>> c760feb4
 
 Terraform also provides diagnostics explaining why it could not automatically clean up. You should review these diagnostics to ensure that future clean-up operations are successful.
 

--- conflicted
+++ resolved
@@ -61,14 +61,9 @@
 * `resource_id` - (Required) The API resource ID
 * `http_method` - (Required) The HTTP method (`GET`, `POST`, `PUT`, `DELETE`, `HEAD`, `OPTION`)
 * `status_code` - (Required) The HTTP status code
-<<<<<<< HEAD
-* `selection_pattern` - (Optional) Specifies the regular expression pattern used to choose an integration response based on the response from the backend
-* `response_templates` - (Optional) A map specifying the templates used to transform the integration response body
-* `response_parameters_in_json` - (Optional) A map written as JSON string specifying response parameters that can be read from the backend response
-=======
 * `selection_pattern` - (Optional) Specifies the regular expression pattern used to choose
   an integration response based on the response from the backend.
   If the backend is an `AWS` Lambda function, the AWS Lambda function error header is matched.
   For all other `HTTP` and `AWS` backends, the HTTP status code is matched.
 * `response_templates` - (Optional) A map specifying the templates used to transform the integration response body
->>>>>>> 02389255
+* `response_parameters_in_json` - (Optional) A map written as JSON string specifying response parameters that can be read from the backend response
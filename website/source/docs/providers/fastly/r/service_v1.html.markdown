---
layout: "fastly"
page_title: "Fastly: service_v1"
sidebar_current: "docs-fastly-resource-service-v1"
description: |-
  Provides an Fastly Service
---

# fastly\_service\_v1

Provides a Fastly Service, representing the configuration for a website, app,
API, or anything else to be served through Fastly. A Service encompasses Domains
and Backends.

The Service resource requires a domain name that is correctly set up to direct
traffic to the Fastly service. See Fastly's guide on [Adding CNAME Records][fastly-cname]
on their documentation site for guidance.

## Example Usage

Basic usage:

```
resource "fastly_service_v1" "demo" {
  name = "demofastly"

  domain {
    name    = "demo.notexample.com"
    comment = "demo"
  }

  backend {
    address = "127.0.0.1"
    name    = "localhost"
    port    = 80
  }

  force_destroy = true
}
```

Basic usage with an Amazon S3 Website and that removes the `x-amz-request-id` header:

```
resource "fastly_service_v1" "demo" {
  name = "demofastly"

  domain {
    name    = "demo.notexample.com"
    comment = "demo"
  }

  backend {
    address = "demo.notexample.com.s3-website-us-west-2.amazonaws.com"
    name    = "AWS S3 hosting"
    port    = 80
  }

  header {
    destination = "http.x-amz-request-id"
    type        = "cache"
    action      = "delete"
    name        = "remove x-amz-request-id"
  }

  gzip {
    name          = "file extensions and content types"
    extensions    = ["css", "js"]
    content_types = ["text/html", "text/css"]
  }

  default_host = "${aws_s3_bucket.website.name}.s3-website-us-west-2.amazonaws.com"

  force_destroy = true
}

resource "aws_s3_bucket" "website" {
  bucket = "demo.notexample.com"
  acl    = "public-read"

  website {
    index_document = "index.html"
    error_document = "error.html"
  }
}
```

Basic usage with [custom
VCL](https://docs.fastly.com/guides/vcl/uploading-custom-vcl) (must be
enabled on your Fastly account):

```
resource "fastly_service_v1" "demo" {
  name = "demofastly"

  domain {
    name    = "demo.notexample.com"
    comment = "demo"
  }

  backend {
    address = "127.0.0.1"
    name    = "localhost"
    port    = 80
  }

  force_destroy = true

  vcl {
    name    = "my_custom_main_vcl"
    content = "${file("${path.module}/my_custom_main.vcl")}"
    main    = true
  }

  vcl {
    name    = "my_custom_library_vcl"
    content = "${file("${path.module}/my_custom_library.vcl")}"
  }
}
```

-> **Note:** For an AWS S3 Bucket, the Backend address is
`<domain>.s3-website-<region>.amazonaws.com`. The `default_host` attribute
should be set to `<bucket_name>.s3-website-<region>.amazonaws.com`. See the
Fastly documentation on [Amazon S3][fastly-s3].

## Argument Reference

The following arguments are supported:

* `name` - (Required) The unique name for the Service to create.
* `domain` - (Required) A set of Domain names to serve as entry points for your
Service. Defined below.
* `backend` - (Optional) A set of Backends to service requests from your Domains.
Defined below. Backends must be defined in this argument, or defined in the
`vcl` argument below
* `condition` - (Optional) A set of conditions to add logic to any basic
configuration object in this service. Defined below.
* `cache_setting` - (Optional) A set of Cache Settings, allowing you to override
when an item is not to be cached based on an above `condition`. Defined below
* `gzip` - (Required) A set of gzip rules to control automatic gzipping of
content. Defined below.
* `header` - (Optional) A set of Headers to manipulate for each request. Defined
below.
* `healthcheck` - (Optional) Automated healthchecks on the cache that can change how fastly interacts with the cache based on its health.
* `default_host` - (Optional) The default hostname.
* `default_ttl` - (Optional) The default Time-to-live (TTL) for
requests.
* `force_destroy` - (Optional) Services that are active cannot be destroyed. In
order to destroy the Service, set `force_destroy` to `true`. Default `false`.
* `request_setting` - (Optional) A set of Request modifiers. Defined below
* `s3logging` - (Optional) A set of S3 Buckets to send streaming logs too.
Defined below.
* `papertrail` - (Optional) A Papertrail endpoint to send streaming logs too.
Defined below.
<<<<<<< HEAD
=======
* `response_object` - (Optional) Allows you to create synthetic responses that exist entirely on the varnish machine. Useful for creating error or maintenance pages that exists outside the scope of your datacenter. Best when used with Condition objects.
>>>>>>> c7cc1525
* `vcl` - (Optional) A set of custom VCL configuration blocks. The
ability to upload custom VCL code is not enabled by default for new Fastly
accounts (see the [Fastly documentation](https://docs.fastly.com/guides/vcl/uploading-custom-vcl) for details).

The `domain` block supports:

* `name` - (Required) The domain to which this Service will respond.
* `comment` - (Optional) An optional comment about the Domain.

The `backend` block supports:

* `name` - (Required, string) Name for this Backend. Must be unique to this Service.
* `address` - (Required, string) An IPv4, hostname, or IPv6 address for the Backend.
* `auto_loadbalance` - (Optional, boolean) Denotes if this Backend should be
included in the pool of backends that requests are load balanced against.
Default `true`.
* `between_bytes_timeout` - (Optional) How long to wait between bytes in milliseconds. Default `10000`.
* `connect_timeout` - (Optional) How long to wait for a timeout in milliseconds.
Default `1000`
* `error_threshold` - (Optional) Number of errors to allow before the Backend is marked as down. Default `0`.
* `first_byte_timeout` - (Optional) How long to wait for the first bytes in milliseconds. Default `15000`.
* `max_conn` - (Optional) Maximum number of connections for this Backend.
Default `200`.
* `port` - (Optional) The port number on which the Backend responds. Default `80`.
<<<<<<< HEAD
* `request_condition` - (Optional, string) Condition, which if met, will select this backend during a request.
=======
* `request_condition` - (Optional, string) Name of already defined `condition`, which if met, will select this backend during a request.
>>>>>>> c7cc1525
* `ssl_check_cert` - (Optional) Be strict about checking SSL certs. Default `true`.
* `ssl_hostname` - (Optional, deprecated by Fastly) Used for both SNI during the TLS handshake and to validate the cert.
* `ssl_cert_hostname` - (Optional) Overrides ssl_hostname, but only for cert verification. Does not affect SNI at all.
* `ssl_sni_hostname` - (Optional) Overrides ssl_hostname, but only for SNI in the handshake. Does not affect cert validation at all.
* `shield` - (Optional) The POP of the shield designated to reduce inbound load.
* `weight` - (Optional) The [portion of traffic](https://docs.fastly.com/guides/performance-tuning/load-balancing-configuration.html#how-weight-affects-load-balancing) to send to this Backend. Each Backend receives `weight / total` of the traffic. Default `100`.

The `condition` block supports allows you to add logic to any basic configuration
object in a service. See Fastly's documentation
["About Conditions"](https://docs.fastly.com/guides/conditions/about-conditions)
for more detailed information on using Conditions. The Condition `name` can be
used in the `request_condition`, `response_condition`, or
`cache_condition` attributes of other block settings.

* `name` - (Required) The unique name for the condition.
* `statement` - (Required) The statement used to determine if the condition is met.
* `priority` - (Required) A number used to determine the order in which multiple
conditions execute. Lower numbers execute first.
* `type` - (Required) Type of condition, either `REQUEST` (req), `RESPONSE`
(req, resp), or `CACHE` (req, beresp).

The `cache_setting` block supports:

* `name` - (Required) Unique name for this Cache Setting.
* `action` - (Required) One of `cache`, `pass`, or `restart`, as defined
on Fastly's documentation under ["Caching action descriptions"](https://docs.fastly.com/guides/performance-tuning/controlling-caching#caching-action-descriptions).
* `cache_condition` - (Required) Name of already defined `condition` used to test whether this settings object should be used. This `condition` must be of type `CACHE`.
* `stale_ttl` - (Optional) Max "Time To Live" for stale (unreachable) objects.
Default `300`.
* `ttl` - (Optional) The Time-To-Live (TTL) for the object.

The `gzip` block supports:

* `name` - (Required) A unique name.
* `content_types` - (Optional) The content-type for each type of content you wish to
have dynamically gzip'ed. Example: `["text/html", "text/css"]`.
* `extensions` - (Optional) File extensions for each file type to dynamically
gzip. Example: `["css", "js"]`.
* `cache_condition` - (Optional) Name of already defined `condition` controlling when this gzip configuration applies. This `condition` must be of type `CACHE`. For detailed information about Conditionals,
see [Fastly's Documentation on Conditionals][fastly-conditionals].


The `Header` block supports adding, removing, or modifying Request and Response
headers. See Fastly's documentation on
[Adding or modifying headers on HTTP requests and responses](https://docs.fastly.com/guides/basic-configuration/adding-or-modifying-headers-on-http-requests-and-responses#field-description-table) for more detailed information on any of the properties below.

* `name` - (Required) Unique name for this header attribute.
* `action` - (Required) The Header manipulation action to take; must be one of
`set`, `append`, `delete`, `regex`, or `regex_repeat`.
* `type` - (Required) The Request type on which to apply the selected Action; must be one of `request`, `fetch`, `cache` or `response`.
* `destination` - (Required) The name of the header that is going to be affected by the Action.
* `ignore_if_set` - (Optional) Do not add the header if it is already present. (Only applies to the `set` action.). Default `false`.
* `source` - (Optional) Variable to be used as a source for the header
content. (Does not apply to the `delete` action.)
* `regex` - (Optional) Regular expression to use (Only applies to the `regex` and `regex_repeat` actions.)
* `substitution` - (Optional) Value to substitute in place of regular expression. (Only applies to the `regex` and `regex_repeat` actions.)
* `priority` - (Optional) Lower priorities execute first. Default: `100`.
* `request_condition` - (Optional) Name of already defined `condition` to apply. This `condition` must be of type `REQUEST`.
* `cache_condition` - (Optional) Name of already defined `condition` to apply. This `condition` must be of type `CACHE`.
* `response_condition` - (Optional) Name of already defined `condition` to apply. This `condition` must be of type `RESPONSE`. For detailed information about Conditionals,
see [Fastly's Documentation on Conditionals][fastly-conditionals].

The `healthcheck` block supports:

* `name` - (Required) A unique name to identify this Healthcheck.
* `host` - (Required) Address of the host to check.
* `path` - (Required) The path to check.
* `check_interval` - (Optional) How often to run the Healthcheck in milliseconds. Default `5000`.
* `expected_response` - (Optional) The status code expected from the host. Default `200`.
* `http_version` - (Optional) Whether to use version 1.0 or 1.1 HTTP. Default `1.1`.
* `initial` - (Optional) When loading a config, the initial number of probes to be seen as OK. Default `2`.
* `method` - (Optional) Which HTTP method to use. Default `HEAD`.
* `threshold` - (Optional) How many Healthchecks must succeed to be considered healthy. Default `3`.
* `timeout` - (Optional) Timeout in milliseconds. Default `500`.
* `window` - (Optional) The number of most recent Healthcheck queries to keep for this Healthcheck. Default `5`.

The `request_setting` block allow you to customize Fastly's request handling, by
defining behavior that should change based on a predefined `condition`:

* `name` - (Required) The domain for this request setting.
* `request_condition` - (Required) Name of already defined `condition` to
determine if this request setting should be applied.
* `max_stale_age` - (Optional) How old an object is allowed to be to serve
`stale-if-error` or `stale-while-revalidate`, in seconds. Default `60`.
* `force_miss` - (Optional) Force a cache miss for the request. If specified,
can be `true` or `false`.
* `force_ssl` - (Optional) Forces the request to use SSL (Redirects a non-SSL request to SSL).
* `action` - (Optional) Allows you to terminate request handling and immediately
perform an action. When set it can be `lookup` or `pass` (Ignore the cache completely).
* `bypass_busy_wait` - (Optional) Disable collapsed forwarding, so you don't wait
for other objects to origin.
* `hash_keys` - (Optional) Comma separated list of varnish request object fields
that should be in the hash key.
* `xff` - (Optional) X-Forwarded-For, should be `clear`, `leave`, `append`,
`append_all`, or `overwrite`. Default `append`.
* `timer_support` - (Optional) Injects the X-Timer info into the request for
viewing origin fetch durations.
* `geo_headers` - (Optional) Injects Fastly-Geo-Country, Fastly-Geo-City, and
Fastly-Geo-Region into the request headers.
* `default_host` - (Optional) Sets the host header.

The `s3logging` block supports:

* `name` - (Required) A unique name to identify this S3 Logging Bucket.
* `bucket_name` - (Optional) An optional comment about the Domain.
* `s3_access_key` - (Required) AWS Access Key of an account with the required
permissions to post logs. It is **strongly** recommended you create a separate
IAM user with permissions to only operate on this Bucket. This key will be
not be encrypted. You can provide this key via an environment variable, `FASTLY_S3_ACCESS_KEY`.
* `s3_secret_key` - (Required) AWS Secret Key of an account with the required
permissions to post logs. It is **strongly** recommended you create a separate
IAM user with permissions to only operate on this Bucket. This secret will be
not be encrypted. You can provide this secret via an environment variable, `FASTLY_S3_SECRET_KEY`.
* `path` - (Optional) Path to store the files. Must end with a trailing slash.
If this field is left empty, the files will be saved in the bucket's root path.
* `domain` - (Optional) If you created the S3 bucket outside of `us-east-1`,
then specify the corresponding bucket endpoint. Example: `s3-us-west-2.amazonaws.com`.
* `period` - (Optional) How frequently the logs should be transferred, in
seconds. Default `3600`.
* `gzip_level` - (Optional) Level of GZIP compression, from `0-9`. `0` is no
compression. `1` is fastest and least compressed, `9` is slowest and most
compressed. Default `0`.
* `format` - (Optional) Apache-style string or VCL variables to use for log formatting. Defaults to Apache Common Log format (`%h %l %u %t %r %>s`)
* `timestamp_format` - (Optional) `strftime` specified timestamp formatting (default `%Y-%m-%dT%H:%M:%S.000`).
* `response_condition` - (Optional) Name of already defined `condition` to apply. This `condition` must be of type `RESPONSE`. For detailed information about Conditionals,
see [Fastly's Documentation on Conditionals][fastly-conditionals].

The `papertrail` block supports:

* `name` - (Required) A unique name to identify this Papertrail endpoint.
* `address` - (Required) The address of the Papertrail endpoint.
* `port` - (Required) The port associated with the address where the Papertrail endpoint can be accessed.
* `format` - (Optional) Apache-style string or VCL variables to use for log formatting. Defaults to Apache Common Log format (`%h %l %u %t %r %>s`)
<<<<<<< HEAD
* `request_condition` - (Optional) The VCL request condition to check if this
Request Setting should be applied. For detailed information about Conditionals,
see [Fastly's Documentation on Conditionals][fastly-conditionals].

=======
* `response_condition` - (Optional) Name of already defined `condition` to apply. This `condition` must be of type `RESPONSE`. For detailed information about Conditionals,
see [Fastly's Documentation on Conditionals][fastly-conditionals].

The `response_object` block supports:

* `name` - (Required) A unique name to identify this Response Object.
* `status` - (Optional) The HTTP Status Code. Default `200`.
* `response` - (Optional) The HTTP Response. Default `Ok`.
* `content` - (Optional) The content to deliver for the response object.
* `content_type` - (Optional) The MIME type of the content.
* `request_condition` - (Optional) Name of already defined `condition` to be checked during the request phase. If the condition passes then this object will be delivered. This `condition` must be of type `REQUEST`.
* `cache_condition` - (Optional) Name of already defined `condition` to check after we have retrieved an object. If the condition passes then deliver this Request Object instead. This `condition` must be of type `CACHE`. For detailed information about Conditionals,
see [Fastly's Documentation on Conditionals][fastly-conditionals].


>>>>>>> c7cc1525
The `vcl` block supports:

* `name` - (Required) A unique name for this configuration block.
* `content` - (Required) The custom VCL code to upload.
* `main` - (Optional) If `true`, use this block as the main configuration. If
`false`, use this block as an includable library. Only a single VCL block can be
marked as the main block. Default is `false`.

## Attributes Reference

The following attributes are exported:

* `id` - The ID of the Service.
* `name` – Name of this service.
* `active_version` - The currently active version of your Fastly
Service.
* `domain` – Set of Domains. See above for details.
* `backend` – Set of Backends. See above for details.
* `header` – Set of Headers. See above for details.
* `s3logging` – Set of S3 Logging configurations. See above for details.
* `papertrail` – Set of Papertrail configurations. See above for details.
<<<<<<< HEAD
=======
* `response_object` - Set of Response Object configurations. See above for details.
>>>>>>> c7cc1525
* `vcl` – Set of custom VCL configurations. See above for details.
* `default_host` – Default host specified.
* `default_ttl` - Default TTL.
* `force_destroy` - Force the destruction of the Service on delete.

[fastly-s3]: https://docs.fastly.com/guides/integrations/amazon-s3
[fastly-cname]: https://docs.fastly.com/guides/basic-setup/adding-cname-records
[fastly-conditionals]: https://docs.fastly.com/guides/conditions/using-conditions<|MERGE_RESOLUTION|>--- conflicted
+++ resolved
@@ -153,10 +153,7 @@
 Defined below.
 * `papertrail` - (Optional) A Papertrail endpoint to send streaming logs too.
 Defined below.
-<<<<<<< HEAD
-=======
 * `response_object` - (Optional) Allows you to create synthetic responses that exist entirely on the varnish machine. Useful for creating error or maintenance pages that exists outside the scope of your datacenter. Best when used with Condition objects.
->>>>>>> c7cc1525
 * `vcl` - (Optional) A set of custom VCL configuration blocks. The
 ability to upload custom VCL code is not enabled by default for new Fastly
 accounts (see the [Fastly documentation](https://docs.fastly.com/guides/vcl/uploading-custom-vcl) for details).
@@ -181,11 +178,7 @@
 * `max_conn` - (Optional) Maximum number of connections for this Backend.
 Default `200`.
 * `port` - (Optional) The port number on which the Backend responds. Default `80`.
-<<<<<<< HEAD
-* `request_condition` - (Optional, string) Condition, which if met, will select this backend during a request.
-=======
 * `request_condition` - (Optional, string) Name of already defined `condition`, which if met, will select this backend during a request.
->>>>>>> c7cc1525
 * `ssl_check_cert` - (Optional) Be strict about checking SSL certs. Default `true`.
 * `ssl_hostname` - (Optional, deprecated by Fastly) Used for both SNI during the TLS handshake and to validate the cert.
 * `ssl_cert_hostname` - (Optional) Overrides ssl_hostname, but only for cert verification. Does not affect SNI at all.
@@ -319,12 +312,6 @@
 * `address` - (Required) The address of the Papertrail endpoint.
 * `port` - (Required) The port associated with the address where the Papertrail endpoint can be accessed.
 * `format` - (Optional) Apache-style string or VCL variables to use for log formatting. Defaults to Apache Common Log format (`%h %l %u %t %r %>s`)
-<<<<<<< HEAD
-* `request_condition` - (Optional) The VCL request condition to check if this
-Request Setting should be applied. For detailed information about Conditionals,
-see [Fastly's Documentation on Conditionals][fastly-conditionals].
-
-=======
 * `response_condition` - (Optional) Name of already defined `condition` to apply. This `condition` must be of type `RESPONSE`. For detailed information about Conditionals,
 see [Fastly's Documentation on Conditionals][fastly-conditionals].
 
@@ -340,7 +327,6 @@
 see [Fastly's Documentation on Conditionals][fastly-conditionals].
 
 
->>>>>>> c7cc1525
 The `vcl` block supports:
 
 * `name` - (Required) A unique name for this configuration block.
@@ -362,10 +348,7 @@
 * `header` – Set of Headers. See above for details.
 * `s3logging` – Set of S3 Logging configurations. See above for details.
 * `papertrail` – Set of Papertrail configurations. See above for details.
-<<<<<<< HEAD
-=======
 * `response_object` - Set of Response Object configurations. See above for details.
->>>>>>> c7cc1525
 * `vcl` – Set of custom VCL configurations. See above for details.
 * `default_host` – Default host specified.
 * `default_ttl` - Default TTL.

---
layout: "azurerm"
page_title: "Azure Resource Manager: azurerm_sql_server"
sidebar_current: "docs-azurerm-resource-sql-server"
description: |-
  Create a SQL Server.
---

# azurerm\_sql\_server

Allows you to manage an Azure SQL Database Server

## Example Usage

```
resource "azurerm_resource_group" "test" {
  name     = "acceptanceTestResourceGroup1"
  location = "West US"
}

resource "azurerm_sql_server" "test" {
<<<<<<< HEAD
    name = "mysqlserver"
    resource_group_name = "${azurerm_resource_group.test.name}"
    location = "West US"
    version = "12.0"
    administrator_login = "mradministrator"
    administrator_login_password = "thisIsDog11"

    tags {
    	environment = "production"
    }
=======
  name                         = "mysqlserver"
  resource_group_name          = "${azurerm_resource_group.test.name}"
  location                     = "West US"
  version                      = "12.0"
  administrator_login          = "mradministrator"
  administrator_login_password = "thisIsDog11"

  tags {
    environment = "production"
  }
>>>>>>> c7cc1525
}
```
## Argument Reference

The following arguments are supported:

* `name` - (Required) The name of the SQL Server.

* `resource_group_name` - (Required) The name of the resource group in which to
    create the sql server.

* `location` - (Required) Specifies the supported Azure location where the resource exists. Changing this forces a new resource to be created.

* `version` - (Required) The version for the new server. Valid values are: 2.0 (for v11 server) and 12.0 (for v12 server).

* `administrator_login` - (Required) The administrator login name for the new server.

* `administrator_login_password` - (Required) The password for the new AdministratorLogin. Please following Azures [Password Policy](https://msdn.microsoft.com/library/ms161959.aspx)

* `tags` - (Optional) A mapping of tags to assign to the resource.

## Attributes Reference

The following attributes are exported:

* `id` - The SQL Server ID.
* `fully_qualified_domain_name` - The fully qualified domain name of the Azure SQL Server (e.g. myServerName.database.windows.net)

## Import

SQL Servers can be imported using the `resource id`, e.g.

```
terraform import azurerm_sql_server.test /subscriptions/00000000-0000-0000-0000-000000000000/resourceGroups/myresourcegroup/providers/Microsoft.Sql/servers/myserver
```<|MERGE_RESOLUTION|>--- conflicted
+++ resolved
@@ -19,18 +19,6 @@
 }
 
 resource "azurerm_sql_server" "test" {
-<<<<<<< HEAD
-    name = "mysqlserver"
-    resource_group_name = "${azurerm_resource_group.test.name}"
-    location = "West US"
-    version = "12.0"
-    administrator_login = "mradministrator"
-    administrator_login_password = "thisIsDog11"
-
-    tags {
-    	environment = "production"
-    }
-=======
   name                         = "mysqlserver"
   resource_group_name          = "${azurerm_resource_group.test.name}"
   location                     = "West US"
@@ -41,7 +29,6 @@
   tags {
     environment = "production"
   }
->>>>>>> c7cc1525
 }
 ```
 ## Argument Reference

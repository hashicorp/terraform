{
	"ImportPath": "github.com/hashicorp/terraform",
	"GoVersion": "go1.6",
<<<<<<< HEAD
	"GodepVersion": "v58",
=======
	"GodepVersion": "v61",
>>>>>>> a3db9324
	"Packages": [
		"./..."
	],
	"Deps": [
		{
			"ImportPath": "github.com/Azure/azure-sdk-for-go/Godeps/_workspace/src/github.com/Azure/go-autorest/autorest",
			"Comment": "v1.2-315-g1cb9dff",
			"Rev": "1cb9dff8c37b2918ad1ebd7b294d01100a153d27"
		},
		{
			"ImportPath": "github.com/Azure/azure-sdk-for-go/Godeps/_workspace/src/github.com/Azure/go-autorest/autorest/azure",
			"Comment": "v1.2-315-g1cb9dff",
			"Rev": "1cb9dff8c37b2918ad1ebd7b294d01100a153d27"
		},
		{
			"ImportPath": "github.com/Azure/azure-sdk-for-go/Godeps/_workspace/src/github.com/Azure/go-autorest/autorest/date",
			"Comment": "v1.2-315-g1cb9dff",
			"Rev": "1cb9dff8c37b2918ad1ebd7b294d01100a153d27"
		},
		{
			"ImportPath": "github.com/Azure/azure-sdk-for-go/Godeps/_workspace/src/github.com/Azure/go-autorest/autorest/to",
			"Comment": "v1.2-315-g1cb9dff",
			"Rev": "1cb9dff8c37b2918ad1ebd7b294d01100a153d27"
		},
		{
			"ImportPath": "github.com/Azure/azure-sdk-for-go/Godeps/_workspace/src/github.com/dgrijalva/jwt-go",
			"Comment": "v1.2-315-g1cb9dff",
			"Rev": "1cb9dff8c37b2918ad1ebd7b294d01100a153d27"
		},
		{
			"ImportPath": "github.com/Azure/azure-sdk-for-go/Godeps/_workspace/src/golang.org/x/crypto/pkcs12",
			"Comment": "v1.2-315-g1cb9dff",
			"Rev": "1cb9dff8c37b2918ad1ebd7b294d01100a153d27"
		},
		{
			"ImportPath": "github.com/Azure/azure-sdk-for-go/Godeps/_workspace/src/golang.org/x/crypto/pkcs12/internal/rc2",
			"Comment": "v1.2-315-g1cb9dff",
			"Rev": "1cb9dff8c37b2918ad1ebd7b294d01100a153d27"
		},
		{
			"ImportPath": "github.com/Azure/azure-sdk-for-go/arm/cdn",
			"Comment": "v1.2-315-g1cb9dff",
			"Rev": "1cb9dff8c37b2918ad1ebd7b294d01100a153d27"
		},
		{
			"ImportPath": "github.com/Azure/azure-sdk-for-go/arm/compute",
			"Comment": "v1.2-315-g1cb9dff",
			"Rev": "1cb9dff8c37b2918ad1ebd7b294d01100a153d27"
		},
		{
			"ImportPath": "github.com/Azure/azure-sdk-for-go/arm/network",
			"Comment": "v1.2-315-g1cb9dff",
			"Rev": "1cb9dff8c37b2918ad1ebd7b294d01100a153d27"
		},
		{
			"ImportPath": "github.com/Azure/azure-sdk-for-go/arm/resources/resources",
			"Comment": "v1.2-315-g1cb9dff",
			"Rev": "1cb9dff8c37b2918ad1ebd7b294d01100a153d27"
		},
		{
			"ImportPath": "github.com/Azure/azure-sdk-for-go/arm/scheduler",
			"Comment": "v1.2-315-g1cb9dff",
			"Rev": "1cb9dff8c37b2918ad1ebd7b294d01100a153d27"
		},
		{
			"ImportPath": "github.com/Azure/azure-sdk-for-go/arm/storage",
			"Comment": "v1.2-315-g1cb9dff",
			"Rev": "1cb9dff8c37b2918ad1ebd7b294d01100a153d27"
		},
		{
			"ImportPath": "github.com/Azure/azure-sdk-for-go/core/http",
			"Comment": "v1.2-315-g1cb9dff",
			"Rev": "1cb9dff8c37b2918ad1ebd7b294d01100a153d27"
		},
		{
			"ImportPath": "github.com/Azure/azure-sdk-for-go/core/tls",
			"Comment": "v1.2-315-g1cb9dff",
			"Rev": "1cb9dff8c37b2918ad1ebd7b294d01100a153d27"
		},
		{
			"ImportPath": "github.com/Azure/azure-sdk-for-go/management",
			"Comment": "v1.2-315-g1cb9dff",
			"Rev": "1cb9dff8c37b2918ad1ebd7b294d01100a153d27"
		},
		{
			"ImportPath": "github.com/Azure/azure-sdk-for-go/management/affinitygroup",
			"Comment": "v1.2-315-g1cb9dff",
			"Rev": "1cb9dff8c37b2918ad1ebd7b294d01100a153d27"
		},
		{
			"ImportPath": "github.com/Azure/azure-sdk-for-go/management/hostedservice",
			"Comment": "v1.2-315-g1cb9dff",
			"Rev": "1cb9dff8c37b2918ad1ebd7b294d01100a153d27"
		},
		{
			"ImportPath": "github.com/Azure/azure-sdk-for-go/management/location",
			"Comment": "v1.2-315-g1cb9dff",
			"Rev": "1cb9dff8c37b2918ad1ebd7b294d01100a153d27"
		},
		{
			"ImportPath": "github.com/Azure/azure-sdk-for-go/management/networksecuritygroup",
			"Comment": "v1.2-315-g1cb9dff",
			"Rev": "1cb9dff8c37b2918ad1ebd7b294d01100a153d27"
		},
		{
			"ImportPath": "github.com/Azure/azure-sdk-for-go/management/osimage",
			"Comment": "v1.2-315-g1cb9dff",
			"Rev": "1cb9dff8c37b2918ad1ebd7b294d01100a153d27"
		},
		{
			"ImportPath": "github.com/Azure/azure-sdk-for-go/management/sql",
			"Comment": "v1.2-315-g1cb9dff",
			"Rev": "1cb9dff8c37b2918ad1ebd7b294d01100a153d27"
		},
		{
			"ImportPath": "github.com/Azure/azure-sdk-for-go/management/storageservice",
			"Comment": "v1.2-315-g1cb9dff",
			"Rev": "1cb9dff8c37b2918ad1ebd7b294d01100a153d27"
		},
		{
			"ImportPath": "github.com/Azure/azure-sdk-for-go/management/virtualmachine",
			"Comment": "v1.2-315-g1cb9dff",
			"Rev": "1cb9dff8c37b2918ad1ebd7b294d01100a153d27"
		},
		{
			"ImportPath": "github.com/Azure/azure-sdk-for-go/management/virtualmachinedisk",
			"Comment": "v1.2-315-g1cb9dff",
			"Rev": "1cb9dff8c37b2918ad1ebd7b294d01100a153d27"
		},
		{
			"ImportPath": "github.com/Azure/azure-sdk-for-go/management/virtualmachineimage",
			"Comment": "v1.2-315-g1cb9dff",
			"Rev": "1cb9dff8c37b2918ad1ebd7b294d01100a153d27"
		},
		{
			"ImportPath": "github.com/Azure/azure-sdk-for-go/management/virtualnetwork",
			"Comment": "v1.2-315-g1cb9dff",
			"Rev": "1cb9dff8c37b2918ad1ebd7b294d01100a153d27"
		},
		{
			"ImportPath": "github.com/Azure/azure-sdk-for-go/management/vmutils",
			"Comment": "v1.2-315-g1cb9dff",
			"Rev": "1cb9dff8c37b2918ad1ebd7b294d01100a153d27"
		},
		{
			"ImportPath": "github.com/Azure/azure-sdk-for-go/storage",
			"Comment": "v1.2-315-g1cb9dff",
			"Rev": "1cb9dff8c37b2918ad1ebd7b294d01100a153d27"
		},
		{
			"ImportPath": "github.com/CenturyLinkCloud/clc-sdk",
			"Comment": "0.0.2-20-gd546567",
			"Rev": "d546567abc945ad52d1906fc6c7caa8f903e7445"
		},
		{
			"ImportPath": "github.com/CenturyLinkCloud/clc-sdk/aa",
			"Comment": "0.0.2-20-gd546567",
			"Rev": "d546567abc945ad52d1906fc6c7caa8f903e7445"
		},
		{
			"ImportPath": "github.com/CenturyLinkCloud/clc-sdk/alert",
			"Comment": "0.0.2-20-gd546567",
			"Rev": "d546567abc945ad52d1906fc6c7caa8f903e7445"
		},
		{
			"ImportPath": "github.com/CenturyLinkCloud/clc-sdk/api",
			"Comment": "0.0.2-20-gd546567",
			"Rev": "d546567abc945ad52d1906fc6c7caa8f903e7445"
		},
		{
			"ImportPath": "github.com/CenturyLinkCloud/clc-sdk/dc",
			"Comment": "0.0.2-20-gd546567",
			"Rev": "d546567abc945ad52d1906fc6c7caa8f903e7445"
		},
		{
			"ImportPath": "github.com/CenturyLinkCloud/clc-sdk/group",
			"Comment": "0.0.2-20-gd546567",
			"Rev": "d546567abc945ad52d1906fc6c7caa8f903e7445"
		},
		{
			"ImportPath": "github.com/CenturyLinkCloud/clc-sdk/lb",
			"Comment": "0.0.2-20-gd546567",
			"Rev": "d546567abc945ad52d1906fc6c7caa8f903e7445"
		},
		{
			"ImportPath": "github.com/CenturyLinkCloud/clc-sdk/server",
			"Comment": "0.0.2-20-gd546567",
			"Rev": "d546567abc945ad52d1906fc6c7caa8f903e7445"
		},
		{
			"ImportPath": "github.com/CenturyLinkCloud/clc-sdk/status",
			"Comment": "0.0.2-20-gd546567",
			"Rev": "d546567abc945ad52d1906fc6c7caa8f903e7445"
		},
		{
			"ImportPath": "github.com/DreamItGetIT/statuscake",
			"Rev": "8cbe86575f00210a6df2c19cb2f59b00cd181de3"
		},
		{
			"ImportPath": "github.com/Ensighten/udnssdk",
			"Rev": "0290933f5e8afd933f2823fce32bf2847e6ea603"
		},
		{
			"ImportPath": "github.com/ajg/form",
			"Rev": "c9e1c3ae1f869d211cdaa085d23c6af2f5f83866"
		},
		{
			"ImportPath": "github.com/apparentlymart/go-cidr/cidr",
			"Rev": "a3ebdb999b831ecb6ab8a226e31b07b2b9061c47"
		},
		{
			"ImportPath": "github.com/apparentlymart/go-rundeck-api/rundeck",
			"Comment": "v0.0.1-1-g43fcd8f",
			"Rev": "43fcd8fbcf18fd5929258c044b4e3dd0643f875e"
		},
		{
			"ImportPath": "github.com/armon/circbuf",
			"Rev": "bbbad097214e2918d8543d5201d12bfd7bca254d"
		},
		{
			"ImportPath": "github.com/armon/go-radix",
			"Rev": "4239b77079c7b5d1243b7b4736304ce8ddb6f0f2"
		},
		{
			"ImportPath": "github.com/aws/aws-sdk-go/aws",
			"Comment": "v1.1.14",
			"Rev": "6876e9922ff299adf36e43e04c94820077968b3b"
		},
		{
			"ImportPath": "github.com/aws/aws-sdk-go/aws/awserr",
			"Comment": "v1.1.14",
			"Rev": "6876e9922ff299adf36e43e04c94820077968b3b"
		},
		{
			"ImportPath": "github.com/aws/aws-sdk-go/aws/awsutil",
			"Comment": "v1.1.14",
			"Rev": "6876e9922ff299adf36e43e04c94820077968b3b"
		},
		{
			"ImportPath": "github.com/aws/aws-sdk-go/aws/client",
			"Comment": "v1.1.14",
			"Rev": "6876e9922ff299adf36e43e04c94820077968b3b"
		},
		{
			"ImportPath": "github.com/aws/aws-sdk-go/aws/client/metadata",
			"Comment": "v1.1.14",
			"Rev": "6876e9922ff299adf36e43e04c94820077968b3b"
		},
		{
			"ImportPath": "github.com/aws/aws-sdk-go/aws/corehandlers",
			"Comment": "v1.1.14",
			"Rev": "6876e9922ff299adf36e43e04c94820077968b3b"
		},
		{
			"ImportPath": "github.com/aws/aws-sdk-go/aws/credentials",
			"Comment": "v1.1.14",
			"Rev": "6876e9922ff299adf36e43e04c94820077968b3b"
		},
		{
			"ImportPath": "github.com/aws/aws-sdk-go/aws/credentials/ec2rolecreds",
			"Comment": "v1.1.14",
			"Rev": "6876e9922ff299adf36e43e04c94820077968b3b"
		},
		{
			"ImportPath": "github.com/aws/aws-sdk-go/aws/defaults",
			"Comment": "v1.1.14",
			"Rev": "6876e9922ff299adf36e43e04c94820077968b3b"
		},
		{
			"ImportPath": "github.com/aws/aws-sdk-go/aws/ec2metadata",
			"Comment": "v1.1.14",
			"Rev": "6876e9922ff299adf36e43e04c94820077968b3b"
		},
		{
			"ImportPath": "github.com/aws/aws-sdk-go/aws/request",
			"Comment": "v1.1.14",
			"Rev": "6876e9922ff299adf36e43e04c94820077968b3b"
		},
		{
			"ImportPath": "github.com/aws/aws-sdk-go/aws/session",
			"Comment": "v1.1.14",
			"Rev": "6876e9922ff299adf36e43e04c94820077968b3b"
		},
		{
			"ImportPath": "github.com/aws/aws-sdk-go/private/endpoints",
			"Comment": "v1.1.14",
			"Rev": "6876e9922ff299adf36e43e04c94820077968b3b"
		},
		{
			"ImportPath": "github.com/aws/aws-sdk-go/private/protocol",
			"Comment": "v1.1.14",
			"Rev": "6876e9922ff299adf36e43e04c94820077968b3b"
		},
		{
			"ImportPath": "github.com/aws/aws-sdk-go/private/protocol/ec2query",
			"Comment": "v1.1.14",
			"Rev": "6876e9922ff299adf36e43e04c94820077968b3b"
		},
		{
			"ImportPath": "github.com/aws/aws-sdk-go/private/protocol/json/jsonutil",
			"Comment": "v1.1.14",
			"Rev": "6876e9922ff299adf36e43e04c94820077968b3b"
		},
		{
			"ImportPath": "github.com/aws/aws-sdk-go/private/protocol/jsonrpc",
			"Comment": "v1.1.14",
			"Rev": "6876e9922ff299adf36e43e04c94820077968b3b"
		},
		{
			"ImportPath": "github.com/aws/aws-sdk-go/private/protocol/query",
			"Comment": "v1.1.14",
			"Rev": "6876e9922ff299adf36e43e04c94820077968b3b"
		},
		{
			"ImportPath": "github.com/aws/aws-sdk-go/private/protocol/query/queryutil",
			"Comment": "v1.1.14",
			"Rev": "6876e9922ff299adf36e43e04c94820077968b3b"
		},
		{
			"ImportPath": "github.com/aws/aws-sdk-go/private/protocol/rest",
			"Comment": "v1.1.14",
			"Rev": "6876e9922ff299adf36e43e04c94820077968b3b"
		},
		{
			"ImportPath": "github.com/aws/aws-sdk-go/private/protocol/restjson",
			"Comment": "v1.1.14",
			"Rev": "6876e9922ff299adf36e43e04c94820077968b3b"
		},
		{
			"ImportPath": "github.com/aws/aws-sdk-go/private/protocol/restxml",
			"Comment": "v1.1.14",
			"Rev": "6876e9922ff299adf36e43e04c94820077968b3b"
		},
		{
			"ImportPath": "github.com/aws/aws-sdk-go/private/protocol/xml/xmlutil",
			"Comment": "v1.1.14",
			"Rev": "6876e9922ff299adf36e43e04c94820077968b3b"
		},
		{
			"ImportPath": "github.com/aws/aws-sdk-go/private/signer/v4",
			"Comment": "v1.1.14",
			"Rev": "6876e9922ff299adf36e43e04c94820077968b3b"
		},
		{
			"ImportPath": "github.com/aws/aws-sdk-go/private/waiter",
			"Comment": "v1.1.14",
			"Rev": "6876e9922ff299adf36e43e04c94820077968b3b"
		},
		{
			"ImportPath": "github.com/aws/aws-sdk-go/service/apigateway",
			"Comment": "v1.1.14",
			"Rev": "6876e9922ff299adf36e43e04c94820077968b3b"
		},
		{
			"ImportPath": "github.com/aws/aws-sdk-go/service/autoscaling",
			"Comment": "v1.1.14",
			"Rev": "6876e9922ff299adf36e43e04c94820077968b3b"
		},
		{
			"ImportPath": "github.com/aws/aws-sdk-go/service/cloudformation",
			"Comment": "v1.1.14",
			"Rev": "6876e9922ff299adf36e43e04c94820077968b3b"
		},
		{
			"ImportPath": "github.com/aws/aws-sdk-go/service/cloudfront",
			"Comment": "v1.1.14",
			"Rev": "6876e9922ff299adf36e43e04c94820077968b3b"
		},
		{
			"ImportPath": "github.com/aws/aws-sdk-go/service/cloudtrail",
			"Comment": "v1.1.14",
			"Rev": "6876e9922ff299adf36e43e04c94820077968b3b"
		},
		{
			"ImportPath": "github.com/aws/aws-sdk-go/service/cloudwatch",
			"Comment": "v1.1.14",
			"Rev": "6876e9922ff299adf36e43e04c94820077968b3b"
		},
		{
			"ImportPath": "github.com/aws/aws-sdk-go/service/cloudwatchevents",
			"Comment": "v1.1.14",
			"Rev": "6876e9922ff299adf36e43e04c94820077968b3b"
		},
		{
			"ImportPath": "github.com/aws/aws-sdk-go/service/cloudwatchlogs",
			"Comment": "v1.1.14",
			"Rev": "6876e9922ff299adf36e43e04c94820077968b3b"
		},
		{
			"ImportPath": "github.com/aws/aws-sdk-go/service/codecommit",
			"Comment": "v1.1.14",
			"Rev": "6876e9922ff299adf36e43e04c94820077968b3b"
		},
		{
			"ImportPath": "github.com/aws/aws-sdk-go/service/codedeploy",
			"Comment": "v1.1.14",
			"Rev": "6876e9922ff299adf36e43e04c94820077968b3b"
		},
		{
			"ImportPath": "github.com/aws/aws-sdk-go/service/directoryservice",
			"Comment": "v1.1.14",
			"Rev": "6876e9922ff299adf36e43e04c94820077968b3b"
		},
		{
			"ImportPath": "github.com/aws/aws-sdk-go/service/dynamodb",
			"Comment": "v1.1.14",
			"Rev": "6876e9922ff299adf36e43e04c94820077968b3b"
		},
		{
			"ImportPath": "github.com/aws/aws-sdk-go/service/ec2",
			"Comment": "v1.1.14",
			"Rev": "6876e9922ff299adf36e43e04c94820077968b3b"
		},
		{
			"ImportPath": "github.com/aws/aws-sdk-go/service/ecr",
			"Comment": "v1.1.14",
			"Rev": "6876e9922ff299adf36e43e04c94820077968b3b"
		},
		{
			"ImportPath": "github.com/aws/aws-sdk-go/service/ecs",
			"Comment": "v1.1.14",
			"Rev": "6876e9922ff299adf36e43e04c94820077968b3b"
		},
		{
			"ImportPath": "github.com/aws/aws-sdk-go/service/efs",
			"Comment": "v1.1.14",
			"Rev": "6876e9922ff299adf36e43e04c94820077968b3b"
		},
		{
			"ImportPath": "github.com/aws/aws-sdk-go/service/elasticache",
			"Comment": "v1.1.14",
			"Rev": "6876e9922ff299adf36e43e04c94820077968b3b"
		},
		{
			"ImportPath": "github.com/aws/aws-sdk-go/service/elasticbeanstalk",
			"Comment": "v1.1.14",
			"Rev": "6876e9922ff299adf36e43e04c94820077968b3b"
		},
		{
			"ImportPath": "github.com/aws/aws-sdk-go/service/elasticsearchservice",
			"Comment": "v1.1.14",
			"Rev": "6876e9922ff299adf36e43e04c94820077968b3b"
		},
		{
			"ImportPath": "github.com/aws/aws-sdk-go/service/elb",
			"Comment": "v1.1.14",
			"Rev": "6876e9922ff299adf36e43e04c94820077968b3b"
		},
		{
			"ImportPath": "github.com/aws/aws-sdk-go/service/firehose",
			"Comment": "v1.1.14",
			"Rev": "6876e9922ff299adf36e43e04c94820077968b3b"
		},
		{
			"ImportPath": "github.com/aws/aws-sdk-go/service/glacier",
			"Comment": "v1.1.14",
			"Rev": "6876e9922ff299adf36e43e04c94820077968b3b"
		},
		{
			"ImportPath": "github.com/aws/aws-sdk-go/service/iam",
			"Comment": "v1.1.14",
			"Rev": "6876e9922ff299adf36e43e04c94820077968b3b"
		},
		{
			"ImportPath": "github.com/aws/aws-sdk-go/service/kinesis",
			"Comment": "v1.1.14",
			"Rev": "6876e9922ff299adf36e43e04c94820077968b3b"
		},
		{
			"ImportPath": "github.com/aws/aws-sdk-go/service/kms",
			"Comment": "v1.1.14",
			"Rev": "6876e9922ff299adf36e43e04c94820077968b3b"
		},
		{
			"ImportPath": "github.com/aws/aws-sdk-go/service/lambda",
			"Comment": "v1.1.14",
			"Rev": "6876e9922ff299adf36e43e04c94820077968b3b"
		},
		{
			"ImportPath": "github.com/aws/aws-sdk-go/service/opsworks",
			"Comment": "v1.1.14",
			"Rev": "6876e9922ff299adf36e43e04c94820077968b3b"
		},
		{
			"ImportPath": "github.com/aws/aws-sdk-go/service/rds",
			"Comment": "v1.1.14",
			"Rev": "6876e9922ff299adf36e43e04c94820077968b3b"
		},
		{
			"ImportPath": "github.com/aws/aws-sdk-go/service/redshift",
			"Comment": "v1.1.14",
			"Rev": "6876e9922ff299adf36e43e04c94820077968b3b"
		},
		{
			"ImportPath": "github.com/aws/aws-sdk-go/service/route53",
			"Comment": "v1.1.14",
			"Rev": "6876e9922ff299adf36e43e04c94820077968b3b"
		},
		{
			"ImportPath": "github.com/aws/aws-sdk-go/service/s3",
			"Comment": "v1.1.14",
			"Rev": "6876e9922ff299adf36e43e04c94820077968b3b"
		},
		{
			"ImportPath": "github.com/aws/aws-sdk-go/service/sns",
			"Comment": "v1.1.14",
			"Rev": "6876e9922ff299adf36e43e04c94820077968b3b"
		},
		{
			"ImportPath": "github.com/aws/aws-sdk-go/service/sqs",
			"Comment": "v1.1.14",
			"Rev": "6876e9922ff299adf36e43e04c94820077968b3b"
		},
		{
			"ImportPath": "github.com/bgentry/speakeasy",
			"Rev": "36e9cfdd690967f4f690c6edcc9ffacd006014a0"
		},
		{
			"ImportPath": "github.com/cenkalti/backoff",
			"Rev": "4dc77674aceaabba2c7e3da25d4c823edfb73f99"
		},
		{
			"ImportPath": "github.com/coreos/etcd/Godeps/_workspace/src/github.com/ugorji/go/codec",
			"Comment": "v2.3.0-alpha.0-652-ge552791",
			"Rev": "e5527914aa42cae3063f52892e1ca4518da0e4ae"
		},
		{
			"ImportPath": "github.com/coreos/etcd/Godeps/_workspace/src/golang.org/x/net/context",
			"Comment": "v2.3.0-alpha.0-652-ge552791",
			"Rev": "e5527914aa42cae3063f52892e1ca4518da0e4ae"
		},
		{
			"ImportPath": "github.com/coreos/etcd/client",
			"Comment": "v2.3.0-alpha.0-652-ge552791",
			"Rev": "e5527914aa42cae3063f52892e1ca4518da0e4ae"
		},
		{
			"ImportPath": "github.com/coreos/etcd/pkg/pathutil",
			"Comment": "v2.3.0-alpha.0-652-ge552791",
			"Rev": "e5527914aa42cae3063f52892e1ca4518da0e4ae"
		},
		{
			"ImportPath": "github.com/coreos/etcd/pkg/types",
			"Comment": "v2.3.0-alpha.0-652-ge552791",
			"Rev": "e5527914aa42cae3063f52892e1ca4518da0e4ae"
		},
		{
			"ImportPath": "github.com/cyberdelia/heroku-go/v3",
			"Rev": "81c5afa1abcf69cc18ccc24fa3716b5a455c9208"
		},
		{
			"ImportPath": "github.com/digitalocean/godo",
			"Comment": "v0.9.0-20-gf75d769",
			"Rev": "f75d769b07edce8a73682dcf325b4404f366ab3d"
		},
		{
			"ImportPath": "github.com/dylanmei/iso8601",
			"Rev": "2075bf119b58e5576c6ed9f867b8f3d17f2e54d4"
		},
		{
			"ImportPath": "github.com/dylanmei/winrmtest",
			"Rev": "025617847eb2cf9bd1d851bc3b22ed28e6245ce5"
		},
		{
			"ImportPath": "github.com/fatih/structs",
			"Rev": "73c4e3dc02a78deaba8640d5f3a8c236ec1352bf"
		},
		{
			"ImportPath": "github.com/fsouza/go-dockerclient",
			"Rev": "bf97c77db7c945cbcdbf09d56c6f87a66f54537b"
		},
		{
			"ImportPath": "github.com/fsouza/go-dockerclient/external/github.com/Sirupsen/logrus",
			"Rev": "bf97c77db7c945cbcdbf09d56c6f87a66f54537b"
		},
		{
			"ImportPath": "github.com/fsouza/go-dockerclient/external/github.com/docker/docker/opts",
			"Rev": "bf97c77db7c945cbcdbf09d56c6f87a66f54537b"
		},
		{
			"ImportPath": "github.com/fsouza/go-dockerclient/external/github.com/docker/docker/pkg/archive",
			"Rev": "bf97c77db7c945cbcdbf09d56c6f87a66f54537b"
		},
		{
			"ImportPath": "github.com/fsouza/go-dockerclient/external/github.com/docker/docker/pkg/fileutils",
			"Rev": "bf97c77db7c945cbcdbf09d56c6f87a66f54537b"
		},
		{
			"ImportPath": "github.com/fsouza/go-dockerclient/external/github.com/docker/docker/pkg/homedir",
			"Rev": "bf97c77db7c945cbcdbf09d56c6f87a66f54537b"
		},
		{
			"ImportPath": "github.com/fsouza/go-dockerclient/external/github.com/docker/docker/pkg/idtools",
			"Rev": "bf97c77db7c945cbcdbf09d56c6f87a66f54537b"
		},
		{
			"ImportPath": "github.com/fsouza/go-dockerclient/external/github.com/docker/docker/pkg/ioutils",
			"Rev": "bf97c77db7c945cbcdbf09d56c6f87a66f54537b"
		},
		{
			"ImportPath": "github.com/fsouza/go-dockerclient/external/github.com/docker/docker/pkg/longpath",
			"Rev": "bf97c77db7c945cbcdbf09d56c6f87a66f54537b"
		},
		{
			"ImportPath": "github.com/fsouza/go-dockerclient/external/github.com/docker/docker/pkg/pools",
			"Rev": "bf97c77db7c945cbcdbf09d56c6f87a66f54537b"
		},
		{
			"ImportPath": "github.com/fsouza/go-dockerclient/external/github.com/docker/docker/pkg/promise",
			"Rev": "bf97c77db7c945cbcdbf09d56c6f87a66f54537b"
		},
		{
			"ImportPath": "github.com/fsouza/go-dockerclient/external/github.com/docker/docker/pkg/stdcopy",
			"Rev": "bf97c77db7c945cbcdbf09d56c6f87a66f54537b"
		},
		{
			"ImportPath": "github.com/fsouza/go-dockerclient/external/github.com/docker/docker/pkg/system",
			"Rev": "bf97c77db7c945cbcdbf09d56c6f87a66f54537b"
		},
		{
			"ImportPath": "github.com/fsouza/go-dockerclient/external/github.com/docker/go-units",
			"Rev": "bf97c77db7c945cbcdbf09d56c6f87a66f54537b"
		},
		{
			"ImportPath": "github.com/fsouza/go-dockerclient/external/github.com/hashicorp/go-cleanhttp",
			"Rev": "bf97c77db7c945cbcdbf09d56c6f87a66f54537b"
		},
		{
			"ImportPath": "github.com/fsouza/go-dockerclient/external/github.com/opencontainers/runc/libcontainer/user",
			"Rev": "bf97c77db7c945cbcdbf09d56c6f87a66f54537b"
		},
		{
			"ImportPath": "github.com/fsouza/go-dockerclient/external/golang.org/x/net/context",
			"Rev": "bf97c77db7c945cbcdbf09d56c6f87a66f54537b"
		},
		{
			"ImportPath": "github.com/fsouza/go-dockerclient/external/golang.org/x/sys/unix",
			"Rev": "bf97c77db7c945cbcdbf09d56c6f87a66f54537b"
		},
		{
			"ImportPath": "github.com/go-chef/chef",
			"Comment": "0.0.1-42-gea19666",
			"Rev": "ea196660dd8700ad18911681b223fe6bfc29cd69"
		},
		{
			"ImportPath": "github.com/go-ini/ini",
			"Comment": "v1.8.6",
			"Rev": "afbd495e5aaea13597b5e14fe514ddeaa4d76fc3"
		},
		{
			"ImportPath": "github.com/golang/protobuf/proto",
			"Rev": "34a5f244f1c01cdfee8e60324258cfbb97a42aec"
		},
		{
			"ImportPath": "github.com/google/go-github/github",
			"Rev": "ac4445ca1c9dfacf5c0bbf34b712b23a3bb59b6c"
		},
		{
			"ImportPath": "github.com/google/go-querystring/query",
			"Rev": "2a60fc2ba6c19de80291203597d752e9ba58e4c0"
		},
		{
			"ImportPath": "github.com/hashicorp/atlas-go/archive",
			"Comment": "20141209094003-90-g0008886",
			"Rev": "0008886ebfa3b424bed03e2a5cbe4a2568ea0ff6"
		},
		{
			"ImportPath": "github.com/hashicorp/atlas-go/v1",
			"Comment": "20141209094003-90-g0008886",
			"Rev": "0008886ebfa3b424bed03e2a5cbe4a2568ea0ff6"
		},
		{
			"ImportPath": "github.com/hashicorp/consul/api",
			"Comment": "v0.6.3-28-g3215b87",
			"Rev": "3215b8727f44c778dd7045dcfd5ac42735c581a9"
		},
		{
			"ImportPath": "github.com/hashicorp/errwrap",
			"Rev": "7554cd9344cec97297fa6649b055a8c98c2a1e55"
		},
		{
			"ImportPath": "github.com/hashicorp/go-checkpoint",
			"Rev": "e4b2dc34c0f698ee04750bf2035d8b9384233e1b"
		},
		{
			"ImportPath": "github.com/hashicorp/go-cleanhttp",
			"Rev": "875fb671b3ddc66f8e2f0acc33829c8cb989a38d"
		},
		{
			"ImportPath": "github.com/hashicorp/go-getter",
			"Rev": "2822987a64e0df1236ac29dd277ddf79f4871f9a"
		},
		{
			"ImportPath": "github.com/hashicorp/go-getter/helper/url",
			"Rev": "2822987a64e0df1236ac29dd277ddf79f4871f9a"
		},
		{
			"ImportPath": "github.com/hashicorp/go-multierror",
			"Rev": "d30f09973e19c1dfcd120b2d9c4f168e68d6b5d5"
		},
		{
			"ImportPath": "github.com/hashicorp/go-retryablehttp",
			"Rev": "24fda80b7c713c52649e57ce20100d453f7bdb24"
		},
		{
			"ImportPath": "github.com/hashicorp/go-uuid",
			"Rev": "36289988d83ca270bc07c234c36f364b0dd9c9a7"
		},
		{
			"ImportPath": "github.com/hashicorp/go-version",
			"Rev": "7e3c02b30806fa5779d3bdfc152ce4c6f40e7b38"
		},
		{
			"ImportPath": "github.com/hashicorp/hcl",
			"Rev": "2604f3bda7e8960c1be1063709e7d7f0765048d0"
		},
		{
			"ImportPath": "github.com/hashicorp/hcl/hcl/ast",
			"Rev": "2604f3bda7e8960c1be1063709e7d7f0765048d0"
		},
		{
			"ImportPath": "github.com/hashicorp/hcl/hcl/fmtcmd",
			"Rev": "2604f3bda7e8960c1be1063709e7d7f0765048d0"
		},
		{
			"ImportPath": "github.com/hashicorp/hcl/hcl/parser",
			"Rev": "2604f3bda7e8960c1be1063709e7d7f0765048d0"
		},
		{
			"ImportPath": "github.com/hashicorp/hcl/hcl/printer",
			"Rev": "2604f3bda7e8960c1be1063709e7d7f0765048d0"
		},
		{
			"ImportPath": "github.com/hashicorp/hcl/hcl/scanner",
			"Rev": "2604f3bda7e8960c1be1063709e7d7f0765048d0"
		},
		{
			"ImportPath": "github.com/hashicorp/hcl/hcl/strconv",
			"Rev": "2604f3bda7e8960c1be1063709e7d7f0765048d0"
		},
		{
			"ImportPath": "github.com/hashicorp/hcl/hcl/token",
			"Rev": "2604f3bda7e8960c1be1063709e7d7f0765048d0"
		},
		{
			"ImportPath": "github.com/hashicorp/hcl/json/parser",
			"Rev": "2604f3bda7e8960c1be1063709e7d7f0765048d0"
		},
		{
			"ImportPath": "github.com/hashicorp/hcl/json/scanner",
			"Rev": "2604f3bda7e8960c1be1063709e7d7f0765048d0"
		},
		{
			"ImportPath": "github.com/hashicorp/hcl/json/token",
			"Rev": "2604f3bda7e8960c1be1063709e7d7f0765048d0"
		},
		{
			"ImportPath": "github.com/hashicorp/hil",
			"Rev": "59cce4313fb7be2d9064afbdb3cacd76737cfa3c"
		},
		{
			"ImportPath": "github.com/hashicorp/hil/ast",
			"Rev": "59cce4313fb7be2d9064afbdb3cacd76737cfa3c"
		},
		{
			"ImportPath": "github.com/hashicorp/logutils",
			"Rev": "0dc08b1671f34c4250ce212759ebd880f743d883"
		},
		{
			"ImportPath": "github.com/hashicorp/serf/coordinate",
			"Comment": "v0.7.0-12-ge4ec8cc",
			"Rev": "e4ec8cc423bbe20d26584b96efbeb9102e16d05f"
		},
		{
			"ImportPath": "github.com/hashicorp/yamux",
			"Rev": "df949784da9ed028ee76df44652e42d37a09d7e4"
		},
		{
			"ImportPath": "github.com/hmrc/vmware-govcd",
			"Comment": "v0.0.2-37-g5cd82f0",
			"Rev": "5cd82f01aa1c97afa9b23ef6f4f42a60f3106003"
		},
		{
			"ImportPath": "github.com/hmrc/vmware-govcd/types/v56",
			"Comment": "v0.0.2-37-g5cd82f0",
			"Rev": "5cd82f01aa1c97afa9b23ef6f4f42a60f3106003"
		},
		{
			"ImportPath": "github.com/imdario/mergo",
			"Comment": "0.2.1-3-gb1859b1",
			"Rev": "b1859b199a7171589445bdea9fa8c19362613f80"
		},
		{
			"ImportPath": "github.com/influxdata/influxdb/client",
			"Comment": "v0.10.0-617-gf233a8b",
			"Rev": "f233a8bac88d1f2dc282a98186f5a3363b806181"
		},
		{
			"ImportPath": "github.com/influxdata/influxdb/models",
			"Comment": "v0.10.0-617-gf233a8b",
			"Rev": "f233a8bac88d1f2dc282a98186f5a3363b806181"
		},
		{
			"ImportPath": "github.com/influxdata/influxdb/pkg/escape",
			"Comment": "v0.10.0-617-gf233a8b",
			"Rev": "f233a8bac88d1f2dc282a98186f5a3363b806181"
		},
		{
			"ImportPath": "github.com/jen20/riviera/azure",
			"Rev": "64de55fa8cdd0c52f7d59494c1b03c1b583c52b4"
		},
		{
			"ImportPath": "github.com/jen20/riviera/dns",
			"Rev": "64de55fa8cdd0c52f7d59494c1b03c1b583c52b4"
		},
		{
			"ImportPath": "github.com/jen20/riviera/search",
			"Rev": "64de55fa8cdd0c52f7d59494c1b03c1b583c52b4"
		},
		{
			"ImportPath": "github.com/jen20/riviera/sql",
			"Rev": "64de55fa8cdd0c52f7d59494c1b03c1b583c52b4"
		},
		{
			"ImportPath": "github.com/jmespath/go-jmespath",
			"Comment": "0.2.2-2-gc01cf91",
			"Rev": "c01cf91b011868172fdcd9f41838e80c9d716264"
		},
		{
			"ImportPath": "github.com/joyent/gocommon",
			"Rev": "ade826b8b54e81a779ccb29d358a45ba24b7809c"
		},
		{
			"ImportPath": "github.com/joyent/gocommon/client",
			"Rev": "ade826b8b54e81a779ccb29d358a45ba24b7809c"
		},
		{
			"ImportPath": "github.com/joyent/gocommon/errors",
			"Rev": "ade826b8b54e81a779ccb29d358a45ba24b7809c"
		},
		{
			"ImportPath": "github.com/joyent/gocommon/http",
			"Rev": "ade826b8b54e81a779ccb29d358a45ba24b7809c"
		},
		{
			"ImportPath": "github.com/joyent/gocommon/jpc",
			"Rev": "ade826b8b54e81a779ccb29d358a45ba24b7809c"
		},
		{
			"ImportPath": "github.com/joyent/gosdc/cloudapi",
			"Rev": "0697a5c4f39a71a4f9e3b154380b47dbfcc3da6e"
		},
		{
			"ImportPath": "github.com/joyent/gosign/auth",
			"Rev": "a1f3aa7d52213987117e47d721bcc9a499994d5f"
		},
		{
			"ImportPath": "github.com/jtopjian/cobblerclient",
			"Comment": "v0.3.0-33-g53d1c0a",
			"Rev": "53d1c0a0b003aabfa7ecfa848d856606cb481196"
		},
		{
			"ImportPath": "github.com/kardianos/osext",
			"Rev": "29ae4ffbc9a6fe9fb2bc5029050ce6996ea1d3bc"
		},
		{
			"ImportPath": "github.com/kolo/xmlrpc",
			"Rev": "0826b98aaa29c0766956cb40d45cf7482a597671"
		},
		{
			"ImportPath": "github.com/lib/pq",
			"Comment": "go1.0-cutoff-74-g8ad2b29",
			"Rev": "8ad2b298cadd691a77015666a5372eae5dbfac8f"
		},
		{
			"ImportPath": "github.com/lib/pq/oid",
			"Comment": "go1.0-cutoff-74-g8ad2b29",
			"Rev": "8ad2b298cadd691a77015666a5372eae5dbfac8f"
		},
		{
			"ImportPath": "github.com/lusis/go-artifactory/src/artifactory.v401",
			"Rev": "7e4ce345df825841661d1b3ffbb1327083d4a22f"
		},
		{
			"ImportPath": "github.com/masterzen/simplexml/dom",
			"Rev": "95ba30457eb1121fa27753627c774c7cd4e90083"
		},
		{
			"ImportPath": "github.com/masterzen/winrm/soap",
			"Rev": "54ea5d01478cfc2afccec1504bd0dfcd8c260cfa"
		},
		{
			"ImportPath": "github.com/masterzen/winrm/winrm",
			"Rev": "54ea5d01478cfc2afccec1504bd0dfcd8c260cfa"
		},
		{
			"ImportPath": "github.com/masterzen/xmlpath",
			"Rev": "13f4951698adc0fa9c1dda3e275d489a24201161"
		},
		{
			"ImportPath": "github.com/mattn/go-colorable",
			"Rev": "9cbef7c35391cca05f15f8181dc0b18bc9736dbb"
		},
		{
			"ImportPath": "github.com/mattn/go-isatty",
			"Rev": "56b76bdf51f7708750eac80fa38b952bb9f32639"
		},
		{
			"ImportPath": "github.com/mitchellh/cli",
			"Rev": "cb6853d606ea4a12a15ac83cc43503df99fd28fb"
		},
		{
			"ImportPath": "github.com/mitchellh/colorstring",
			"Rev": "8631ce90f28644f54aeedcb3e389a85174e067d1"
		},
		{
			"ImportPath": "github.com/mitchellh/copystructure",
			"Rev": "80adcec1955ee4e97af357c30dee61aadcc02c10"
		},
		{
			"ImportPath": "github.com/mitchellh/go-homedir",
			"Rev": "d682a8f0cf139663a984ff12528da460ca963de9"
		},
		{
			"ImportPath": "github.com/mitchellh/go-linereader",
			"Rev": "07bab5fdd9580500aea6ada0e09df4aa28e68abd"
		},
		{
			"ImportPath": "github.com/mitchellh/hashstructure",
			"Rev": "6b17d669fac5e2f71c16658d781ec3fdd3802b69"
		},
		{
			"ImportPath": "github.com/mitchellh/mapstructure",
			"Rev": "281073eb9eb092240d33ef253c404f1cca550309"
		},
		{
			"ImportPath": "github.com/mitchellh/packer/common/uuid",
			"Comment": "v0.8.6-411-g314aad3",
			"Rev": "314aad379a39f6ad5bcca278e6757d9abbb3a52e"
		},
		{
			"ImportPath": "github.com/mitchellh/panicwrap",
			"Rev": "a1e50bc201f387747a45ffff020f1af2d8759e88"
		},
		{
			"ImportPath": "github.com/mitchellh/prefixedio",
			"Rev": "6e6954073784f7ee67b28f2d22749d6479151ed7"
		},
		{
			"ImportPath": "github.com/mitchellh/reflectwalk",
			"Rev": "eecf4c70c626c7cfbb95c90195bc34d386c74ac6"
		},
		{
			"ImportPath": "github.com/nesv/go-dynect/dynect",
			"Comment": "v0.2.0-8-g841842b",
			"Rev": "841842b16b39cf2b5007278956976d7d909bd98b"
		},
		{
			"ImportPath": "github.com/nu7hatch/gouuid",
			"Rev": "179d4d0c4d8d407a32af483c2354df1d2c91e6c3"
		},
		{
			"ImportPath": "github.com/packer-community/winrmcp/winrmcp",
			"Rev": "3d184cea22ee1c41ec1697e0d830ff0c78f7ea97"
		},
		{
			"ImportPath": "github.com/packethost/packngo",
			"Rev": "f03d7dc788a8b57b62d301ccb98c950c325756f8"
		},
		{
			"ImportPath": "github.com/pborman/uuid",
			"Rev": "dee7705ef7b324f27ceb85a121c61f2c2e8ce988"
		},
		{
			"ImportPath": "github.com/pearkes/cloudflare",
			"Rev": "765ac1828a78ba49e6dc48309d56415c61806ac3"
		},
		{
			"ImportPath": "github.com/pearkes/dnsimple",
			"Rev": "78996265f576c7580ff75d0cb2c606a61883ceb8"
		},
		{
			"ImportPath": "github.com/pearkes/mailgun",
			"Rev": "b88605989c4141d22a6d874f78800399e5bb7ac2"
		},
		{
			"ImportPath": "github.com/rackspace/gophercloud",
			"Comment": "v1.0.0-868-ga09b5b4",
			"Rev": "a09b5b4eb58195b6fb3898496586b8d6aeb558e0"
		},
		{
			"ImportPath": "github.com/rackspace/gophercloud/openstack",
			"Comment": "v1.0.0-868-ga09b5b4",
			"Rev": "a09b5b4eb58195b6fb3898496586b8d6aeb558e0"
		},
		{
			"ImportPath": "github.com/rackspace/gophercloud/openstack/blockstorage/v1/volumes",
			"Comment": "v1.0.0-868-ga09b5b4",
			"Rev": "a09b5b4eb58195b6fb3898496586b8d6aeb558e0"
		},
		{
			"ImportPath": "github.com/rackspace/gophercloud/openstack/compute/v2/extensions/bootfromvolume",
			"Comment": "v1.0.0-868-ga09b5b4",
			"Rev": "a09b5b4eb58195b6fb3898496586b8d6aeb558e0"
		},
		{
			"ImportPath": "github.com/rackspace/gophercloud/openstack/compute/v2/extensions/floatingip",
			"Comment": "v1.0.0-868-ga09b5b4",
			"Rev": "a09b5b4eb58195b6fb3898496586b8d6aeb558e0"
		},
		{
			"ImportPath": "github.com/rackspace/gophercloud/openstack/compute/v2/extensions/keypairs",
			"Comment": "v1.0.0-868-ga09b5b4",
			"Rev": "a09b5b4eb58195b6fb3898496586b8d6aeb558e0"
		},
		{
			"ImportPath": "github.com/rackspace/gophercloud/openstack/compute/v2/extensions/schedulerhints",
			"Comment": "v1.0.0-868-ga09b5b4",
			"Rev": "a09b5b4eb58195b6fb3898496586b8d6aeb558e0"
		},
		{
			"ImportPath": "github.com/rackspace/gophercloud/openstack/compute/v2/extensions/secgroups",
			"Comment": "v1.0.0-868-ga09b5b4",
			"Rev": "a09b5b4eb58195b6fb3898496586b8d6aeb558e0"
		},
		{
			"ImportPath": "github.com/rackspace/gophercloud/openstack/compute/v2/extensions/servergroups",
			"Comment": "v1.0.0-868-ga09b5b4",
			"Rev": "a09b5b4eb58195b6fb3898496586b8d6aeb558e0"
		},
		{
			"ImportPath": "github.com/rackspace/gophercloud/openstack/compute/v2/extensions/tenantnetworks",
			"Comment": "v1.0.0-868-ga09b5b4",
			"Rev": "a09b5b4eb58195b6fb3898496586b8d6aeb558e0"
		},
		{
			"ImportPath": "github.com/rackspace/gophercloud/openstack/compute/v2/extensions/volumeattach",
			"Comment": "v1.0.0-868-ga09b5b4",
			"Rev": "a09b5b4eb58195b6fb3898496586b8d6aeb558e0"
		},
		{
			"ImportPath": "github.com/rackspace/gophercloud/openstack/compute/v2/flavors",
			"Comment": "v1.0.0-868-ga09b5b4",
			"Rev": "a09b5b4eb58195b6fb3898496586b8d6aeb558e0"
		},
		{
			"ImportPath": "github.com/rackspace/gophercloud/openstack/compute/v2/images",
			"Comment": "v1.0.0-868-ga09b5b4",
			"Rev": "a09b5b4eb58195b6fb3898496586b8d6aeb558e0"
		},
		{
			"ImportPath": "github.com/rackspace/gophercloud/openstack/compute/v2/servers",
			"Comment": "v1.0.0-868-ga09b5b4",
			"Rev": "a09b5b4eb58195b6fb3898496586b8d6aeb558e0"
		},
		{
			"ImportPath": "github.com/rackspace/gophercloud/openstack/identity/v2/tenants",
			"Comment": "v1.0.0-868-ga09b5b4",
			"Rev": "a09b5b4eb58195b6fb3898496586b8d6aeb558e0"
		},
		{
			"ImportPath": "github.com/rackspace/gophercloud/openstack/identity/v2/tokens",
			"Comment": "v1.0.0-868-ga09b5b4",
			"Rev": "a09b5b4eb58195b6fb3898496586b8d6aeb558e0"
		},
		{
			"ImportPath": "github.com/rackspace/gophercloud/openstack/identity/v3/tokens",
			"Comment": "v1.0.0-868-ga09b5b4",
			"Rev": "a09b5b4eb58195b6fb3898496586b8d6aeb558e0"
		},
		{
			"ImportPath": "github.com/rackspace/gophercloud/openstack/networking/v2/extensions/fwaas/firewalls",
			"Comment": "v1.0.0-868-ga09b5b4",
			"Rev": "a09b5b4eb58195b6fb3898496586b8d6aeb558e0"
		},
		{
			"ImportPath": "github.com/rackspace/gophercloud/openstack/networking/v2/extensions/fwaas/policies",
			"Comment": "v1.0.0-868-ga09b5b4",
			"Rev": "a09b5b4eb58195b6fb3898496586b8d6aeb558e0"
		},
		{
			"ImportPath": "github.com/rackspace/gophercloud/openstack/networking/v2/extensions/fwaas/rules",
			"Comment": "v1.0.0-868-ga09b5b4",
			"Rev": "a09b5b4eb58195b6fb3898496586b8d6aeb558e0"
		},
		{
			"ImportPath": "github.com/rackspace/gophercloud/openstack/networking/v2/extensions/layer3/floatingips",
			"Comment": "v1.0.0-868-ga09b5b4",
			"Rev": "a09b5b4eb58195b6fb3898496586b8d6aeb558e0"
		},
		{
			"ImportPath": "github.com/rackspace/gophercloud/openstack/networking/v2/extensions/layer3/routers",
			"Comment": "v1.0.0-868-ga09b5b4",
			"Rev": "a09b5b4eb58195b6fb3898496586b8d6aeb558e0"
		},
		{
			"ImportPath": "github.com/rackspace/gophercloud/openstack/networking/v2/extensions/lbaas/members",
			"Comment": "v1.0.0-868-ga09b5b4",
			"Rev": "a09b5b4eb58195b6fb3898496586b8d6aeb558e0"
		},
		{
			"ImportPath": "github.com/rackspace/gophercloud/openstack/networking/v2/extensions/lbaas/monitors",
			"Comment": "v1.0.0-868-ga09b5b4",
			"Rev": "a09b5b4eb58195b6fb3898496586b8d6aeb558e0"
		},
		{
			"ImportPath": "github.com/rackspace/gophercloud/openstack/networking/v2/extensions/lbaas/pools",
			"Comment": "v1.0.0-868-ga09b5b4",
			"Rev": "a09b5b4eb58195b6fb3898496586b8d6aeb558e0"
		},
		{
			"ImportPath": "github.com/rackspace/gophercloud/openstack/networking/v2/extensions/lbaas/vips",
			"Comment": "v1.0.0-868-ga09b5b4",
			"Rev": "a09b5b4eb58195b6fb3898496586b8d6aeb558e0"
		},
		{
			"ImportPath": "github.com/rackspace/gophercloud/openstack/networking/v2/networks",
			"Comment": "v1.0.0-868-ga09b5b4",
			"Rev": "a09b5b4eb58195b6fb3898496586b8d6aeb558e0"
		},
		{
			"ImportPath": "github.com/rackspace/gophercloud/openstack/networking/v2/ports",
			"Comment": "v1.0.0-868-ga09b5b4",
			"Rev": "a09b5b4eb58195b6fb3898496586b8d6aeb558e0"
		},
		{
			"ImportPath": "github.com/rackspace/gophercloud/openstack/networking/v2/subnets",
			"Comment": "v1.0.0-868-ga09b5b4",
			"Rev": "a09b5b4eb58195b6fb3898496586b8d6aeb558e0"
		},
		{
			"ImportPath": "github.com/rackspace/gophercloud/openstack/objectstorage/v1/accounts",
			"Comment": "v1.0.0-868-ga09b5b4",
			"Rev": "a09b5b4eb58195b6fb3898496586b8d6aeb558e0"
		},
		{
			"ImportPath": "github.com/rackspace/gophercloud/openstack/objectstorage/v1/containers",
			"Comment": "v1.0.0-868-ga09b5b4",
			"Rev": "a09b5b4eb58195b6fb3898496586b8d6aeb558e0"
		},
		{
			"ImportPath": "github.com/rackspace/gophercloud/openstack/objectstorage/v1/objects",
			"Comment": "v1.0.0-868-ga09b5b4",
			"Rev": "a09b5b4eb58195b6fb3898496586b8d6aeb558e0"
		},
		{
			"ImportPath": "github.com/rackspace/gophercloud/openstack/utils",
			"Comment": "v1.0.0-868-ga09b5b4",
			"Rev": "a09b5b4eb58195b6fb3898496586b8d6aeb558e0"
		},
		{
			"ImportPath": "github.com/rackspace/gophercloud/pagination",
			"Comment": "v1.0.0-868-ga09b5b4",
			"Rev": "a09b5b4eb58195b6fb3898496586b8d6aeb558e0"
		},
		{
			"ImportPath": "github.com/rackspace/gophercloud/testhelper",
			"Comment": "v1.0.0-868-ga09b5b4",
			"Rev": "a09b5b4eb58195b6fb3898496586b8d6aeb558e0"
		},
		{
			"ImportPath": "github.com/rackspace/gophercloud/testhelper/client",
			"Comment": "v1.0.0-868-ga09b5b4",
			"Rev": "a09b5b4eb58195b6fb3898496586b8d6aeb558e0"
		},
		{
			"ImportPath": "github.com/satori/go.uuid",
			"Rev": "d41af8bb6a7704f00bc3b7cba9355ae6a5a80048"
		},
		{
			"ImportPath": "github.com/sethvargo/go-fastly",
			"Rev": "382fee1e5e1adf3cc112fadf4f0a8a98e269ea3c"
		},
		{
			"ImportPath": "github.com/soniah/dnsmadeeasy",
			"Comment": "v1.1-2-g5578a8c",
			"Rev": "5578a8c15e33958c61cf7db720b6181af65f4a9e"
		},
		{
			"ImportPath": "github.com/sthulb/mime/multipart",
			"Rev": "698462dc9685d7743511c26da726c1b0c1cfb111"
		},
		{
			"ImportPath": "github.com/tent/http-link-go",
			"Rev": "ac974c61c2f990f4115b119354b5e0b47550e888"
		},
		{
			"ImportPath": "github.com/vmware/govmomi",
			"Comment": "v0.3.0-18-g3b66976",
			"Rev": "3b669760f460befb135048aea80d2f5fa13885ca"
		},
		{
			"ImportPath": "github.com/vmware/govmomi/find",
			"Comment": "v0.3.0-18-g3b66976",
			"Rev": "3b669760f460befb135048aea80d2f5fa13885ca"
		},
		{
			"ImportPath": "github.com/vmware/govmomi/list",
			"Comment": "v0.3.0-18-g3b66976",
			"Rev": "3b669760f460befb135048aea80d2f5fa13885ca"
		},
		{
			"ImportPath": "github.com/vmware/govmomi/object",
			"Comment": "v0.3.0-18-g3b66976",
			"Rev": "3b669760f460befb135048aea80d2f5fa13885ca"
		},
		{
			"ImportPath": "github.com/vmware/govmomi/property",
			"Comment": "v0.3.0-18-g3b66976",
			"Rev": "3b669760f460befb135048aea80d2f5fa13885ca"
		},
		{
			"ImportPath": "github.com/vmware/govmomi/session",
			"Comment": "v0.3.0-18-g3b66976",
			"Rev": "3b669760f460befb135048aea80d2f5fa13885ca"
		},
		{
			"ImportPath": "github.com/vmware/govmomi/task",
			"Comment": "v0.3.0-18-g3b66976",
			"Rev": "3b669760f460befb135048aea80d2f5fa13885ca"
		},
		{
			"ImportPath": "github.com/vmware/govmomi/vim25",
			"Comment": "v0.3.0-18-g3b66976",
			"Rev": "3b669760f460befb135048aea80d2f5fa13885ca"
		},
		{
			"ImportPath": "github.com/vmware/govmomi/vim25/debug",
			"Comment": "v0.3.0-18-g3b66976",
			"Rev": "3b669760f460befb135048aea80d2f5fa13885ca"
		},
		{
			"ImportPath": "github.com/vmware/govmomi/vim25/methods",
			"Comment": "v0.3.0-18-g3b66976",
			"Rev": "3b669760f460befb135048aea80d2f5fa13885ca"
		},
		{
			"ImportPath": "github.com/vmware/govmomi/vim25/mo",
			"Comment": "v0.3.0-18-g3b66976",
			"Rev": "3b669760f460befb135048aea80d2f5fa13885ca"
		},
		{
			"ImportPath": "github.com/vmware/govmomi/vim25/progress",
			"Comment": "v0.3.0-18-g3b66976",
			"Rev": "3b669760f460befb135048aea80d2f5fa13885ca"
		},
		{
			"ImportPath": "github.com/vmware/govmomi/vim25/soap",
			"Comment": "v0.3.0-18-g3b66976",
			"Rev": "3b669760f460befb135048aea80d2f5fa13885ca"
		},
		{
			"ImportPath": "github.com/vmware/govmomi/vim25/types",
			"Comment": "v0.3.0-18-g3b66976",
			"Rev": "3b669760f460befb135048aea80d2f5fa13885ca"
		},
		{
			"ImportPath": "github.com/vmware/govmomi/vim25/xml",
			"Comment": "v0.3.0-18-g3b66976",
			"Rev": "3b669760f460befb135048aea80d2f5fa13885ca"
		},
		{
			"ImportPath": "github.com/xanzy/go-cloudstack/cloudstack",
			"Comment": "v1.2.0-61-g252eb1b",
			"Rev": "252eb1b665d77aa31dedd435fab0a7da57b2d8c1"
		},
		{
			"ImportPath": "github.com/xanzy/ssh-agent",
			"Rev": "ba9c9e33906f58169366275e3450db66139a31a9"
		},
		{
			"ImportPath": "github.com/ziutek/mymysql/mysql",
			"Comment": "v1.5.4-13-g75ce5fb",
			"Rev": "75ce5fbba34b1912a3641adbd58cf317d7315821"
		},
		{
			"ImportPath": "github.com/ziutek/mymysql/native",
			"Comment": "v1.5.4-13-g75ce5fb",
			"Rev": "75ce5fbba34b1912a3641adbd58cf317d7315821"
		},
		{
			"ImportPath": "github.com/ziutek/mymysql/thrsafe",
			"Comment": "v1.5.4-13-g75ce5fb",
			"Rev": "75ce5fbba34b1912a3641adbd58cf317d7315821"
		},
		{
			"ImportPath": "github.com/zorkian/go-datadog-api",
			"Rev": "632146c79714fe4232b496087802f922c1daf96f"
		},
		{
			"ImportPath": "golang.org/x/crypto/curve25519",
			"Rev": "1f22c0103821b9390939b6776727195525381532"
		},
		{
			"ImportPath": "golang.org/x/crypto/ssh",
			"Rev": "1f22c0103821b9390939b6776727195525381532"
		},
		{
			"ImportPath": "golang.org/x/crypto/ssh/agent",
			"Rev": "1f22c0103821b9390939b6776727195525381532"
		},
		{
			"ImportPath": "golang.org/x/net/context",
			"Rev": "04b9de9b512f58addf28c9853d50ebef61c3953e"
		},
		{
			"ImportPath": "golang.org/x/net/context/ctxhttp",
			"Rev": "04b9de9b512f58addf28c9853d50ebef61c3953e"
		},
		{
			"ImportPath": "golang.org/x/oauth2",
			"Rev": "2897dcade18a126645f1368de827f1e613a60049"
		},
		{
			"ImportPath": "golang.org/x/oauth2/google",
			"Rev": "2897dcade18a126645f1368de827f1e613a60049"
		},
		{
			"ImportPath": "golang.org/x/oauth2/internal",
			"Rev": "2897dcade18a126645f1368de827f1e613a60049"
		},
		{
			"ImportPath": "golang.org/x/oauth2/jws",
			"Rev": "2897dcade18a126645f1368de827f1e613a60049"
		},
		{
			"ImportPath": "golang.org/x/oauth2/jwt",
			"Rev": "2897dcade18a126645f1368de827f1e613a60049"
		},
		{
			"ImportPath": "golang.org/x/sys/unix",
			"Rev": "5eaf0df67e70d6997a9fe0ed24383fa1b01638d3"
		},
		{
			"ImportPath": "google.golang.org/api/compute/v1",
			"Rev": "43c645d4bcf9251ced36c823a93b6d198764aae4"
		},
		{
			"ImportPath": "google.golang.org/api/container/v1",
			"Rev": "43c645d4bcf9251ced36c823a93b6d198764aae4"
		},
		{
			"ImportPath": "google.golang.org/api/dns/v1",
			"Rev": "43c645d4bcf9251ced36c823a93b6d198764aae4"
		},
		{
			"ImportPath": "google.golang.org/api/gensupport",
			"Rev": "43c645d4bcf9251ced36c823a93b6d198764aae4"
		},
		{
			"ImportPath": "google.golang.org/api/googleapi",
			"Rev": "43c645d4bcf9251ced36c823a93b6d198764aae4"
		},
		{
			"ImportPath": "google.golang.org/api/googleapi/internal/uritemplates",
			"Rev": "43c645d4bcf9251ced36c823a93b6d198764aae4"
		},
		{
			"ImportPath": "google.golang.org/api/pubsub/v1",
			"Rev": "43c645d4bcf9251ced36c823a93b6d198764aae4"
		},
		{
			"ImportPath": "google.golang.org/api/sqladmin/v1beta4",
			"Rev": "43c645d4bcf9251ced36c823a93b6d198764aae4"
		},
		{
			"ImportPath": "google.golang.org/api/storage/v1",
			"Rev": "43c645d4bcf9251ced36c823a93b6d198764aae4"
		},
		{
			"ImportPath": "google.golang.org/appengine",
			"Rev": "b667a5000b082e49c6c6d16867d376a12e9490cd"
		},
		{
			"ImportPath": "google.golang.org/appengine/internal",
			"Rev": "b667a5000b082e49c6c6d16867d376a12e9490cd"
		},
		{
			"ImportPath": "google.golang.org/appengine/internal/app_identity",
			"Rev": "b667a5000b082e49c6c6d16867d376a12e9490cd"
		},
		{
			"ImportPath": "google.golang.org/appengine/internal/base",
			"Rev": "b667a5000b082e49c6c6d16867d376a12e9490cd"
		},
		{
			"ImportPath": "google.golang.org/appengine/internal/datastore",
			"Rev": "b667a5000b082e49c6c6d16867d376a12e9490cd"
		},
		{
			"ImportPath": "google.golang.org/appengine/internal/log",
			"Rev": "b667a5000b082e49c6c6d16867d376a12e9490cd"
		},
		{
			"ImportPath": "google.golang.org/appengine/internal/modules",
			"Rev": "b667a5000b082e49c6c6d16867d376a12e9490cd"
		},
		{
			"ImportPath": "google.golang.org/appengine/internal/remote_api",
			"Rev": "b667a5000b082e49c6c6d16867d376a12e9490cd"
		},
		{
			"ImportPath": "google.golang.org/cloud/compute/metadata",
			"Rev": "fb10e8da373d97f6ba5e648299a10b3b91f14cd5"
		},
		{
			"ImportPath": "google.golang.org/cloud/internal",
			"Rev": "fb10e8da373d97f6ba5e648299a10b3b91f14cd5"
		}
	]
}<|MERGE_RESOLUTION|>--- conflicted
+++ resolved
@@ -1,11 +1,7 @@
 {
 	"ImportPath": "github.com/hashicorp/terraform",
 	"GoVersion": "go1.6",
-<<<<<<< HEAD
-	"GodepVersion": "v58",
-=======
 	"GodepVersion": "v61",
->>>>>>> a3db9324
 	"Packages": [
 		"./..."
 	],

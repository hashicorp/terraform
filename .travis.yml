dist: trusty
sudo: false
language: go
go:
- 1.8

<<<<<<< HEAD
sudo: required

services:
  - docker

language: generic


# on branches: ignore multiple commits that will queue build jobs, just run latest commit
git:
  depth: 1

# establish environment variables
env:
  - TEST_DIR=examples/azure-vm-from-user-image
=======
# add TF_CONSUL_TEST=1 to run consul tests
# they were causing timouts in travis
env:
  - CONSUL_VERSION=0.7.5 GOMAXPROCS=4
>>>>>>> 26a91abd

# Fetch consul for the backend and provider tests
before_install:
  - curl -sLo consul.zip https://releases.hashicorp.com/consul/${CONSUL_VERSION}/consul_${CONSUL_VERSION}_linux_amd64.zip
  - unzip consul.zip
  - mkdir ~/bin
  - mv consul ~/bin
  - export PATH="~/bin:$PATH"

install:
# This script is used by the Travis build to install a cookie for
# go.googlesource.com so rate limits are higher when using `go get` to fetch
# packages that live there.
# See: https://github.com/golang/go/issues/12933
- bash scripts/gogetcookie.sh
- go get github.com/kardianos/govendor
script:
- make vet vendor-status test
- GOOS=windows go build
branches:
  only:
<<<<<<< HEAD
    - master
    - /^(?i:topic)-.*$/

# install terraform
before_deploy:
  - export KEY=$(cat /dev/urandom | tr -cd 'a-z' | head -c 12)
  - export PASSWORD=$KEY$(cat /dev/urandom | tr -cd 'A-Z' | head -c 2)$(cat /dev/urandom | tr -cd '0-9' | head -c 2)
  - export EXISTING_IMAGE_URI=https://permanentstor.blob.core.windows.net/permanent-vhds/permanent-osdisk1.vhd
  - export EXISTING_STORAGE_ACCOUNT_NAME=permanentstor
  - export EXISTING_RESOURCE_GROUP=permanent

# terraform deploy + script
deploy:
  - provider: script
    skip_cleanup: true
    script: cd $TRAVIS_BUILD_DIR/$TEST_DIR && ./deploy.ci.sh
    on:
      repo: harijayms/terraform
      branch: topic-101-vm-from-user-image
=======
  - master
notifications:
  irc:
    channels:
    - irc.freenode.org#terraform-tool
    skip_join: true
    use_notice: true
matrix:
  fast_finish: true
  allow_failures:
  - go: tip
>>>>>>> 26a91abd
<|MERGE_RESOLUTION|>--- conflicted
+++ resolved
@@ -4,28 +4,10 @@
 go:
 - 1.8
 
-<<<<<<< HEAD
-sudo: required
-
-services:
-  - docker
-
-language: generic
-
-
-# on branches: ignore multiple commits that will queue build jobs, just run latest commit
-git:
-  depth: 1
-
-# establish environment variables
-env:
-  - TEST_DIR=examples/azure-vm-from-user-image
-=======
 # add TF_CONSUL_TEST=1 to run consul tests
 # they were causing timouts in travis
 env:
   - CONSUL_VERSION=0.7.5 GOMAXPROCS=4
->>>>>>> 26a91abd
 
 # Fetch consul for the backend and provider tests
 before_install:
@@ -47,27 +29,6 @@
 - GOOS=windows go build
 branches:
   only:
-<<<<<<< HEAD
-    - master
-    - /^(?i:topic)-.*$/
-
-# install terraform
-before_deploy:
-  - export KEY=$(cat /dev/urandom | tr -cd 'a-z' | head -c 12)
-  - export PASSWORD=$KEY$(cat /dev/urandom | tr -cd 'A-Z' | head -c 2)$(cat /dev/urandom | tr -cd '0-9' | head -c 2)
-  - export EXISTING_IMAGE_URI=https://permanentstor.blob.core.windows.net/permanent-vhds/permanent-osdisk1.vhd
-  - export EXISTING_STORAGE_ACCOUNT_NAME=permanentstor
-  - export EXISTING_RESOURCE_GROUP=permanent
-
-# terraform deploy + script
-deploy:
-  - provider: script
-    skip_cleanup: true
-    script: cd $TRAVIS_BUILD_DIR/$TEST_DIR && ./deploy.ci.sh
-    on:
-      repo: harijayms/terraform
-      branch: topic-101-vm-from-user-image
-=======
   - master
 notifications:
   irc:
@@ -78,5 +39,4 @@
 matrix:
   fast_finish: true
   allow_failures:
-  - go: tip
->>>>>>> 26a91abd
+  - go: tip
package command

import (
	"os"
	"strings"
	"testing"

	"github.com/hashicorp/terraform/terraform"
	"github.com/mitchellh/cli"
)

func TestUntaint(t *testing.T) {
	state := &terraform.State{
		Modules: []*terraform.ModuleState{
			&terraform.ModuleState{
				Path: []string{"root"},
				Resources: map[string]*terraform.ResourceState{
					"test_instance.foo": &terraform.ResourceState{
						Type: "test_instance",
						Primary: &terraform.InstanceState{
							ID:      "bar",
							Tainted: true,
						},
					},
				},
			},
		},
	}
	statePath := testStateFile(t, state)

	ui := new(cli.MockUi)
	c := &UntaintCommand{
		Meta: Meta{
			Ui: ui,
		},
	}

	args := []string{
		"-state", statePath,
		"test_instance.foo",
	}
	if code := c.Run(args); code != 0 {
		t.Fatalf("bad: %d\n\n%s", code, ui.ErrorWriter.String())
	}

	expected := strings.TrimSpace(`
test_instance.foo:
  ID = bar
	`)
	testStateOutput(t, statePath, expected)
}

func TestUntaint_lockedState(t *testing.T) {
	state := &terraform.State{
		Modules: []*terraform.ModuleState{
			&terraform.ModuleState{
				Path: []string{"root"},
				Resources: map[string]*terraform.ResourceState{
					"test_instance.foo": &terraform.ResourceState{
						Type: "test_instance",
						Primary: &terraform.InstanceState{
							ID:      "bar",
							Tainted: true,
						},
					},
				},
			},
		},
	}
	statePath := testStateFile(t, state)
<<<<<<< HEAD
	unlock, err := testLockState(statePath)
=======
	unlock, err := testLockState("./testdata", statePath)
>>>>>>> c7cc1525
	if err != nil {
		t.Fatal(err)
	}
	defer unlock()

	ui := new(cli.MockUi)
	c := &UntaintCommand{
		Meta: Meta{
			Ui: ui,
		},
	}

	args := []string{
		"-state", statePath,
		"test_instance.foo",
	}
	if code := c.Run(args); code == 0 {
		t.Fatal("expected error")
	}

	output := ui.ErrorWriter.String()
<<<<<<< HEAD
	if !strings.Contains(output, "locked") {
=======
	if !strings.Contains(output, "lock") {
>>>>>>> c7cc1525
		t.Fatal("command output does not look like a lock error:", output)
	}
}

func TestUntaint_backup(t *testing.T) {
	// Get a temp cwd
	tmp, cwd := testCwd(t)
	defer testFixCwd(t, tmp, cwd)

	// Write the temp state
	state := &terraform.State{
		Modules: []*terraform.ModuleState{
			&terraform.ModuleState{
				Path: []string{"root"},
				Resources: map[string]*terraform.ResourceState{
					"test_instance.foo": &terraform.ResourceState{
						Type: "test_instance",
						Primary: &terraform.InstanceState{
							ID:      "bar",
							Tainted: true,
						},
					},
				},
			},
		},
	}
	path := testStateFileDefault(t, state)

	ui := new(cli.MockUi)
	c := &UntaintCommand{
		Meta: Meta{
			Ui: ui,
		},
	}

	args := []string{
		"test_instance.foo",
	}
	if code := c.Run(args); code != 0 {
		t.Fatalf("bad: %d\n\n%s", code, ui.ErrorWriter.String())
	}

	// Backup is still tainted
	testStateOutput(t, path+".backup", strings.TrimSpace(`
test_instance.foo: (tainted)
  ID = bar
	`))

	// State is untainted
	testStateOutput(t, path, strings.TrimSpace(`
test_instance.foo:
  ID = bar
	`))
}

func TestUntaint_backupDisable(t *testing.T) {
	// Get a temp cwd
	tmp, cwd := testCwd(t)
	defer testFixCwd(t, tmp, cwd)

	// Write the temp state
	state := &terraform.State{
		Modules: []*terraform.ModuleState{
			&terraform.ModuleState{
				Path: []string{"root"},
				Resources: map[string]*terraform.ResourceState{
					"test_instance.foo": &terraform.ResourceState{
						Type: "test_instance",
						Primary: &terraform.InstanceState{
							ID:      "bar",
							Tainted: true,
						},
					},
				},
			},
		},
	}
	path := testStateFileDefault(t, state)

	ui := new(cli.MockUi)
	c := &UntaintCommand{
		Meta: Meta{
			Ui: ui,
		},
	}

	args := []string{
		"-backup", "-",
		"test_instance.foo",
	}
	if code := c.Run(args); code != 0 {
		t.Fatalf("bad: %d\n\n%s", code, ui.ErrorWriter.String())
	}

	if _, err := os.Stat(path + ".backup"); err == nil {
		t.Fatal("backup path should not exist")
	}

	testStateOutput(t, path, strings.TrimSpace(`
test_instance.foo:
  ID = bar
	`))
}

func TestUntaint_badState(t *testing.T) {
	ui := new(cli.MockUi)
	c := &UntaintCommand{
		Meta: Meta{
			Ui: ui,
		},
	}

	args := []string{
		"-state", "i-should-not-exist-ever",
		"foo",
	}
	if code := c.Run(args); code != 1 {
		t.Fatalf("bad: %d\n\n%s", code, ui.ErrorWriter.String())
	}
}

func TestUntaint_defaultState(t *testing.T) {
	// Get a temp cwd
	tmp, cwd := testCwd(t)
	defer testFixCwd(t, tmp, cwd)

	// Write the temp state
	state := &terraform.State{
		Modules: []*terraform.ModuleState{
			&terraform.ModuleState{
				Path: []string{"root"},
				Resources: map[string]*terraform.ResourceState{
					"test_instance.foo": &terraform.ResourceState{
						Type: "test_instance",
						Primary: &terraform.InstanceState{
							ID:      "bar",
							Tainted: true,
						},
					},
				},
			},
		},
	}
	path := testStateFileDefault(t, state)

	ui := new(cli.MockUi)
	c := &UntaintCommand{
		Meta: Meta{
			Ui: ui,
		},
	}

	args := []string{
		"test_instance.foo",
	}
	if code := c.Run(args); code != 0 {
		t.Fatalf("bad: %d\n\n%s", code, ui.ErrorWriter.String())
	}

	testStateOutput(t, path, strings.TrimSpace(`
test_instance.foo:
  ID = bar
	`))
}

func TestUntaint_missing(t *testing.T) {
	state := &terraform.State{
		Modules: []*terraform.ModuleState{
			&terraform.ModuleState{
				Path: []string{"root"},
				Resources: map[string]*terraform.ResourceState{
					"test_instance.foo": &terraform.ResourceState{
						Type: "test_instance",
						Primary: &terraform.InstanceState{
							ID:      "bar",
							Tainted: true,
						},
					},
				},
			},
		},
	}
	statePath := testStateFile(t, state)

	ui := new(cli.MockUi)
	c := &UntaintCommand{
		Meta: Meta{
			Ui: ui,
		},
	}

	args := []string{
		"-state", statePath,
		"test_instance.bar",
	}
	if code := c.Run(args); code == 0 {
		t.Fatalf("bad: %d\n\n%s", code, ui.OutputWriter.String())
	}
}

func TestUntaint_missingAllow(t *testing.T) {
	state := &terraform.State{
		Modules: []*terraform.ModuleState{
			&terraform.ModuleState{
				Path: []string{"root"},
				Resources: map[string]*terraform.ResourceState{
					"test_instance.foo": &terraform.ResourceState{
						Type: "test_instance",
						Primary: &terraform.InstanceState{
							ID:      "bar",
							Tainted: true,
						},
					},
				},
			},
		},
	}
	statePath := testStateFile(t, state)

	ui := new(cli.MockUi)
	c := &UntaintCommand{
		Meta: Meta{
			Ui: ui,
		},
	}

	args := []string{
		"-allow-missing",
		"-state", statePath,
		"test_instance.bar",
	}
	if code := c.Run(args); code != 0 {
		t.Fatalf("bad: %d\n\n%s", code, ui.ErrorWriter.String())
	}
}

func TestUntaint_stateOut(t *testing.T) {
	// Get a temp cwd
	tmp, cwd := testCwd(t)
	defer testFixCwd(t, tmp, cwd)

	// Write the temp state
	state := &terraform.State{
		Modules: []*terraform.ModuleState{
			&terraform.ModuleState{
				Path: []string{"root"},
				Resources: map[string]*terraform.ResourceState{
					"test_instance.foo": &terraform.ResourceState{
						Type: "test_instance",
						Primary: &terraform.InstanceState{
							ID:      "bar",
							Tainted: true,
						},
					},
				},
			},
		},
	}
	path := testStateFileDefault(t, state)

	ui := new(cli.MockUi)
	c := &UntaintCommand{
		Meta: Meta{
			Ui: ui,
		},
	}

	args := []string{
		"-state-out", "foo",
		"test_instance.foo",
	}
	if code := c.Run(args); code != 0 {
		t.Fatalf("bad: %d\n\n%s", code, ui.ErrorWriter.String())
	}

	testStateOutput(t, path, strings.TrimSpace(`
test_instance.foo: (tainted)
  ID = bar
	`))
	testStateOutput(t, "foo", strings.TrimSpace(`
test_instance.foo:
  ID = bar
	`))
}

func TestUntaint_module(t *testing.T) {
	state := &terraform.State{
		Modules: []*terraform.ModuleState{
			&terraform.ModuleState{
				Path: []string{"root"},
				Resources: map[string]*terraform.ResourceState{
					"test_instance.foo": &terraform.ResourceState{
						Type: "test_instance",
						Primary: &terraform.InstanceState{
							ID:      "bar",
							Tainted: true,
						},
					},
				},
			},
			&terraform.ModuleState{
				Path: []string{"root", "child"},
				Resources: map[string]*terraform.ResourceState{
					"test_instance.blah": &terraform.ResourceState{
						Type: "test_instance",
						Primary: &terraform.InstanceState{
							ID:      "bar",
							Tainted: true,
						},
					},
				},
			},
		},
	}
	statePath := testStateFile(t, state)

	ui := new(cli.MockUi)
	c := &UntaintCommand{
		Meta: Meta{
			Ui: ui,
		},
	}

	args := []string{
		"-module=child",
		"-state", statePath,
		"test_instance.blah",
	}
	if code := c.Run(args); code != 0 {
		t.Fatalf("bad: %d\n\n%s", code, ui.ErrorWriter.String())
	}

	testStateOutput(t, statePath, strings.TrimSpace(`
test_instance.foo: (tainted)
  ID = bar

module.child:
  test_instance.blah:
    ID = bar
	`))
}<|MERGE_RESOLUTION|>--- conflicted
+++ resolved
@@ -68,11 +68,7 @@
 		},
 	}
 	statePath := testStateFile(t, state)
-<<<<<<< HEAD
-	unlock, err := testLockState(statePath)
-=======
 	unlock, err := testLockState("./testdata", statePath)
->>>>>>> c7cc1525
 	if err != nil {
 		t.Fatal(err)
 	}
@@ -94,11 +90,7 @@
 	}
 
 	output := ui.ErrorWriter.String()
-<<<<<<< HEAD
-	if !strings.Contains(output, "locked") {
-=======
 	if !strings.Contains(output, "lock") {
->>>>>>> c7cc1525
 		t.Fatal("command output does not look like a lock error:", output)
 	}
 }
